<img width="200" alt="Testrun logo" src="https://user-images.githubusercontent.com/7399056/221927867-4190a4e8-a571-4e40-9c2b-65780ad9264c.png" alt="Testrun">

[![OpenSSF Scorecard](https://api.securityscorecards.dev/projects/github.com/google/testrun/badge)](https://securityscorecards.dev/viewer/?uri=github.com/google/testrun)
[![CodeQL](https://github.com/google/testrun/actions/workflows/github-code-scanning/codeql/badge.svg?branch=main)](https://github.com/google/testrun/actions/workflows/github-code-scanning/codeql)
[![Testrun test suite](https://github.com/google/testrun/actions/workflows/testing.yml/badge.svg?branch=main&event=push)](https://github.com/google/testrun/actions/workflows/testing.yml)

## Introduction :wave:
Testrun automates specific test cases to verify network and security functionality in IoT devices. It is an open source tool which allows manufacturers of IP capable devices to test their devices for the purposes of Device Qualification within the BOS program.

## Motivation :bulb:
Without tools like Testrun, test labs and engineers may need to  maintain a large and complex network coupled with dynamic configuration files and constant software updates. The major issues which can and should be solved are:
 1) The complexity of managing a testing network
 2) The time required to perform testing of network functionality
 3) The accuracy and consistency of testing network functionality

## How it works :triangular_ruler:
Testrun creates an isolated and controlled network environment on a linux machine. This removes the necessity for complex hardware, advanced knowledge and networking experience whilst enabling test engineers to validate device behaviour against Google’s Building Operating System requirements.

Two modes are supported by Testrun:

1) <strong>Automated testing</strong>

Once the device has become operational (steady state), automated testing of the DUT (device under test) will begin. Containerized test modules will then execute against the device, one module at a time. Once all test modules have been executed, a report will be produced - presenting the results.

2) <strong>Lab network</strong>

When manual testing or configuration changes are required, Testrun will provide the network and some tools to assist an engineer performing the additional testing. This reduces the need to maintain a separate but identical lab network. Testrun will take care of packet captures and logs for each network service for further debugging.

## Minimum requirements :computer:
### Hardware
 - PC running Ubuntu LTS 20.04 or 22.04 (laptop or desktop)
 - 2x USB ethernet adapter (One may be built in ethernet)
 - Internet connection
### Software
- Docker - installation guide: [https://docs.docker.com/engine/install/ubuntu/#install-using-the-repository](https://docs.docker.com/engine/install/ubuntu/#install-using-the-repository)
### Device under test (DUT)
 - DHCP client - The device must be able to obtain an IP address via DHCP

## Get started ▶️
Once you have met the hardware and software requirements, you can get started with Testrun by following the [Get started guide](docs/get_started.md).

## Roadmap :chart_with_upwards_trend:
Testrun will constantly evolve to further support end-users by automating device network behaviour against industry standards. For further information on upcoming features, check out the [Roadmap](docs/roadmap.pdf).

## Accessibility :busts_in_silhouette:
<<<<<<< HEAD
We are proud to support accessibility throughout the Testrun product and constantly strive to provide an enjoyable experience for all of our users. You can read more about [Google and Accessibility here](https://www.google.co.uk/accessibility).
=======
We are proud of our tool and strive to provide an enjoyable experience for all of our users. Testrun goes through rigorous accessibility testing at each release. You can read more about [Google and Accessibility here](https://www.google.co.uk/accessibility). You are welcome to submit a new issue and provide feedback on our implementations.
>>>>>>> 8503605e

## Issue reporting :triangular_flag_on_post:
If the application has come across a problem at any point during setup or use, please raise an issue under the [issues tab](https://github.com/auto-iot/test-run/issues). Issue templates exist for both bug reports and feature requests. If neither of these are appropriate for your issue, raise a blank issue instead.

## Contributing :keyboard:
The contributing requirements can be found in [CONTRIBUTING.md](CONTRIBUTING.md). In short, checkout the [Google CLA](https://cla.developers.google.com/) site to get started.

## FAQ :raising_hand:
1) I have an issue whilst installing/upgrading Testrun, what do I do?

  Sometimes, issues may arise when installing or upgrading Testrun - this may happen due to one of many reasons due to the nature of the application. However, most of the time, it can be resolved by following a full Testrun re-install by using these commands:
   - ```sudo docker system prune -a```
   - ```sudo apt install ./testrun-*.deb```

2) What device networking functionality is validated by Testrun?

  Best practices and requirements for IoT devices are constantly changing due to technological advances and discovery of vulnerabilities. 
  The current expectations for IoT devices on Google deployments can be found in the [Application Security Requirements for IoT Devices](https://partner-security.withgoogle.com/docs/iot_requirements).
  Testrun aims to automate as much of the Application Security Requirements as possible.

3) What services are provided on the virtual network?

  The following are network services that are containerized and accessible to the device under test though are likely to change over time:
 - DHCP in failover configuration with internet connectivity
 - IPv6 SLAAC
 - DNS
 - NTPv4

4) Can I run Testrun on a virtual machine?

  Testrun can be virtualized if the 2x ethernet adapters are passed through to a VirtualBox VM as a USB device rather than managed network adapters. A full guide will be provided once virtualization of Testrun has been fully tested.

 5) Can I connect multiple devices to Testrun?

  In short, Yes you can. The way in which multiple devices could be tested simultaneously is yet to be decided. However, if you simply want to add field/peer devices during runtime (even another laptop performing manual testing) then you may connect the USB ethernet adapter to an unmanaged switch.<|MERGE_RESOLUTION|>--- conflicted
+++ resolved
@@ -43,11 +43,7 @@
 Testrun will constantly evolve to further support end-users by automating device network behaviour against industry standards. For further information on upcoming features, check out the [Roadmap](docs/roadmap.pdf).
 
 ## Accessibility :busts_in_silhouette:
-<<<<<<< HEAD
-We are proud to support accessibility throughout the Testrun product and constantly strive to provide an enjoyable experience for all of our users. You can read more about [Google and Accessibility here](https://www.google.co.uk/accessibility).
-=======
 We are proud of our tool and strive to provide an enjoyable experience for all of our users. Testrun goes through rigorous accessibility testing at each release. You can read more about [Google and Accessibility here](https://www.google.co.uk/accessibility). You are welcome to submit a new issue and provide feedback on our implementations.
->>>>>>> 8503605e
 
 ## Issue reporting :triangular_flag_on_post:
 If the application has come across a problem at any point during setup or use, please raise an issue under the [issues tab](https://github.com/auto-iot/test-run/issues). Issue templates exist for both bug reports and feature requests. If neither of these are appropriate for your issue, raise a blank issue instead.
