# Copyright 2023 Google LLC
#
# Licensed under the Apache License, Version 2.0 (the "License");
# you may not use this file except in compliance with the License.
# You may obtain a copy of the License at
#
#    https://www.apache.org/licenses/LICENSE-2.0
#
# Unless required by applicable law or agreed to in writing, software
# distributed under the License is distributed on an "AS IS" BASIS,
# WITHOUT WARRANTIES OR CONDITIONS OF ANY KIND, either express or implied.
# See the License for the specific language governing permissions and
# limitations under the License.
"""Baseline test module"""
from test_module import TestModule
from tls_util import TLSUtil

LOG_NAME = 'test_tls'
LOGGER = None
STARTUP_CAPTURE_FILE = '/runtime/device/startup.pcap'
MONITOR_CAPTURE_FILE = '/runtime/device/monitor.pcap'
GATEWAY_CAPTURE_FILE = '/runtime/network/gateway.pcap'


class TLSModule(TestModule):
  """An example testing module."""

  def __init__(self, module):
    super().__init__(module_name=module, log_name=LOG_NAME)
    global LOGGER
    LOGGER = self._get_logger()
    self._tls_util = TLSUtil(LOGGER)

  def _security_tls_v1_2_server(self):
    LOGGER.info('Running security.tls.v1_2_server')
    self._resolve_device_ip()
    # If the ipv4 address wasn't resolved yet, try again
    if self._device_ipv4_addr is not None:
      tls_1_2_results = self._tls_util.validate_tls_server(
          self._device_ipv4_addr, tls_version='1.2')
      tls_1_3_results = self._tls_util.validate_tls_server(
          self._device_ipv4_addr, tls_version='1.3')
      return self._tls_util.process_tls_server_results(tls_1_2_results,
                                                       tls_1_3_results)
    else:
      LOGGER.error('Could not resolve device IP address. Skipping')
      return None, 'Could not resolve device IP address'

  def _security_tls_v1_3_server(self):
    LOGGER.info('Running security.tls.v1_3_server')
    self._resolve_device_ip()
    # If the ipv4 address wasn't resolved yet, try again
    if self._device_ipv4_addr is not None:
      return self._tls_util.validate_tls_server(self._device_ipv4_addr,
                                                tls_version='1.3')
    else:
      LOGGER.error('Could not resolve device IP address. Skipping')
      return None, 'Could not resolve device IP address'

  def _security_tls_v1_2_client(self):
    LOGGER.info('Running security.tls.v1_2_client')
    self._resolve_device_ip()
    # If the ipv4 address wasn't resolved yet, try again
    if self._device_ipv4_addr is not None:
      return self._validate_tls_client(self._device_ipv4_addr, '1.2')
    else:
      LOGGER.error('Could not resolve device IP address. Skipping')
      return None, 'Could not resolve device IP address'

  def _security_tls_v1_3_client(self):
    LOGGER.info('Running security.tls.v1_3_client')
    self._resolve_device_ip()
    # If the ipv4 address wasn't resolved yet, try again
    if self._device_ipv4_addr is not None:
      return self._validate_tls_client(self._device_ipv4_addr, '1.3')
    else:
      LOGGER.error('Could not resolve device IP address. Skipping')
      return None, 'Could not resolve device IP address'

  def _validate_tls_client(self, client_ip, tls_version):
    client_results = self._tls_util.validate_tls_client(
        client_ip=client_ip,
        tls_version=tls_version,
<<<<<<< HEAD
        capture_files=[MONITOR_CAPTURE_FILE,STARTUP_CAPTURE_FILE,
                       GATEWAY_CAPTURE_FILE])

    # Generate results based on the state
    result_message = 'No outbound connections were found.'
    result_state = None
    #If any of the packetes detect failed client comms, fail the test
    if not client_results[0] and client_results[0] is not None:
      result_state = False
      result_message = client_results[1]
    else:
      if client_results[0]:
        result_state = True
        result_message = client_results[1]
=======
        capture_file=MONITOR_CAPTURE_FILE)
    startup_result = self._tls_util.validate_tls_client(
        client_ip=client_ip,
        tls_version=tls_version,
        capture_file=STARTUP_CAPTURE_FILE)
    gateway_result = self._tls_util.validate_tls_client(
        client_ip=client_ip,
        tls_version=tls_version,
        capture_file=GATEWAY_CAPTURE_FILE)

    LOGGER.info('Montor: ' + str(monitor_result))
    LOGGER.info('Startup: ' + str(startup_result))
    LOGGER.info('Gateway: ' + str(gateway_result))


    # Generate results based on the state
    result_message = ''
    result_state = None
    #If any of the packetes detect failed client comms, fail the test
    if (not monitor_result[0] and monitor_result[0] is not None) or (
        not startup_result[0] and startup_result[0] is not None) or (
        not gateway_result[0] and gateway_result[0] is not None):
      result_state = False
      if monitor_result[0] is not None:
        result_message += monitor_result[1]
      if startup_result[0] is not None:
        result_message += monitor_result[1]
      if monitor_result[0] is not None:
        gateway_result += monitor_result[1]
    else:
      # Append monitor results
      if monitor_result[0]:
        result_state = True
        result_message += monitor_result[1]

      # Append startup results
      if startup_result[0]:
        result_state = True
        result_message += startup_result[1]

      # Append gateway results
      if gateway_result[0]:
        result_state = True
        result_message += gateway_result[1]

>>>>>>> 57ecc56a
    return result_state, result_message

  def _resolve_device_ip(self):
    # If the ipv4 address wasn't resolved yet, try again
    if self._device_ipv4_addr is None:
      self._device_ipv4_addr = self._get_device_ipv4()
<|MERGE_RESOLUTION|>--- conflicted
+++ resolved
@@ -1,151 +1,104 @@
-# Copyright 2023 Google LLC
-#
-# Licensed under the Apache License, Version 2.0 (the "License");
-# you may not use this file except in compliance with the License.
-# You may obtain a copy of the License at
-#
-#    https://www.apache.org/licenses/LICENSE-2.0
-#
-# Unless required by applicable law or agreed to in writing, software
-# distributed under the License is distributed on an "AS IS" BASIS,
-# WITHOUT WARRANTIES OR CONDITIONS OF ANY KIND, either express or implied.
-# See the License for the specific language governing permissions and
-# limitations under the License.
-"""Baseline test module"""
-from test_module import TestModule
-from tls_util import TLSUtil
-
-LOG_NAME = 'test_tls'
-LOGGER = None
-STARTUP_CAPTURE_FILE = '/runtime/device/startup.pcap'
-MONITOR_CAPTURE_FILE = '/runtime/device/monitor.pcap'
-GATEWAY_CAPTURE_FILE = '/runtime/network/gateway.pcap'
-
-
-class TLSModule(TestModule):
-  """An example testing module."""
-
-  def __init__(self, module):
-    super().__init__(module_name=module, log_name=LOG_NAME)
-    global LOGGER
-    LOGGER = self._get_logger()
-    self._tls_util = TLSUtil(LOGGER)
-
-  def _security_tls_v1_2_server(self):
-    LOGGER.info('Running security.tls.v1_2_server')
-    self._resolve_device_ip()
-    # If the ipv4 address wasn't resolved yet, try again
-    if self._device_ipv4_addr is not None:
-      tls_1_2_results = self._tls_util.validate_tls_server(
-          self._device_ipv4_addr, tls_version='1.2')
-      tls_1_3_results = self._tls_util.validate_tls_server(
-          self._device_ipv4_addr, tls_version='1.3')
-      return self._tls_util.process_tls_server_results(tls_1_2_results,
-                                                       tls_1_3_results)
-    else:
-      LOGGER.error('Could not resolve device IP address. Skipping')
-      return None, 'Could not resolve device IP address'
-
-  def _security_tls_v1_3_server(self):
-    LOGGER.info('Running security.tls.v1_3_server')
-    self._resolve_device_ip()
-    # If the ipv4 address wasn't resolved yet, try again
-    if self._device_ipv4_addr is not None:
-      return self._tls_util.validate_tls_server(self._device_ipv4_addr,
-                                                tls_version='1.3')
-    else:
-      LOGGER.error('Could not resolve device IP address. Skipping')
-      return None, 'Could not resolve device IP address'
-
-  def _security_tls_v1_2_client(self):
-    LOGGER.info('Running security.tls.v1_2_client')
-    self._resolve_device_ip()
-    # If the ipv4 address wasn't resolved yet, try again
-    if self._device_ipv4_addr is not None:
-      return self._validate_tls_client(self._device_ipv4_addr, '1.2')
-    else:
-      LOGGER.error('Could not resolve device IP address. Skipping')
-      return None, 'Could not resolve device IP address'
-
-  def _security_tls_v1_3_client(self):
-    LOGGER.info('Running security.tls.v1_3_client')
-    self._resolve_device_ip()
-    # If the ipv4 address wasn't resolved yet, try again
-    if self._device_ipv4_addr is not None:
-      return self._validate_tls_client(self._device_ipv4_addr, '1.3')
-    else:
-      LOGGER.error('Could not resolve device IP address. Skipping')
-      return None, 'Could not resolve device IP address'
-
-  def _validate_tls_client(self, client_ip, tls_version):
-    client_results = self._tls_util.validate_tls_client(
-        client_ip=client_ip,
-        tls_version=tls_version,
-<<<<<<< HEAD
-        capture_files=[MONITOR_CAPTURE_FILE,STARTUP_CAPTURE_FILE,
-                       GATEWAY_CAPTURE_FILE])
-
-    # Generate results based on the state
-    result_message = 'No outbound connections were found.'
-    result_state = None
-    #If any of the packetes detect failed client comms, fail the test
-    if not client_results[0] and client_results[0] is not None:
-      result_state = False
-      result_message = client_results[1]
-    else:
-      if client_results[0]:
-        result_state = True
-        result_message = client_results[1]
-=======
-        capture_file=MONITOR_CAPTURE_FILE)
-    startup_result = self._tls_util.validate_tls_client(
-        client_ip=client_ip,
-        tls_version=tls_version,
-        capture_file=STARTUP_CAPTURE_FILE)
-    gateway_result = self._tls_util.validate_tls_client(
-        client_ip=client_ip,
-        tls_version=tls_version,
-        capture_file=GATEWAY_CAPTURE_FILE)
-
-    LOGGER.info('Montor: ' + str(monitor_result))
-    LOGGER.info('Startup: ' + str(startup_result))
-    LOGGER.info('Gateway: ' + str(gateway_result))
-
-
-    # Generate results based on the state
-    result_message = ''
-    result_state = None
-    #If any of the packetes detect failed client comms, fail the test
-    if (not monitor_result[0] and monitor_result[0] is not None) or (
-        not startup_result[0] and startup_result[0] is not None) or (
-        not gateway_result[0] and gateway_result[0] is not None):
-      result_state = False
-      if monitor_result[0] is not None:
-        result_message += monitor_result[1]
-      if startup_result[0] is not None:
-        result_message += monitor_result[1]
-      if monitor_result[0] is not None:
-        gateway_result += monitor_result[1]
-    else:
-      # Append monitor results
-      if monitor_result[0]:
-        result_state = True
-        result_message += monitor_result[1]
-
-      # Append startup results
-      if startup_result[0]:
-        result_state = True
-        result_message += startup_result[1]
-
-      # Append gateway results
-      if gateway_result[0]:
-        result_state = True
-        result_message += gateway_result[1]
-
->>>>>>> 57ecc56a
-    return result_state, result_message
-
-  def _resolve_device_ip(self):
-    # If the ipv4 address wasn't resolved yet, try again
-    if self._device_ipv4_addr is None:
-      self._device_ipv4_addr = self._get_device_ipv4()
+# Copyright 2023 Google LLC
+#
+# Licensed under the Apache License, Version 2.0 (the "License");
+# you may not use this file except in compliance with the License.
+# You may obtain a copy of the License at
+#
+#    https://www.apache.org/licenses/LICENSE-2.0
+#
+# Unless required by applicable law or agreed to in writing, software
+# distributed under the License is distributed on an "AS IS" BASIS,
+# WITHOUT WARRANTIES OR CONDITIONS OF ANY KIND, either express or implied.
+# See the License for the specific language governing permissions and
+# limitations under the License.
+"""Baseline test module"""
+from test_module import TestModule
+from tls_util import TLSUtil
+
+LOG_NAME = 'test_tls'
+LOGGER = None
+STARTUP_CAPTURE_FILE = '/runtime/device/startup.pcap'
+MONITOR_CAPTURE_FILE = '/runtime/device/monitor.pcap'
+GATEWAY_CAPTURE_FILE = '/runtime/network/gateway.pcap'
+
+
+class TLSModule(TestModule):
+  """An example testing module."""
+
+  def __init__(self, module):
+    super().__init__(module_name=module, log_name=LOG_NAME)
+    global LOGGER
+    LOGGER = self._get_logger()
+    self._tls_util = TLSUtil(LOGGER)
+
+  def _security_tls_v1_2_server(self):
+    LOGGER.info('Running security.tls.v1_2_server')
+    self._resolve_device_ip()
+    # If the ipv4 address wasn't resolved yet, try again
+    if self._device_ipv4_addr is not None:
+      tls_1_2_results = self._tls_util.validate_tls_server(
+          self._device_ipv4_addr, tls_version='1.2')
+      tls_1_3_results = self._tls_util.validate_tls_server(
+          self._device_ipv4_addr, tls_version='1.3')
+      return self._tls_util.process_tls_server_results(tls_1_2_results,
+                                                       tls_1_3_results)
+    else:
+      LOGGER.error('Could not resolve device IP address. Skipping')
+      return None, 'Could not resolve device IP address'
+
+  def _security_tls_v1_3_server(self):
+    LOGGER.info('Running security.tls.v1_3_server')
+    self._resolve_device_ip()
+    # If the ipv4 address wasn't resolved yet, try again
+    if self._device_ipv4_addr is not None:
+      return self._tls_util.validate_tls_server(self._device_ipv4_addr,
+                                                tls_version='1.3')
+    else:
+      LOGGER.error('Could not resolve device IP address. Skipping')
+      return None, 'Could not resolve device IP address'
+
+  def _security_tls_v1_2_client(self):
+    LOGGER.info('Running security.tls.v1_2_client')
+    self._resolve_device_ip()
+    # If the ipv4 address wasn't resolved yet, try again
+    if self._device_ipv4_addr is not None:
+      return self._validate_tls_client(self._device_ipv4_addr, '1.2')
+    else:
+      LOGGER.error('Could not resolve device IP address. Skipping')
+      return None, 'Could not resolve device IP address'
+
+  def _security_tls_v1_3_client(self):
+    LOGGER.info('Running security.tls.v1_3_client')
+    self._resolve_device_ip()
+    # If the ipv4 address wasn't resolved yet, try again
+    if self._device_ipv4_addr is not None:
+      return self._validate_tls_client(self._device_ipv4_addr, '1.3')
+    else:
+      LOGGER.error('Could not resolve device IP address. Skipping')
+      return None, 'Could not resolve device IP address'
+
+  def _validate_tls_client(self, client_ip, tls_version):
+    client_results = self._tls_util.validate_tls_client(
+        client_ip=client_ip,
+        tls_version=tls_version,
+        capture_files=[MONITOR_CAPTURE_FILE,STARTUP_CAPTURE_FILE,
+                       GATEWAY_CAPTURE_FILE])
+
+    # Generate results based on the state
+    result_message = 'No outbound connections were found.'
+    result_state = None
+
+    # If any of the packetes detect failed client comms, fail the test
+    if not client_results[0] and client_results[0] is not None:
+      result_state = False
+      result_message = client_results[1]
+    else:
+      if client_results[0]:
+        result_state = True
+        result_message = client_results[1]
+    return result_state, result_message
+
+  def _resolve_device_ip(self):
+    # If the ipv4 address wasn't resolved yet, try again
+    if self._device_ipv4_addr is None:
+      self._device_ipv4_addr = self._get_device_ipv4()