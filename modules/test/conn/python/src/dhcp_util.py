--- conflicted
+++ resolved
@@ -1,319 +1,283 @@
-# Copyright 2023 Google LLC
-#
-# Licensed under the Apache License, Version 2.0 (the "License");
-# you may not use this file except in compliance with the License.
-# You may obtain a copy of the License at
-#
-#    https://www.apache.org/licenses/LICENSE-2.0
-#
-# Unless required by applicable law or agreed to in writing, software
-# distributed under the License is distributed on an "AS IS" BASIS,
-# WITHOUT WARRANTIES OR CONDITIONS OF ANY KIND, either express or implied.
-# See the License for the specific language governing permissions and
-# limitations under the License.
-"""Module that contains various methods for validating the DHCP 
-device behaviors"""
-
-import time
-from datetime import datetime
-import util
-from dateutil import tz
-
-LOG_NAME = 'dhcp_util'
-LOGGER = None
-
-
-class DHCPUtil():
-  """Helper class for various tests concerning DHCP behavior"""
-
-  def __init__(self, dhcp_primary_client, dhcp_secondary_client, logger):
-    global LOGGER
-    LOGGER = logger
-    self._dhcp1_client = dhcp_primary_client
-    self._dhcp2_client = dhcp_secondary_client
-
-  # Move primary DHCP server from failover into a single DHCP server config
-  def disable_failover(self, dhcp_server_primary=True):
-    LOGGER.info('Disabling primary DHCP server failover')
-    response = self.get_dhcp_client(dhcp_server_primary).disable_failover()
-    if response.code == 200:
-      LOGGER.info('Primary DHCP server failover disabled')
-      return True
-    else:
-      LOGGER.error('Failed to disable primary DHCP server failover')
-    return False
-
-  # Move primary DHCP server to primary failover
-  def enable_failover(self, dhcp_server_primary=True):
-    LOGGER.info('Enabling primary failover DHCP server')
-    response = self.get_dhcp_client(dhcp_server_primary).enable_failover()
-    if response.code == 200:
-      LOGGER.info('Primary DHCP server failover enabled')
-      return True
-    else:
-      LOGGER.error('Failed to enable primary DHCP server failover')
-      return False
-
-  # Resolve the requested dhcp client
-  def get_dhcp_client(self, dhcp_server_primary=True):
-    if dhcp_server_primary:
-      return self._dhcp1_client
-    else:
-      return self._dhcp2_client
-
-  # Read the DHCP range
-  def get_dhcp_range(self, dhcp_server_primary=True):
-    response = self.get_dhcp_client(dhcp_server_primary).get_dhcp_range()
-    cur_range = None
-    if response.code == 200:
-      cur_range = {}
-      cur_range['start'] = response.start
-      cur_range['end'] = response.end
-      LOGGER.info('Current DHCP subnet range: ' + str(cur_range))
-    else:
-      LOGGER.error('Failed to resolve current subnet range required '
-                   'for restoring network')
-    return cur_range
-
-  def restore_failover_dhcp_server(self):
-    if self.enable_failover():
-      response = self.get_dhcp_client(False).start_dhcp_server()
-      if response.code == 200:
-        LOGGER.info('Secondary DHCP server started')
-        return True
-      else:
-        LOGGER.error('Failed to start secondary DHCP server')
-        return False
-    else:
-      LOGGER.error('Failed to enabled failover in primary DHCP server')
-      return False
-
-  # Resolve the requested dhcp client
-  def start_dhcp_server(self, dhcp_server_primary=True):
-    LOGGER.info('Starting DHCP server')
-    response = self.get_dhcp_client(dhcp_server_primary).start_dhcp_server()
-    if response.code == 200:
-      LOGGER.info('DHCP server start command success')
-      return True
-    else:
-      LOGGER.error('DHCP server start command failed')
-      return False
-
-  # Resolve the requested dhcp client
-  def stop_dhcp_server(self, dhcp_server_primary=True):
-    LOGGER.info('Stopping DHCP server')
-    response = self.get_dhcp_client(dhcp_server_primary).stop_dhcp_server()
-    if response.code == 200:
-      LOGGER.info('DHCP server stop command success')
-      return True
-    else:
-      LOGGER.error('DHCP server stop command failed')
-      return False
-
-  def get_dhcp_server_status(self, dhcp_server_primary=True):
-    server_name = 'primary' if dhcp_server_primary else 'secondary'
-    LOGGER.debug(f'Checking {server_name} DHCP server status')
-    response = self.get_dhcp_client(dhcp_server_primary).get_status()
-    if response.code == 200:
-      LOGGER.debug(f'DHCP {server_name} server status: {response.message}')
-      status = eval(response.message)  # pylint: disable=W0123
-      return status['dhcpStatus']
-    else:
-      return False
-
-  def get_cur_lease(self, mac_address, timeout):
-    """
-      Retrieve the current lease for a given MAC address with retries.
-
-      Args:
-<<<<<<< HEAD
-          mac_address (str): The MAC address of the client whose 
-                             lease is being queried.
-          timeout (int): The maximum time (in seconds) to wait 
-                         for a lease to be found.
-
-      Returns:
-          str or None: The lease information as a string if found, 
-                       or None if no lease is found within the timeout.
-
-      Note:
-          This method will attempt to query both primary and secondary 
-          DHCP servers for the lease, with a 5-second pause between 
-          retries until the `timeout` is reached.
-      """
-    LOGGER.info('Resolving current lease with max wait time of ' +
-                str(timeout) + ' seconds')
-=======
-          mac_address (str): The MAC address of the client whose lease is being queried.
-          timeout (int): The maximum time (in seconds) to wait for a lease to be found.
-
-      Returns:
-          str or None: The lease information as a string if found, or None if no lease is found within the timeout.
-
-      Note:
-          This method will attempt to query both primary and secondary DHCP servers for the lease,
-          with a 5-second pause between retries until the `timeout` is reached.
-      """
-    LOGGER.info('Resolving current lease with max wait time of ' + str(timeout) + ' seconds')
->>>>>>> f5c63ff4
-    start_time = time.time()
-
-    while True:
-      lease = self._get_cur_lease(mac_address)
-      if lease is not None or (time.time() - start_time) >= timeout:
-        return lease
-      time.sleep(5)
-
-  def _get_cur_lease(self, mac_address):
-    """
-<<<<<<< HEAD
-    Retrieve the current lease for a given MAC address from both
-    primary and secondary DHCP servers.
-
-    Args:
-        mac_address (str): The MAC address of the client whose
-                           lease is being queried.
-
-    Returns:
-        str or None: The lease information as a string if found,
-                     or None if no lease is found.
-=======
-    Retrieve the current lease for a given MAC address from both primary and secondary DHCP servers.
-
-    Args:
-        mac_address (str): The MAC address of the client whose lease is being queried.
-
-    Returns:
-        str or None: The lease information as a string if found, or None if no lease is found.
->>>>>>> f5c63ff4
-    """
-    primary = False
-    lease = self._get_cur_lease_from_server(mac_address=mac_address,
-                                            dhcp_server_primary=True)
-    if lease is not None:
-<<<<<<< HEAD
-      primary = True
-=======
-      primary=True
->>>>>>> f5c63ff4
-    else:
-      lease = self._get_cur_lease_from_server(mac_address=mac_address,
-                                              dhcp_server_primary=False)
-    if lease is not None:
-<<<<<<< HEAD
-      lease['primary'] = primary
-=======
-      lease['primary']=primary
->>>>>>> f5c63ff4
-      log_msg = 'DHCP lease resolved from '
-      log_msg += 'primary' if lease['primary'] else 'secondary'
-      log_msg += ' server'
-      LOGGER.info(log_msg)
-      LOGGER.info('DHCP Lease resolved:\n' + str(lease))
-    return lease
-
-  def _get_cur_lease_from_server(self, mac_address, dhcp_server_primary=True):
-    lease = None
-    # Check if the server is online first, old lease files can still return
-    # lease information that is no longer valid when a dhcp server is shutdown
-    if self.get_dhcp_server_status(dhcp_server_primary):
-<<<<<<< HEAD
-      response = self.get_dhcp_client(dhcp_server_primary).get_lease(
-          mac_address)
-=======
-      response = self.get_dhcp_client(dhcp_server_primary).get_lease(mac_address)
->>>>>>> f5c63ff4
-      if response.code == 200:
-        lease_resp = eval(response.message)  # pylint: disable=W0123
-        if lease_resp:  # Check if non-empty lease
-          lease = lease_resp
-    return lease
-
-  def is_lease_active(self, lease):
-    if 'ip' in lease:
-      ip_addr = lease['ip']
-      LOGGER.info('Lease IP Resolved: ' + ip_addr)
-      LOGGER.info('Attempting to ping device...')
-      ping_success = self.ping(ip_addr)
-      LOGGER.info('Ping Success: ' + str(ping_success))
-      LOGGER.info('Current lease confirmed active in device')
-    else:
-      LOGGER.error('Failed to confirm a valid active lease for the device')
-    return ping_success
-
-  def ping(self, host):
-    cmd = 'ping -c 1 ' + str(host)
-    success = util.run_command(cmd, output=False)
-    return success
-
-  def add_reserved_lease(self,
-                         hostname,
-                         mac_address,
-                         ip_address,
-                         dhcp_server_primary=True):
-    response = self.get_dhcp_client(dhcp_server_primary).add_reserved_lease(
-        hostname, mac_address, ip_address)
-    if response.code == 200:
-      LOGGER.info('Reserved lease ' + ip_address + ' added for ' + mac_address)
-      return True
-    else:
-      LOGGER.error('Failed to add reserved lease for ' + mac_address)
-      return False
-
-  def delete_reserved_lease(self, mac_address, dhcp_server_primary=True):
-    response = self.get_dhcp_client(dhcp_server_primary).delete_reserved_lease(
-        mac_address)
-    if response.code == 200:
-      LOGGER.info('Reserved lease deleted for ' + mac_address)
-      return True
-    else:
-      LOGGER.error('Failed to delete reserved lease for ' + mac_address)
-      return False
-
-  def setup_single_dhcp_server(self):
-    # Shutdown the secondary DHCP Server
-    LOGGER.info('Stopping secondary DHCP server')
-    if self.stop_dhcp_server(False):
-      LOGGER.info('Secondary DHCP server stop command success')
-      time.sleep(3)  # Give some time for the server to stop
-      if not self.get_dhcp_server_status(False):
-        LOGGER.info('Secondary DHCP server stopped')
-        if self.disable_failover(True):
-          LOGGER.info('Primary DHCP server failover disabled')
-          return True
-        else:
-          LOGGER.error('Failed to disable primary DHCP server failover')
-          return False
-      else:
-        LOGGER.error('Secondary DHCP server still running')
-        return False
-    else:
-      LOGGER.error('Failed to stop secondary DHCP server')
-      return False
-
-  def wait_for_lease_expire(self, lease, max_wait_time=30):
-    expiration_utc = datetime.strptime(lease['expires'], '%Y-%m-%d %H:%M:%S')
-    # lease information stored in UTC so we need to convert to local time
-    expiration = self.utc_to_local(expiration_utc)
-    time_to_expire = expiration - datetime.now(tz=tz.tzlocal())
-    # Wait until the expiration time and padd 5 seconds
-    # If wait time is longer than max_wait_time, only wait
-    # for the max wait time
-    wait_time = min(max_wait_time,
-                    time_to_expire.total_seconds() +
-                    5) if time_to_expire.total_seconds() > 0 else 0
-    LOGGER.info('Time until lease expiration: ' + str(wait_time))
-    LOGGER.info('Waiting for current lease to expire: ' + str(expiration))
-    if wait_time > 0:
-      time.sleep(wait_time)
-    LOGGER.info('Current lease expired.')
-
-  # Convert from a UTC datetime to the local time zone
-  def utc_to_local(self, utc_datetime):
-    # Set the time zone for the UTC datetime
-    utc = utc_datetime.replace(tzinfo=tz.tzutc())
-
-    # Convert to local time zone
-    local_datetime = utc.astimezone(tz.tzlocal())
-
-    return local_datetime+# Copyright 2023 Google LLC
+#
+# Licensed under the Apache License, Version 2.0 (the "License");
+# you may not use this file except in compliance with the License.
+# You may obtain a copy of the License at
+#
+#    https://www.apache.org/licenses/LICENSE-2.0
+#
+# Unless required by applicable law or agreed to in writing, software
+# distributed under the License is distributed on an "AS IS" BASIS,
+# WITHOUT WARRANTIES OR CONDITIONS OF ANY KIND, either express or implied.
+# See the License for the specific language governing permissions and
+# limitations under the License.
+"""Module that contains various methods for validating the DHCP 
+device behaviors"""
+
+import time
+from datetime import datetime
+import util
+from dateutil import tz
+
+LOG_NAME = 'dhcp_util'
+LOGGER = None
+
+
+class DHCPUtil():
+  """Helper class for various tests concerning DHCP behavior"""
+
+  def __init__(self, dhcp_primary_client, dhcp_secondary_client, logger):
+    global LOGGER
+    LOGGER = logger
+    self._dhcp1_client = dhcp_primary_client
+    self._dhcp2_client = dhcp_secondary_client
+
+  # Move primary DHCP server from failover into a single DHCP server config
+  def disable_failover(self, dhcp_server_primary=True):
+    LOGGER.info('Disabling primary DHCP server failover')
+    response = self.get_dhcp_client(dhcp_server_primary).disable_failover()
+    if response.code == 200:
+      LOGGER.info('Primary DHCP server failover disabled')
+      return True
+    else:
+      LOGGER.error('Failed to disable primary DHCP server failover')
+    return False
+
+  # Move primary DHCP server to primary failover
+  def enable_failover(self, dhcp_server_primary=True):
+    LOGGER.info('Enabling primary failover DHCP server')
+    response = self.get_dhcp_client(dhcp_server_primary).enable_failover()
+    if response.code == 200:
+      LOGGER.info('Primary DHCP server failover enabled')
+      return True
+    else:
+      LOGGER.error('Failed to enable primary DHCP server failover')
+      return False
+
+  # Resolve the requested dhcp client
+  def get_dhcp_client(self, dhcp_server_primary=True):
+    if dhcp_server_primary:
+      return self._dhcp1_client
+    else:
+      return self._dhcp2_client
+
+  # Read the DHCP range
+  def get_dhcp_range(self, dhcp_server_primary=True):
+    response = self.get_dhcp_client(dhcp_server_primary).get_dhcp_range()
+    cur_range = None
+    if response.code == 200:
+      cur_range = {}
+      cur_range['start'] = response.start
+      cur_range['end'] = response.end
+      LOGGER.info('Current DHCP subnet range: ' + str(cur_range))
+    else:
+      LOGGER.error('Failed to resolve current subnet range required '
+                   'for restoring network')
+    return cur_range
+
+  def restore_failover_dhcp_server(self):
+    if self.enable_failover():
+      response = self.get_dhcp_client(False).start_dhcp_server()
+      if response.code == 200:
+        LOGGER.info('Secondary DHCP server started')
+        return True
+      else:
+        LOGGER.error('Failed to start secondary DHCP server')
+        return False
+    else:
+      LOGGER.error('Failed to enabled failover in primary DHCP server')
+      return False
+
+  # Resolve the requested dhcp client
+  def start_dhcp_server(self, dhcp_server_primary=True):
+    LOGGER.info('Starting DHCP server')
+    response = self.get_dhcp_client(dhcp_server_primary).start_dhcp_server()
+    if response.code == 200:
+      LOGGER.info('DHCP server start command success')
+      return True
+    else:
+      LOGGER.error('DHCP server start command failed')
+      return False
+
+  # Resolve the requested dhcp client
+  def stop_dhcp_server(self, dhcp_server_primary=True):
+    LOGGER.info('Stopping DHCP server')
+    response = self.get_dhcp_client(dhcp_server_primary).stop_dhcp_server()
+    if response.code == 200:
+      LOGGER.info('DHCP server stop command success')
+      return True
+    else:
+      LOGGER.error('DHCP server stop command failed')
+      return False
+
+  def get_dhcp_server_status(self, dhcp_server_primary=True):
+    server_name = 'primary' if dhcp_server_primary else 'secondary'
+    LOGGER.debug(f'Checking {server_name} DHCP server status')
+    response = self.get_dhcp_client(dhcp_server_primary).get_status()
+    if response.code == 200:
+      LOGGER.debug(f'DHCP {server_name} server status: {response.message}')
+      status = eval(response.message)  # pylint: disable=W0123
+      return status['dhcpStatus']
+    else:
+      return False
+
+  def get_cur_lease(self, mac_address, timeout):
+    """
+      Retrieve the current lease for a given MAC address with retries.
+
+      Args:
+          mac_address (str): The MAC address of the client whose 
+                             lease is being queried.
+          timeout (int): The maximum time (in seconds) to wait 
+                         for a lease to be found.
+
+      Returns:
+          str or None: The lease information as a string if found, 
+                       or None if no lease is found within the timeout.
+
+      Note:
+          This method will attempt to query both primary and secondary 
+          DHCP servers for the lease, with a 5-second pause between 
+          retries until the `timeout` is reached.
+      """
+    LOGGER.info('Resolving current lease with max wait time of ' +
+                str(timeout) + ' seconds')
+    start_time = time.time()
+
+    while True:
+      lease = self._get_cur_lease(mac_address)
+      if lease is not None or (time.time() - start_time) >= timeout:
+        return lease
+      time.sleep(5)
+
+  def _get_cur_lease(self, mac_address):
+    """
+    Retrieve the current lease for a given MAC address from both
+    primary and secondary DHCP servers.
+
+    Args:
+        mac_address (str): The MAC address of the client whose
+                           lease is being queried.
+
+    Returns:
+        str or None: The lease information as a string if found,
+                     or None if no lease is found.
+    """
+    primary = False
+    lease = self._get_cur_lease_from_server(mac_address=mac_address,
+                                            dhcp_server_primary=True)
+    if lease is not None:
+      primary = True
+    else:
+      lease = self._get_cur_lease_from_server(mac_address=mac_address,
+                                              dhcp_server_primary=False)
+    if lease is not None:
+      lease['primary'] = primary
+      log_msg = 'DHCP lease resolved from '
+      log_msg += 'primary' if lease['primary'] else 'secondary'
+      log_msg += ' server'
+      LOGGER.info(log_msg)
+      LOGGER.info('DHCP Lease resolved:\n' + str(lease))
+    return lease
+
+  def _get_cur_lease_from_server(self, mac_address, dhcp_server_primary=True):
+    lease = None
+    # Check if the server is online first, old lease files can still return
+    # lease information that is no longer valid when a dhcp server is shutdown
+    if self.get_dhcp_server_status(dhcp_server_primary):
+      response = self.get_dhcp_client(dhcp_server_primary).get_lease(
+          mac_address)
+      if response.code == 200:
+        lease_resp = eval(response.message)  # pylint: disable=W0123
+        if lease_resp:  # Check if non-empty lease
+          lease = lease_resp
+    return lease
+
+  def is_lease_active(self, lease):
+    if 'ip' in lease:
+      ip_addr = lease['ip']
+      LOGGER.info('Lease IP Resolved: ' + ip_addr)
+      LOGGER.info('Attempting to ping device...')
+      ping_success = self.ping(ip_addr)
+      LOGGER.info('Ping Success: ' + str(ping_success))
+      LOGGER.info('Current lease confirmed active in device')
+    else:
+      LOGGER.error('Failed to confirm a valid active lease for the device')
+    return ping_success
+
+  def ping(self, host):
+    cmd = 'ping -c 1 ' + str(host)
+    success = util.run_command(cmd, output=False)
+    return success
+
+  def add_reserved_lease(self,
+                         hostname,
+                         mac_address,
+                         ip_address,
+                         dhcp_server_primary=True):
+    response = self.get_dhcp_client(dhcp_server_primary).add_reserved_lease(
+        hostname, mac_address, ip_address)
+    if response.code == 200:
+      LOGGER.info('Reserved lease ' + ip_address + ' added for ' + mac_address)
+      return True
+    else:
+      LOGGER.error('Failed to add reserved lease for ' + mac_address)
+      return False
+
+  def delete_reserved_lease(self, mac_address, dhcp_server_primary=True):
+    response = self.get_dhcp_client(dhcp_server_primary).delete_reserved_lease(
+        mac_address)
+    if response.code == 200:
+      LOGGER.info('Reserved lease deleted for ' + mac_address)
+      return True
+    else:
+      LOGGER.error('Failed to delete reserved lease for ' + mac_address)
+      return False
+
+  def setup_single_dhcp_server(self):
+    # Shutdown the secondary DHCP Server
+    LOGGER.info('Stopping secondary DHCP server')
+    if self.stop_dhcp_server(False):
+      LOGGER.info('Secondary DHCP server stop command success')
+      time.sleep(3)  # Give some time for the server to stop
+      if not self.get_dhcp_server_status(False):
+        LOGGER.info('Secondary DHCP server stopped')
+        if self.disable_failover(True):
+          LOGGER.info('Primary DHCP server failover disabled')
+          return True
+        else:
+          LOGGER.error('Failed to disable primary DHCP server failover')
+          return False
+      else:
+        LOGGER.error('Secondary DHCP server still running')
+        return False
+    else:
+      LOGGER.error('Failed to stop secondary DHCP server')
+      return False
+
+  def wait_for_lease_expire(self, lease, max_wait_time=30):
+    expiration_utc = datetime.strptime(lease['expires'], '%Y-%m-%d %H:%M:%S')
+    # lease information stored in UTC so we need to convert to local time
+    expiration = self.utc_to_local(expiration_utc)
+    time_to_expire = expiration - datetime.now(tz=tz.tzlocal())
+    # Wait until the expiration time and padd 5 seconds
+    # If wait time is longer than max_wait_time, only wait
+    # for the max wait time
+    wait_time = min(max_wait_time,
+                    time_to_expire.total_seconds() +
+                    5) if time_to_expire.total_seconds() > 0 else 0
+    LOGGER.info('Time until lease expiration: ' + str(wait_time))
+    LOGGER.info('Waiting for current lease to expire: ' + str(expiration))
+    if wait_time > 0:
+      time.sleep(wait_time)
+    LOGGER.info('Current lease expired.')
+
+  # Convert from a UTC datetime to the local time zone
+  def utc_to_local(self, utc_datetime):
+    # Set the time zone for the UTC datetime
+    utc = utc_datetime.replace(tzinfo=tz.tzutc())
+
+    # Convert to local time zone
+    local_datetime = utc.astimezone(tz.tzlocal())
+
+    return local_datetime