--- conflicted
+++ resolved
@@ -1,531 +1,445 @@
-# Copyright 2023 Google LLC
-#
-# Licensed under the Apache License, Version 2.0 (the "License");
-# you may not use this file except in compliance with the License.
-# You may obtain a copy of the License at
-#
-#    https://www.apache.org/licenses/LICENSE-2.0
-#
-# Unless required by applicable law or agreed to in writing, software
-# distributed under the License is distributed on an "AS IS" BASIS,
-# WITHOUT WARRANTIES OR CONDITIONS OF ANY KIND, either express or implied.
-# See the License for the specific language governing permissions and
-# limitations under the License.
-"""Connection test module"""
-import util
-import sys
-import time
-from datetime import datetime
-from scapy.all import rdpcap, DHCP, Ether, IPv6, ICMPv6ND_NS
-from test_module import TestModule
-from dhcp1.client import Client as DHCPClient1
-from dhcp2.client import Client as DHCPClient2
-
-LOG_NAME = 'test_connection'
-LOGGER = None
-OUI_FILE = '/usr/local/etc/oui.txt'
-<<<<<<< HEAD
-DHCP_SERVER_CAPTURE_FILE = '/runtime/network/dhcp-1.pcap'
-STARTUP_CAPTURE_FILE = '/runtime/device/startup.pcap'
-MONITOR_CAPTURE_FILE = '/runtime/device/monitor.pcap'
-SLAAC_PREFIX = 'fd10:77be:4186'
-=======
-STARTUP_CAPTURE_FILE = '/runtime/device/startup.pcap'
-MONITOR_CAPTURE_FILE = '/runtime/device/monitor.pcap'
-SLAAC_PREFIX = 'fd10:77be:4186'
-
-TR_CONTAINER_MAC_PREFIX = '9a:02:57:1e:8f:'
->>>>>>> 153de192
-
-
-class ConnectionModule(TestModule):
-  """Connection Test module"""
-
-  def __init__(self, module):
-    super().__init__(module_name=module, log_name=LOG_NAME)
-    global LOGGER
-    LOGGER = self._get_logger()
-    self.dhcp1_client = DHCPClient1()
-    self.dhcp2_client = DHCPClient2()
-
-    # ToDo: Move this into some level of testing, leave for
-    # reference until tests are implemented with these calls
-    # response = self.dhcp1_client.add_reserved_lease(
-    # 'test','00:11:22:33:44:55','10.10.10.21')
-    # print("AddLeaseResp: " + str(response))
-
-    # response = self.dhcp1_client.delete_reserved_lease('00:11:22:33:44:55')
-    # print("DelLeaseResp: " + str(response))
-
-    # response = self.dhcp1_client.disable_failover()
-    # print("FailoverDisabled: " + str(response))
-
-    # response = self.dhcp1_client.enable_failover()
-    # print("FailoverEnabled: " + str(response))
-
-    # response = self.dhcp1_client.get_dhcp_range()
-    # print("DHCP Range: " + str(response))
-
-    # response = self.dhcp1_client.get_lease(self._device_mac)
-    # print("Lease: " + str(response))
-
-    # response = self.dhcp1_client.get_status()
-    # print("Status: " + str(response))
-
-    # response = self.dhcp1_client.set_dhcp_range('10.10.10.20','10.10.10.30')
-    # print("Set Range: " + str(response))
-
-  def _connection_private_address(self, config):
-<<<<<<< HEAD
-    # Shutdown the secondary DHCP Server
-    LOGGER.info('Running connection.private_address')
-    response = self.dhcp1_client.get_dhcp_range()
-    cur_range = {}
-    if response.code == 200:
-      cur_range['start'] = response.start
-      cur_range['end'] = response.end
-      LOGGER.info('Current DHCP subnet range: ' + str(cur_range))
-    else:
-      LOGGER.error('Failed to resolve current subnet range required '
-              'for restoring network')
-      return None, ('Failed to resolve current subnet range required '
-              'for restoring network')
-
-    results = []
-    dhcp_setup = self.setup_single_dhcp_server()
-    if dhcp_setup[0]:
-      LOGGER.info(dhcp_setup[1])
-      lease = self._get_cur_lease()
-      if lease is not None:
-        if self._is_lease_active(lease):
-          results = self.test_subnets(config)
-      else:
-        return None, 'Failed to confirm a valid active lease for the device'
-    else:
-      LOGGER.error(dhcp_setup[1])
-      return None, 'Failed to setup DHCP server for test'
-
-    # Process and return final results
-    final_result = None
-    final_result_details = ''
-    for result in results:
-      if final_result is None:
-        final_result = result['result']
-      else:
-        final_result &= result['result']
-      final_result_details += result['details'] + '\n'
-
-    try:
-      # Restore failover configuration of DHCP servers
-      self.restore_failover_dhcp_server(cur_range)
-
-      # Wait for the current lease to expire
-      self._wait_for_lease_expire(self._get_cur_lease())
-
-      # Wait for a new lease to be provided before exiting test
-      # to prevent other test modules from failing
-      for _ in range(5):
-        LOGGER.info('Checking for new lease')
-        lease = self._get_cur_lease()
-        if lease is not None:
-          LOGGER.info('New Lease found: ' + str(lease))
-          LOGGER.info('Validating subnet for new lease...')
-          in_range = self.is_ip_in_range(lease['ip'], cur_range['start'],
-                                         cur_range['end'])
-          LOGGER.info('Lease within subnet: ' + str(in_range))
-          break
-        else:
-          LOGGER.info('New lease not found. Waiting to check again')
-        time.sleep(5)
-
-    except Exception as e: # pylint: disable=W0718
-      LOGGER.error('Failed to restore DHCP server configuration: ' + str(e))
-
-    return final_result, final_result_details
-=======
-    LOGGER.info('Running connection.private_address')
-    return self._run_subnet_test(config)
-
-  def _connection_shared_address(self, config):
-    LOGGER.info('Running connection.shared_address')
-    return self._run_subnet_test(config)
->>>>>>> 153de192
-
-  def _connection_dhcp_address(self):
-    LOGGER.info('Running connection.dhcp_address')
-    response = self.dhcp1_client.get_lease(self._device_mac)
-    LOGGER.info('DHCP Lease resolved:\n' + str(response))
-    if response.code == 200:
-      lease = eval(response.message)  # pylint: disable=W0123
-      if 'ip' in lease:
-        ip_addr = lease['ip']
-        LOGGER.info('IP Resolved: ' + ip_addr)
-        LOGGER.info('Attempting to ping device...')
-        ping_success = self._ping(self._device_ipv4_addr)
-        LOGGER.info('Ping Success: ' + str(ping_success))
-        if ping_success:
-          return True, 'Device responded to leased ip address'
-        else:
-          return False, 'Device did not respond to leased ip address'
-    else:
-      LOGGER.info('No DHCP lease found for: ' + self._device_mac)
-      return False, 'No DHCP lease found for: ' + self._device_mac
-
-  def _connection_mac_address(self):
-    LOGGER.info('Running connection.mac_address')
-    if self._device_mac is not None:
-      LOGGER.info('MAC address found: ' + self._device_mac)
-      return True, 'MAC address found: ' + self._device_mac
-    else:
-      LOGGER.info('No MAC address found: ' + self._device_mac)
-      return False, 'No MAC address found.'
-
-  def _connection_mac_oui(self):
-    LOGGER.info('Running connection.mac_oui')
-    manufacturer = self._get_oui_manufacturer(self._device_mac)
-    if manufacturer is not None:
-      LOGGER.info('OUI Manufacturer found: ' + manufacturer)
-      return True, 'OUI Manufacturer found: ' + manufacturer
-    else:
-      LOGGER.info('No OUI Manufacturer found for: ' + self._device_mac)
-      return False, 'No OUI Manufacturer found for: ' + self._device_mac
-
-  def _connection_single_ip(self):
-    LOGGER.info('Running connection.single_ip')
-
-    result = None
-    if self._device_mac is None:
-      LOGGER.info('No MAC address found: ')
-      return result, 'No MAC address found.'
-
-    # Read all the pcap files containing DHCP packet information
-    packets = rdpcap(STARTUP_CAPTURE_FILE)
-    packets.append(rdpcap(MONITOR_CAPTURE_FILE))
-
-    # Extract MAC addresses from DHCP packets
-    mac_addresses = set()
-    LOGGER.info('Inspecting: ' + str(len(packets)) + ' packets')
-    for packet in packets:
-      # Option[1] = message-type, option 3 = DHCPREQUEST
-<<<<<<< HEAD
-      if DHCP in packet and packet[DHCP].options[0][1] == 3:
-        mac_address = packet[Ether].src
-        mac_addresses.add(mac_address.upper())
-=======
-        if DHCP in packet and packet[DHCP].options[0][1] == 3: 
-            mac_address = packet[Ether].src
-            if not mac_address.startswith(TR_CONTAINER_MAC_PREFIX):
-              mac_addresses.add(mac_address.upper())
->>>>>>> 153de192
-
-    # Check if the device mac address is in the list of DHCPREQUESTs
-    result = self._device_mac.upper() in mac_addresses
-    LOGGER.info('DHCPREQUEST detected from device: ' + str(result))
-
-    # Check the unique MAC addresses to see if they match the device
-    for mac_address in mac_addresses:
-      LOGGER.info('DHCPREQUEST from MAC address: ' + mac_address)
-      result &= self._device_mac.upper() == mac_address
-    return result
-
-  def _connection_target_ping(self):
-    LOGGER.info('Running connection.target_ping')
-
-    # If the ipv4 address wasn't resolved yet, try again
-    if self._device_ipv4_addr is None:
-      self._device_ipv4_addr = self._get_device_ipv4(self)
-
-    if self._device_ipv4_addr is None:
-      LOGGER.error('No device IP could be resolved')
-      sys.exit(1)
-    else:
-      return self._ping(self._device_ipv4_addr)
-
-  def _get_oui_manufacturer(self, mac_address):
-    # Do some quick fixes on the format of the mac_address
-    # to match the oui file pattern
-    mac_address = mac_address.replace(':', '-').upper()
-    with open(OUI_FILE, 'r', encoding='UTF-8') as file:
-      for line in file:
-        if mac_address.startswith(line[:8]):
-          start = line.index('(hex)') + len('(hex)')
-          return line[start:].strip()  # Extract the company name
-    return None
-
-  def _connection_ipv6_slaac(self):
-    LOGGER.info('Running connection.ipv6_slaac')
-    packet_capture = rdpcap(MONITOR_CAPTURE_FILE)
-
-    sends_ipv6 = False
-
-    for packet in packet_capture:
-      if IPv6 in packet and packet.src == self._device_mac:
-        sends_ipv6 = True
-        if ICMPv6ND_NS in packet:
-          ipv6_addr = str(packet[ICMPv6ND_NS].tgt)
-          if ipv6_addr.startswith(SLAAC_PREFIX):
-            self._device_ipv6_addr = ipv6_addr
-            LOGGER.info(f'Device has formed SLAAC address {ipv6_addr}')
-            return True
-
-    if sends_ipv6:
-      LOGGER.info('Device does not support IPv6 SLAAC')
-    else:
-      LOGGER.info('Device does not support IPv6')
-    return False
-
-  def _connection_ipv6_ping(self):
-    LOGGER.info('Running connection.ipv6_ping')
-
-    if self._device_ipv6_addr is None:
-      LOGGER.info('No IPv6 SLAAC address found. Cannot ping')
-      return
-
-    if self._ping(self._device_ipv6_addr):
-      LOGGER.info(f'Device responds to IPv6 ping on {self._device_ipv6_addr}')
-      return True
-    else:
-      LOGGER.info('Device does not respond to IPv6 ping')
-      return False
-
-  def _ping(self, host):
-    cmd = "ping -c 1 " + str(host)
-    success = util.run_command(cmd, output=False)
-    return success
-
-  def restore_failover_dhcp_server(self, subnet):
-    # Configure the subnet range
-    if self._change_subnet(subnet):
-      if self.enable_failover():
-        response = self.dhcp2_client.start_dhcp_server()
-        if response.code == 200:
-          LOGGER.info('DHCP server configuration restored')
-          return True
-        else:
-          LOGGER.error('Failed to start secondary DHCP server')
-          return False
-      else:
-        LOGGER.error('Failed to enabled failover in primary DHCP server')
-        return False
-    else:
-      LOGGER.error('Failed to restore original subnet')
-      return False
-
-  def setup_single_dhcp_server(self):
-    # Shutdown the secondary DHCP Server
-    LOGGER.info('Stopping secondary DHCP server')
-    response = self.dhcp2_client.stop_dhcp_server()
-    if response.code == 200:
-      LOGGER.info('Secondary DHCP server stop command success')
-      time.sleep(3)  # Give some time for the server to stop
-      LOGGER.info('Checking secondary DHCP server status')
-      response = self.dhcp2_client.get_status()
-      if response.code == 200:
-        LOGGER.info('Secondary DHCP server stopped')
-        return True, 'Single DHCP server configured'
-      else:
-        return False, 'DHCP server still running'
-    else:
-      return False, 'DHCP server stop command failed'
-
-    # Move primary DHCP server from failover into a single DHCP server config
-    LOGGER.info('Configuring primary DHCP server')
-    response = self.dhcp1_client.disable_failover()
-    if response.code == 200:
-      LOGGER.info('Primary DHCP server failover disabled')
-    else:
-      return False, 'Failed to disable primary DHCP server failover'
-
-  def enable_failover(self):
-    # Move primary DHCP server to primary failover
-    LOGGER.info('Configuring primary failover DHCP server')
-    response = self.dhcp1_client.enable_failover()
-    if response.code == 200:
-      LOGGER.info('Primary DHCP server enabled')
-      return True
-    else:
-      LOGGER.error('Failed to disable primary DHCP server failover')
-      return False
-
-  def is_ip_in_range(self, ip, start_ip, end_ip):
-    ip_int = int(''.join(format(int(octet), '08b') for octet in ip.split('.')),
-                 2)
-    start_int = int(
-        ''.join(format(int(octet), '08b') for octet in start_ip.split('.')), 2)
-    end_int = int(
-        ''.join(format(int(octet), '08b') for octet in end_ip.split('.')), 2)
-
-    return start_int <= ip_int <= end_int
-
-<<<<<<< HEAD
-=======
-  def _run_subnet_test(self,config):
-    # Resolve the configured dhcp subnet ranges
-    ranges = None
-    if 'ranges' in config:
-      ranges = config['ranges']
-    else:
-      LOGGER.error('No subnet ranges configured for test. Skipping')
-      return None, 'No subnet ranges configured for test. Skipping'
-
-    response = self.dhcp1_client.get_dhcp_range()
-    cur_range = {}
-    if response.code == 200:
-      cur_range['start'] = response.start
-      cur_range['end'] = response.end
-      LOGGER.info('Current DHCP subnet range: ' + str(cur_range))
-    else:
-      LOGGER.error('Failed to resolve current subnet range required '
-              'for restoring network')
-      return None, ('Failed to resolve current subnet range required '
-              'for restoring network')
-
-    results = []
-    dhcp_setup = self.setup_single_dhcp_server()
-    if dhcp_setup[0]:
-      LOGGER.info(dhcp_setup[1])
-      lease = self._get_cur_lease()
-      if lease is not None:
-        if self._is_lease_active(lease):
-          results = self.test_subnets(ranges)
-      else:
-        return None, 'Failed to confirm a valid active lease for the device'
-    else:
-      LOGGER.error(dhcp_setup[1])
-      return None, 'Failed to setup DHCP server for test'
-
-    # Process and return final results
-    final_result = None
-    final_result_details = ''
-    for result in results:
-      if final_result is None:
-        final_result = result['result']
-      else:
-        final_result &= result['result']
-      final_result_details += result['details'] + '\n'
-
-    try:
-      # Restore failover configuration of DHCP servers
-      self.restore_failover_dhcp_server(cur_range)
-
-      # Wait for the current lease to expire
-      self._wait_for_lease_expire(self._get_cur_lease())
-
-      # Wait for a new lease to be provided before exiting test
-      # to prevent other test modules from failing
-      for _ in range(5):
-        LOGGER.info('Checking for new lease')
-        lease = self._get_cur_lease()
-        if lease is not None:
-          LOGGER.info('New Lease found: ' + str(lease))
-          LOGGER.info('Validating subnet for new lease...')
-          in_range = self.is_ip_in_range(lease['ip'], cur_range['start'],
-                                         cur_range['end'])
-          LOGGER.info('Lease within subnet: ' + str(in_range))
-          break
-        else:
-          LOGGER.info('New lease not found. Waiting to check again')
-        time.sleep(5)
-
-    except Exception as e: # pylint: disable=W0718
-      LOGGER.error('Failed to restore DHCP server configuration: ' + str(e))
-
-    return final_result, final_result_details
-
-
->>>>>>> 153de192
-  def _test_subnet(self, subnet, lease):
-    if self._change_subnet(subnet):
-      expiration = datetime.strptime(lease['expires'], '%Y-%m-%d %H:%M:%S')
-      time_to_expire = expiration - datetime.now()
-      LOGGER.info('Time until lease expiration: ' + str(time_to_expire))
-      LOGGER.info('Waiting for current lease to expire: ' + str(expiration))
-      if time_to_expire.total_seconds() > 0:
-        time.sleep(time_to_expire.total_seconds() +
-                   5)  # Wait until the expiration time and padd 5 seconds
-        LOGGER.info('Current lease expired. Checking for new lease')
-        for _ in range(5):
-          LOGGER.info('Checking for new lease')
-          lease = self._get_cur_lease()
-          if lease is not None:
-            LOGGER.info('New Lease found: ' + str(lease))
-            LOGGER.info('Validating subnet for new lease...')
-            in_range = self.is_ip_in_range(lease['ip'], subnet['start'],
-                                           subnet['end'])
-            LOGGER.info('Lease within subnet: ' + str(in_range))
-            return in_range
-          else:
-            LOGGER.info('New lease not found. Waiting to check again')
-          time.sleep(5)
-
-  def _wait_for_lease_expire(self, lease):
-    expiration = datetime.strptime(lease['expires'], '%Y-%m-%d %H:%M:%S')
-    time_to_expire = expiration - datetime.now()
-    LOGGER.info('Time until lease expiration: ' + str(time_to_expire))
-    LOGGER.info('Waiting for current lease to expire: ' + str(expiration))
-    if time_to_expire.total_seconds() > 0:
-      time.sleep(time_to_expire.total_seconds() +
-                 5)  # Wait until the expiration time and padd 5 seconds
-      LOGGER.info('Current lease expired.')
-
-  def _change_subnet(self, subnet):
-    LOGGER.info('Changing subnet to: ' + str(subnet))
-    response = self.dhcp1_client.set_dhcp_range(subnet['start'], subnet['end'])
-    if response.code == 200:
-      LOGGER.info('Subnet change request accepted. Confirming change...')
-      response = self.dhcp1_client.get_dhcp_range()
-      if response.code == 200:
-        if response.start == subnet['start'] and response.end == subnet['end']:
-          LOGGER.info('Subnet change confirmed')
-          return True
-      LOGGER.error('Failed to confirm subnet change')
-    else:
-      LOGGER.error('Subnet change request failed.')
-    return False
-
-  def _get_cur_lease(self):
-    LOGGER.info('Checking current device lease')
-    response = self.dhcp1_client.get_lease(self._device_mac)
-    if response.code == 200:
-      lease = eval(response.message) # pylint: disable=W0123
-      if lease:  # Check if non-empty lease
-        return lease
-    else:
-      return None
-
-  def _is_lease_active(self, lease):
-    if 'ip' in lease:
-      ip_addr = lease['ip']
-      LOGGER.info('Lease IP Resolved: ' + ip_addr)
-      LOGGER.info('Attempting to ping device...')
-      ping_success = self._ping(self._device_ipv4_addr)
-      LOGGER.info('Ping Success: ' + str(ping_success))
-      LOGGER.info('Current lease confirmed active in device')
-      return ping_success
-
-  def test_subnets(self, subnets):
-    results = []
-    for subnet in subnets:
-      result = {}
-      try:
-        lease = self._get_cur_lease()
-        if lease is not None:
-          result = self._test_subnet(subnet, lease)
-          if result:
-            result = {
-                'result':
-                True,
-                'details':
-                'Subnet ' + subnet['start'] + '-' + subnet['end'] + ' passed'
-            }
-          else:
-            result = {
-                'result':
-                False,
-                'details':
-                'Subnet ' + subnet['start'] + '-' + subnet['end'] + ' failed'
-            }
-      except Exception as e: # pylint: disable=W0718
-        result = {'result': False, 'details': 'Subnet test failed: ' + str(e)}
-      results.append(result)
-    return results
+# Copyright 2023 Google LLC
+#
+# Licensed under the Apache License, Version 2.0 (the "License");
+# you may not use this file except in compliance with the License.
+# You may obtain a copy of the License at
+#
+#    https://www.apache.org/licenses/LICENSE-2.0
+#
+# Unless required by applicable law or agreed to in writing, software
+# distributed under the License is distributed on an "AS IS" BASIS,
+# WITHOUT WARRANTIES OR CONDITIONS OF ANY KIND, either express or implied.
+# See the License for the specific language governing permissions and
+# limitations under the License.
+"""Connection test module"""
+import util
+import sys
+import time
+from datetime import datetime
+from scapy.all import rdpcap, DHCP, Ether, IPv6, ICMPv6ND_NS
+from test_module import TestModule
+from dhcp1.client import Client as DHCPClient1
+from dhcp2.client import Client as DHCPClient2
+
+LOG_NAME = 'test_connection'
+LOGGER = None
+OUI_FILE = '/usr/local/etc/oui.txt'
+STARTUP_CAPTURE_FILE = '/runtime/device/startup.pcap'
+MONITOR_CAPTURE_FILE = '/runtime/device/monitor.pcap'
+SLAAC_PREFIX = 'fd10:77be:4186'
+TR_CONTAINER_MAC_PREFIX = '9a:02:57:1e:8f:'
+
+
+class ConnectionModule(TestModule):
+  """Connection Test module"""
+
+  def __init__(self, module):
+    super().__init__(module_name=module, log_name=LOG_NAME)
+    global LOGGER
+    LOGGER = self._get_logger()
+    self.dhcp1_client = DHCPClient1()
+    self.dhcp2_client = DHCPClient2()
+
+    # ToDo: Move this into some level of testing, leave for
+    # reference until tests are implemented with these calls
+    # response = self.dhcp1_client.add_reserved_lease(
+    # 'test','00:11:22:33:44:55','10.10.10.21')
+    # print("AddLeaseResp: " + str(response))
+
+    # response = self.dhcp1_client.delete_reserved_lease('00:11:22:33:44:55')
+    # print("DelLeaseResp: " + str(response))
+
+    # response = self.dhcp1_client.disable_failover()
+    # print("FailoverDisabled: " + str(response))
+
+    # response = self.dhcp1_client.enable_failover()
+    # print("FailoverEnabled: " + str(response))
+
+    # response = self.dhcp1_client.get_dhcp_range()
+    # print("DHCP Range: " + str(response))
+
+    # response = self.dhcp1_client.get_lease(self._device_mac)
+    # print("Lease: " + str(response))
+
+    # response = self.dhcp1_client.get_status()
+    # print("Status: " + str(response))
+
+    # response = self.dhcp1_client.set_dhcp_range('10.10.10.20','10.10.10.30')
+    # print("Set Range: " + str(response))
+
+  def _connection_private_address(self, config):
+    LOGGER.info('Running connection.private_address')
+    return self._run_subnet_test(config)
+
+  def _connection_shared_address(self, config):
+    LOGGER.info('Running connection.shared_address')
+    return self._run_subnet_test(config)
+
+  def _connection_dhcp_address(self):
+    LOGGER.info('Running connection.dhcp_address')
+    response = self.dhcp1_client.get_lease(self._device_mac)
+    LOGGER.info('DHCP Lease resolved:\n' + str(response))
+    if response.code == 200:
+      lease = eval(response.message)  # pylint: disable=W0123
+      if 'ip' in lease:
+        ip_addr = lease['ip']
+        LOGGER.info('IP Resolved: ' + ip_addr)
+        LOGGER.info('Attempting to ping device...')
+        ping_success = self._ping(self._device_ipv4_addr)
+        LOGGER.info('Ping Success: ' + str(ping_success))
+        if ping_success:
+          return True, 'Device responded to leased ip address'
+        else:
+          return False, 'Device did not respond to leased ip address'
+    else:
+      LOGGER.info('No DHCP lease found for: ' + self._device_mac)
+      return False, 'No DHCP lease found for: ' + self._device_mac
+
+  def _connection_mac_address(self):
+    LOGGER.info('Running connection.mac_address')
+    if self._device_mac is not None:
+      LOGGER.info('MAC address found: ' + self._device_mac)
+      return True, 'MAC address found: ' + self._device_mac
+    else:
+      LOGGER.info('No MAC address found: ' + self._device_mac)
+      return False, 'No MAC address found.'
+
+  def _connection_mac_oui(self):
+    LOGGER.info('Running connection.mac_oui')
+    manufacturer = self._get_oui_manufacturer(self._device_mac)
+    if manufacturer is not None:
+      LOGGER.info('OUI Manufacturer found: ' + manufacturer)
+      return True, 'OUI Manufacturer found: ' + manufacturer
+    else:
+      LOGGER.info('No OUI Manufacturer found for: ' + self._device_mac)
+      return False, 'No OUI Manufacturer found for: ' + self._device_mac
+
+  def _connection_single_ip(self):
+    LOGGER.info('Running connection.single_ip')
+
+    result = None
+    if self._device_mac is None:
+      LOGGER.info('No MAC address found: ')
+      return result, 'No MAC address found.'
+
+    # Read all the pcap files containing DHCP packet information
+    packets = rdpcap(STARTUP_CAPTURE_FILE)
+    packets.append(rdpcap(MONITOR_CAPTURE_FILE))
+
+    # Extract MAC addresses from DHCP packets
+    mac_addresses = set()
+    LOGGER.info('Inspecting: ' + str(len(packets)) + ' packets')
+    for packet in packets:
+      # Option[1] = message-type, option 3 = DHCPREQUEST
+        if DHCP in packet and packet[DHCP].options[0][1] == 3: 
+            mac_address = packet[Ether].src
+            if not mac_address.startswith(TR_CONTAINER_MAC_PREFIX):
+              mac_addresses.add(mac_address.upper())
+
+    # Check if the device mac address is in the list of DHCPREQUESTs
+    result = self._device_mac.upper() in mac_addresses
+    LOGGER.info('DHCPREQUEST detected from device: ' + str(result))
+
+    # Check the unique MAC addresses to see if they match the device
+    for mac_address in mac_addresses:
+      LOGGER.info('DHCPREQUEST from MAC address: ' + mac_address)
+      result &= self._device_mac.upper() == mac_address
+    return result
+
+  def _connection_target_ping(self):
+    LOGGER.info('Running connection.target_ping')
+
+    # If the ipv4 address wasn't resolved yet, try again
+    if self._device_ipv4_addr is None:
+      self._device_ipv4_addr = self._get_device_ipv4(self)
+
+    if self._device_ipv4_addr is None:
+      LOGGER.error('No device IP could be resolved')
+      sys.exit(1)
+    else:
+      return self._ping(self._device_ipv4_addr)
+
+  def _get_oui_manufacturer(self, mac_address):
+    # Do some quick fixes on the format of the mac_address
+    # to match the oui file pattern
+    mac_address = mac_address.replace(':', '-').upper()
+    with open(OUI_FILE, 'r', encoding='UTF-8') as file:
+      for line in file:
+        if mac_address.startswith(line[:8]):
+          start = line.index('(hex)') + len('(hex)')
+          return line[start:].strip()  # Extract the company name
+    return None
+
+  def _connection_ipv6_slaac(self):
+    LOGGER.info('Running connection.ipv6_slaac')
+    packet_capture = rdpcap(MONITOR_CAPTURE_FILE)
+
+    sends_ipv6 = False
+
+    for packet in packet_capture:
+      if IPv6 in packet and packet.src == self._device_mac:
+        sends_ipv6 = True
+        if ICMPv6ND_NS in packet:
+          ipv6_addr = str(packet[ICMPv6ND_NS].tgt)
+          if ipv6_addr.startswith(SLAAC_PREFIX):
+            self._device_ipv6_addr = ipv6_addr
+            LOGGER.info(f'Device has formed SLAAC address {ipv6_addr}')
+            return True
+
+    if sends_ipv6:
+      LOGGER.info('Device does not support IPv6 SLAAC')
+    else:
+      LOGGER.info('Device does not support IPv6')
+    return False
+
+  def _connection_ipv6_ping(self):
+    LOGGER.info('Running connection.ipv6_ping')
+
+    if self._device_ipv6_addr is None:
+      LOGGER.info('No IPv6 SLAAC address found. Cannot ping')
+      return
+
+    if self._ping(self._device_ipv6_addr):
+      LOGGER.info(f'Device responds to IPv6 ping on {self._device_ipv6_addr}')
+      return True
+    else:
+      LOGGER.info('Device does not respond to IPv6 ping')
+      return False
+
+  def _ping(self, host):
+    cmd = "ping -c 1 " + str(host)
+    success = util.run_command(cmd, output=False)
+    return success
+
+  def restore_failover_dhcp_server(self, subnet):
+    # Configure the subnet range
+    if self._change_subnet(subnet):
+      if self.enable_failover():
+        response = self.dhcp2_client.start_dhcp_server()
+        if response.code == 200:
+          LOGGER.info('DHCP server configuration restored')
+          return True
+        else:
+          LOGGER.error('Failed to start secondary DHCP server')
+          return False
+      else:
+        LOGGER.error('Failed to enabled failover in primary DHCP server')
+        return False
+    else:
+      LOGGER.error('Failed to restore original subnet')
+      return False
+
+  def setup_single_dhcp_server(self):
+    # Shutdown the secondary DHCP Server
+    LOGGER.info('Stopping secondary DHCP server')
+    response = self.dhcp2_client.stop_dhcp_server()
+    if response.code == 200:
+      LOGGER.info('Secondary DHCP server stop command success')
+      time.sleep(3)  # Give some time for the server to stop
+      LOGGER.info('Checking secondary DHCP server status')
+      response = self.dhcp2_client.get_status()
+      if response.code == 200:
+        LOGGER.info('Secondary DHCP server stopped')
+        return True, 'Single DHCP server configured'
+      else:
+        return False, 'DHCP server still running'
+    else:
+      return False, 'DHCP server stop command failed'
+
+    # Move primary DHCP server from failover into a single DHCP server config
+    LOGGER.info('Configuring primary DHCP server')
+    response = self.dhcp1_client.disable_failover()
+    if response.code == 200:
+      LOGGER.info('Primary DHCP server failover disabled')
+    else:
+      return False, 'Failed to disable primary DHCP server failover'
+
+  def enable_failover(self):
+    # Move primary DHCP server to primary failover
+    LOGGER.info('Configuring primary failover DHCP server')
+    response = self.dhcp1_client.enable_failover()
+    if response.code == 200:
+      LOGGER.info('Primary DHCP server enabled')
+      return True
+    else:
+      LOGGER.error('Failed to disable primary DHCP server failover')
+      return False
+
+  def is_ip_in_range(self, ip, start_ip, end_ip):
+    ip_int = int(''.join(format(int(octet), '08b') for octet in ip.split('.')),
+                 2)
+    start_int = int(
+        ''.join(format(int(octet), '08b') for octet in start_ip.split('.')), 2)
+    end_int = int(
+        ''.join(format(int(octet), '08b') for octet in end_ip.split('.')), 2)
+
+    return start_int <= ip_int <= end_int
+
+  def _run_subnet_test(self,config):
+    # Resolve the configured dhcp subnet ranges
+    ranges = None
+    if 'ranges' in config:
+      ranges = config['ranges']
+    else:
+      LOGGER.error('No subnet ranges configured for test. Skipping')
+      return None, 'No subnet ranges configured for test. Skipping'
+
+    response = self.dhcp1_client.get_dhcp_range()
+    cur_range = {}
+    if response.code == 200:
+      cur_range['start'] = response.start
+      cur_range['end'] = response.end
+      LOGGER.info('Current DHCP subnet range: ' + str(cur_range))
+    else:
+      LOGGER.error('Failed to resolve current subnet range required '
+              'for restoring network')
+      return None, ('Failed to resolve current subnet range required '
+              'for restoring network')
+
+    results = []
+    dhcp_setup = self.setup_single_dhcp_server()
+    if dhcp_setup[0]:
+      LOGGER.info(dhcp_setup[1])
+      lease = self._get_cur_lease()
+      if lease is not None:
+        if self._is_lease_active(lease):
+          results = self.test_subnets(ranges)
+      else:
+        return None, 'Failed to confirm a valid active lease for the device'
+    else:
+      LOGGER.error(dhcp_setup[1])
+      return None, 'Failed to setup DHCP server for test'
+
+    # Process and return final results
+    final_result = None
+    final_result_details = ''
+    for result in results:
+      if final_result is None:
+        final_result = result['result']
+      else:
+        final_result &= result['result']
+      final_result_details += result['details'] + '\n'
+
+    try:
+      # Restore failover configuration of DHCP servers
+      self.restore_failover_dhcp_server(cur_range)
+
+      # Wait for the current lease to expire
+      self._wait_for_lease_expire(self._get_cur_lease())
+
+      # Wait for a new lease to be provided before exiting test
+      # to prevent other test modules from failing
+      for _ in range(5):
+        LOGGER.info('Checking for new lease')
+        lease = self._get_cur_lease()
+        if lease is not None:
+          LOGGER.info('New Lease found: ' + str(lease))
+          LOGGER.info('Validating subnet for new lease...')
+          in_range = self.is_ip_in_range(lease['ip'], cur_range['start'],
+                                         cur_range['end'])
+          LOGGER.info('Lease within subnet: ' + str(in_range))
+          break
+        else:
+          LOGGER.info('New lease not found. Waiting to check again')
+        time.sleep(5)
+
+    except Exception as e: # pylint: disable=W0718
+      LOGGER.error('Failed to restore DHCP server configuration: ' + str(e))
+
+    return final_result, final_result_details
+
+  def _test_subnet(self, subnet, lease):
+    if self._change_subnet(subnet):
+      expiration = datetime.strptime(lease['expires'], '%Y-%m-%d %H:%M:%S')
+      time_to_expire = expiration - datetime.now()
+      LOGGER.info('Time until lease expiration: ' + str(time_to_expire))
+      LOGGER.info('Waiting for current lease to expire: ' + str(expiration))
+      if time_to_expire.total_seconds() > 0:
+        time.sleep(time_to_expire.total_seconds() +
+                   5)  # Wait until the expiration time and padd 5 seconds
+        LOGGER.info('Current lease expired. Checking for new lease')
+        for _ in range(5):
+          LOGGER.info('Checking for new lease')
+          lease = self._get_cur_lease()
+          if lease is not None:
+            LOGGER.info('New Lease found: ' + str(lease))
+            LOGGER.info('Validating subnet for new lease...')
+            in_range = self.is_ip_in_range(lease['ip'], subnet['start'],
+                                           subnet['end'])
+            LOGGER.info('Lease within subnet: ' + str(in_range))
+            return in_range
+          else:
+            LOGGER.info('New lease not found. Waiting to check again')
+          time.sleep(5)
+
+  def _wait_for_lease_expire(self, lease):
+    expiration = datetime.strptime(lease['expires'], '%Y-%m-%d %H:%M:%S')
+    time_to_expire = expiration - datetime.now()
+    LOGGER.info('Time until lease expiration: ' + str(time_to_expire))
+    LOGGER.info('Waiting for current lease to expire: ' + str(expiration))
+    if time_to_expire.total_seconds() > 0:
+      time.sleep(time_to_expire.total_seconds() +
+                 5)  # Wait until the expiration time and padd 5 seconds
+      LOGGER.info('Current lease expired.')
+
+  def _change_subnet(self, subnet):
+    LOGGER.info('Changing subnet to: ' + str(subnet))
+    response = self.dhcp1_client.set_dhcp_range(subnet['start'], subnet['end'])
+    if response.code == 200:
+      LOGGER.info('Subnet change request accepted. Confirming change...')
+      response = self.dhcp1_client.get_dhcp_range()
+      if response.code == 200:
+        if response.start == subnet['start'] and response.end == subnet['end']:
+          LOGGER.info('Subnet change confirmed')
+          return True
+      LOGGER.error('Failed to confirm subnet change')
+    else:
+      LOGGER.error('Subnet change request failed.')
+    return False
+
+  def _get_cur_lease(self):
+    LOGGER.info('Checking current device lease')
+    response = self.dhcp1_client.get_lease(self._device_mac)
+    if response.code == 200:
+      lease = eval(response.message) # pylint: disable=W0123
+      if lease:  # Check if non-empty lease
+        return lease
+    else:
+      return None
+
+  def _is_lease_active(self, lease):
+    if 'ip' in lease:
+      ip_addr = lease['ip']
+      LOGGER.info('Lease IP Resolved: ' + ip_addr)
+      LOGGER.info('Attempting to ping device...')
+      ping_success = self._ping(self._device_ipv4_addr)
+      LOGGER.info('Ping Success: ' + str(ping_success))
+      LOGGER.info('Current lease confirmed active in device')
+      return ping_success
+
+  def test_subnets(self, subnets):
+    results = []
+    for subnet in subnets:
+      result = {}
+      try:
+        lease = self._get_cur_lease()
+        if lease is not None:
+          result = self._test_subnet(subnet, lease)
+          if result:
+            result = {
+                'result':
+                True,
+                'details':
+                'Subnet ' + subnet['start'] + '-' + subnet['end'] + ' passed'
+            }
+          else:
+            result = {
+                'result':
+                False,
+                'details':
+                'Subnet ' + subnet['start'] + '-' + subnet['end'] + ' failed'
+            }
+      except Exception as e: # pylint: disable=W0718
+        result = {'result': False, 'details': 'Subnet test failed: ' + str(e)}
+      results.append(result)
+    return results