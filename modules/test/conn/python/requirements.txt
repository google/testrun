--- conflicted
+++ resolved
@@ -1,7 +1,2 @@
-<<<<<<< HEAD
-scapy
-pyOpenSSL
-=======
-pyOpenSSL
-scapy
->>>>>>> 290ba501
+pyOpenSSL
+scapy