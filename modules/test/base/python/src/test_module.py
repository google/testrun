--- conflicted
+++ resolved
@@ -1,173 +1,142 @@
-# Copyright 2023 Google LLC
-#
-# Licensed under the Apache License, Version 2.0 (the "License");
-# you may not use this file except in compliance with the License.
-# You may obtain a copy of the License at
-#
-#    https://www.apache.org/licenses/LICENSE-2.0
-#
-# Unless required by applicable law or agreed to in writing, software
-# distributed under the License is distributed on an "AS IS" BASIS,
-# WITHOUT WARRANTIES OR CONDITIONS OF ANY KIND, either express or implied.
-# See the License for the specific language governing permissions and
-# limitations under the License.
-"""Base class for all core test module functions"""
-import json
-import logger
-import os
-import util
-from datetime import datetime
-
-LOGGER = None
-RESULTS_DIR = '/runtime/output/'
-CONF_FILE = '/testrun/conf/module_config.json'
-
-
-class TestModule:
-  """An example test module."""
-
-  def __init__(self, module_name, log_name):
-    self._module_name = module_name
-    self._device_mac = os.environ['DEVICE_MAC']
-    self._ipv4_addr = os.environ['IPV4_ADDR']
-    self._ipv4_subnet = os.environ['IPV4_SUBNET']
-    self._ipv6_subnet = os.environ['IPV6_SUBNET']
-    self._add_logger(log_name=log_name, module_name=module_name)
-    self._config = self._read_config()
-    self._device_ipv4_addr = None
-    self._device_ipv6_addr = None
-
-  def _add_logger(self, log_name, module_name):
-    global LOGGER
-    LOGGER = logger.get_logger(log_name, module_name)
-
-  def _get_logger(self):
-    return LOGGER
-
-  def _get_tests(self):
-    device_test_module = self._get_device_test_module()
-    return self._get_device_tests(device_test_module)
-
-  def _get_device_tests(self, device_test_module):
-    module_tests = self._config['config']['tests']
-    if device_test_module is None:
-      return module_tests
-    elif not device_test_module['enabled']:
-      return []
-    else:
-      for test in module_tests:
-        # Resolve device specific configurations for the test if it exists
-        # and update module test config with device config options
-        if 'tests' in device_test_module:
-          if test['name'] in device_test_module['tests']:
-            dev_test_config = device_test_module['tests'][test['name']]
-            if 'enabled' in dev_test_config:
-              test['enabled'] = dev_test_config['enabled']
-            if 'config' in test and 'config' in dev_test_config:
-              test['config'].update(dev_test_config['config'])
-      return module_tests
-
-  def _get_device_test_module(self):
-    if 'DEVICE_TEST_MODULES' in os.environ:
-      test_modules = json.loads(os.environ['DEVICE_TEST_MODULES'])
-      if self._module_name in test_modules:
-        return test_modules[self._module_name]
-    return None
-
-  def run_tests(self):
-
-    if self._config['config']['network']:
-      self._device_ipv4_addr = self._get_device_ipv4()
-      LOGGER.info('Device IP Resolved: ' + str(self._device_ipv4_addr))
-
-    tests = self._get_tests()
-    for test in tests:
-      test_method_name = '_' + test['name'].replace('.', '_')
-      result = None
-
-      test['start'] = datetime.now().isoformat()
-
-      if ('enabled' in test and test['enabled']) or 'enabled' not in test:
-<<<<<<< HEAD
-
-=======
->>>>>>> 5d41edb8
-        LOGGER.debug('Attempting to run test: ' + test['name'])
-        # Resolve the correct python method by test name and run test
-        if hasattr(self, test_method_name):
-          if 'config' in test:
-            result = getattr(self, test_method_name)(config=test['config'])
-          else:
-            result = getattr(self, test_method_name)()
-        else:
-          LOGGER.info(f'Test {test["name"]} not implemented. Skipping')
-          result = None
-      else:
-<<<<<<< HEAD
-        LOGGER.info(f'Test {test["name"]} disabled. Skipping')
-
-=======
-        LOGGER.debug(f'Test {test["name"]} is disabled. Skipping')
->>>>>>> 5d41edb8
-      if result is not None:
-        if isinstance(result, bool):
-          test['result'] = 'Compliant' if result else 'Non-Compliant'
-        else:
-          if result[0] is None:
-            test['result'] = 'Skipped'
-<<<<<<< HEAD
-            if len(result) > 1:
-              test['description'] = result[1]
-          else:
-            test['result'] = 'Compliant' if result[0] else 'Non-Compliant'
-          test['description'] = result[1]
-      else:
-        test['result'] = 'Skipped'
-=======
-            if len(result)>1:
-              test['result_details'] = result[1]
-          else:
-            test['result'] = 'Compliant' if result[0] else 'Non-Compliant'
-          test['result_details'] = result[1]
-      else:
-        test['result'] = 'Skipped'
-
-      # Generate the short result description based on result value
-      if test['result'] == 'Compliant':
-        test['result_description'] = test[
-            'short_description'] if 'short_description' in test else test[
-                'name'] + ' passed - see result details for more info'
-      elif test['result'] == 'Non-Compliant':
-        test['result_description'] = test[
-            'name'] + ' failed - see result details for more info'
-      else:
-        test['result_description'] = test[
-            'name'] + ' Skipped - see result details for more info'
->>>>>>> 5d41edb8
-
-      test['end'] = datetime.now().isoformat()
-      duration = datetime.fromisoformat(test['end']) - datetime.fromisoformat(
-          test['start'])
-      test['duration'] = str(duration)
-      
-    json_results = json.dumps({'results': tests}, indent=2)
-    self._write_results(json_results)
-
-  def _read_config(self):
-    with open(CONF_FILE, encoding='utf-8') as f:
-      config = json.load(f)
-    return config
-
-  def _write_results(self, results):
-    results_file = RESULTS_DIR + self._module_name + '-result.json'
-    LOGGER.info('Writing results to ' + results_file)
-    with open(results_file, 'w', encoding='utf-8') as f:
-      f.write(results)
-
-  def _get_device_ipv4(self):
-    command = f"""/testrun/bin/get_ipv4_addr {self._ipv4_subnet}
-    {self._device_mac.upper()}"""
-    text = util.run_command(command)[0]
-    if text:
-      return text.split('\n')[0]
-    return None
+# Copyright 2023 Google LLC
+#
+# Licensed under the Apache License, Version 2.0 (the "License");
+# you may not use this file except in compliance with the License.
+# You may obtain a copy of the License at
+#
+#    https://www.apache.org/licenses/LICENSE-2.0
+#
+# Unless required by applicable law or agreed to in writing, software
+# distributed under the License is distributed on an "AS IS" BASIS,
+# WITHOUT WARRANTIES OR CONDITIONS OF ANY KIND, either express or implied.
+# See the License for the specific language governing permissions and
+# limitations under the License.
+"""Base class for all core test module functions"""
+import json
+import logger
+import os
+import util
+from datetime import datetime
+
+LOGGER = None
+RESULTS_DIR = '/runtime/output/'
+CONF_FILE = '/testrun/conf/module_config.json'
+
+
+class TestModule:
+  """An example test module."""
+
+  def __init__(self, module_name, log_name):
+    self._module_name = module_name
+    self._device_mac = os.environ['DEVICE_MAC']
+    self._ipv4_addr = os.environ['IPV4_ADDR']
+    self._ipv4_subnet = os.environ['IPV4_SUBNET']
+    self._ipv6_subnet = os.environ['IPV6_SUBNET']
+    self._add_logger(log_name=log_name, module_name=module_name)
+    self._config = self._read_config()
+    self._device_ipv4_addr = None
+    self._device_ipv6_addr = None
+
+  def _add_logger(self, log_name, module_name):
+    global LOGGER
+    LOGGER = logger.get_logger(log_name, module_name)
+
+  def _get_logger(self):
+    return LOGGER
+
+  def _get_tests(self):
+    device_test_module = self._get_device_test_module()
+    return self._get_device_tests(device_test_module)
+
+  def _get_device_tests(self, device_test_module):
+    module_tests = self._config['config']['tests']
+    if device_test_module is None:
+      return module_tests
+    elif not device_test_module['enabled']:
+      return []
+    else:
+      for test in module_tests:
+        # Resolve device specific configurations for the test if it exists
+        # and update module test config with device config options
+        if 'tests' in device_test_module:
+          if test['name'] in device_test_module['tests']:
+            dev_test_config = device_test_module['tests'][test['name']]
+            if 'enabled' in dev_test_config:
+              test['enabled'] = dev_test_config['enabled']
+            if 'config' in test and 'config' in dev_test_config:
+              test['config'].update(dev_test_config['config'])
+      return module_tests
+
+  def _get_device_test_module(self):
+    if 'DEVICE_TEST_MODULES' in os.environ:
+      test_modules = json.loads(os.environ['DEVICE_TEST_MODULES'])
+      if self._module_name in test_modules:
+        return test_modules[self._module_name]
+    return None
+
+  def run_tests(self):
+
+    if self._config['config']['network']:
+      self._device_ipv4_addr = self._get_device_ipv4()
+      LOGGER.info('Device IP Resolved: ' + str(self._device_ipv4_addr))
+
+    tests = self._get_tests()
+    for test in tests:
+      test_method_name = '_' + test['name'].replace('.', '_')
+      result = None
+
+      test['start'] = datetime.now().isoformat()
+
+      if ('enabled' in test and test['enabled']) or 'enabled' not in test:
+        LOGGER.debug('Attempting to run test: ' + test['name'])
+        # Resolve the correct python method by test name and run test
+        if hasattr(self, test_method_name):
+          if 'config' in test:
+            result = getattr(self, test_method_name)(config=test['config'])
+          else:
+            result = getattr(self, test_method_name)()
+        else:
+          LOGGER.info(f'Test {test["name"]} not implemented. Skipping')
+          result = None
+      else:
+        LOGGER.debug(f'Test {test["name"]} is disabled. Skipping')
+      if result is not None:
+        if isinstance(result, bool):
+          test['result'] = 'Compliant' if result else 'Non-Compliant'
+        else:
+          if result[0] is None:
+            test['result'] = 'Skipped'
+            if len(result) > 1:
+              test['description'] = result[1]
+          else:
+            test['result'] = 'Compliant' if result[0] else 'Non-Compliant'
+          test['description'] = result[1]
+      else:
+        test['result'] = 'Skipped'
+
+      test['end'] = datetime.now().isoformat()
+      duration = datetime.fromisoformat(test['end']) - datetime.fromisoformat(
+          test['start'])
+      test['duration'] = str(duration)
+      
+    json_results = json.dumps({'results': tests}, indent=2)
+    self._write_results(json_results)
+
+  def _read_config(self):
+    with open(CONF_FILE, encoding='utf-8') as f:
+      config = json.load(f)
+    return config
+
+  def _write_results(self, results):
+    results_file = RESULTS_DIR + self._module_name + '-result.json'
+    LOGGER.info('Writing results to ' + results_file)
+    with open(results_file, 'w', encoding='utf-8') as f:
+      f.write(results)
+
+  def _get_device_ipv4(self):
+    command = f"""/testrun/bin/get_ipv4_addr {self._ipv4_subnet}
+    {self._device_mac.upper()}"""
+    text = util.run_command(command)[0]
+    if text:
+      return text.split('\n')[0]
+    return None