--- conflicted
+++ resolved
@@ -1,52 +1,35 @@
-{
-  "config": {
-    "meta": {
-      "name": "baseline",
-      "display_name": "Baseline",
-      "description": "Baseline test"
-    },
-    "network": false,
-    "docker": {
-      "depends_on": "base",
-      "enable_container": true,
-      "timeout": 30
-    },
-    "tests":[
-      {
-<<<<<<< HEAD
-        "name": "baseline.pass",
-        "test_description": "Simulate a compliant test",
-=======
-        "name": "baseline.compliant",
-        "description": "Simulate a compliant test",
->>>>>>> 5d41edb8
-        "expected_behavior": "A compliant test result is generated",
-        "required_result": "Required"
-      },
-      {
-<<<<<<< HEAD
-        "name": "baseline.fail",
-        "test_description": "Simulate a non-compliant test",
-=======
-        "name": "baseline.non-compliant",
-        "description": "Simulate a non-compliant test",
->>>>>>> 5d41edb8
-        "expected_behavior": "A non-compliant test result is generated",
-        "required_result": "Required"
-      },
-      {
-<<<<<<< HEAD
-        "name": "baseline.skip",
-        "test_description": "Simulate a skipped test",
-        "expected_behavior": "A skipped test result is generated",
-        "required_result": "Roadmap"
-=======
-        "name": "baseline.informational",
-        "description": "Simulate an informational test",
-        "expected_behavior": "An informational test result is generated",
-        "required_result": "Informational"
->>>>>>> 5d41edb8
-      }
-    ]
-  }
+{
+  "config": {
+    "meta": {
+      "name": "baseline",
+      "display_name": "Baseline",
+      "description": "Baseline test"
+    },
+    "network": false,
+    "docker": {
+      "depends_on": "base",
+      "enable_container": true,
+      "timeout": 30
+    },
+    "tests":[
+      {
+        "name": "baseline.compliant",
+        "description": "Simulate a compliant test",
+        "expected_behavior": "A compliant test result is generated",
+        "required_result": "Required"
+      },
+      {
+        "name": "baseline.non-compliant",
+        "description": "Simulate a non-compliant test",
+        "expected_behavior": "A non-compliant test result is generated",
+        "required_result": "Required"
+      },
+      {
+        "name": "baseline.informational",
+        "description": "Simulate an informational test",
+        "expected_behavior": "An informational test result is generated",
+        "required_result": "Informational"
+      }
+    ]
+  }
 }