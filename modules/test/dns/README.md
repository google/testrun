# DNS Test Module

The DNS test module inspects the device's behavior when attempting to resolve hostnames.

## What's inside?

The ```bin``` folder contains the startup script for the module.

The ```config/module_config.json``` provides the name and description of the module, and specifies which tests will be caried out.

Within the ```python/src``` directory, the below tests are executed.

## Tests covered

| ID | Description | Expected behavior | Required result
|---|---|---|---|
| dns.network.hostname_resolution | Verifies that the device resolves hostnames | The device sends DNS requests | Required |
| dns.network.from_dhcp | Verifies that the device allows for a DNS server to be provided by the DHCP server | The device sends DNS requests to the DNS server provided by the DHCP server | Informational |
<<<<<<< HEAD
| dns.mdns | Does the device has MDNS | Device may send MDNS requests | Informational |
=======
| dns.mdns | Does the device has MDNS (or any kind of IP multicast) | Device may send MDNS requests | Informational |
>>>>>>> 9e81df44
<|MERGE_RESOLUTION|>--- conflicted
+++ resolved
@@ -16,8 +16,4 @@
 |---|---|---|---|
 | dns.network.hostname_resolution | Verifies that the device resolves hostnames | The device sends DNS requests | Required |
 | dns.network.from_dhcp | Verifies that the device allows for a DNS server to be provided by the DHCP server | The device sends DNS requests to the DNS server provided by the DHCP server | Informational |
-<<<<<<< HEAD
-| dns.mdns | Does the device has MDNS | Device may send MDNS requests | Informational |
-=======
-| dns.mdns | Does the device has MDNS (or any kind of IP multicast) | Device may send MDNS requests | Informational |
->>>>>>> 9e81df44
+| dns.mdns | Does the device has MDNS | Device may send MDNS requests | Informational |