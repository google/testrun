--- conflicted
+++ resolved
@@ -1,16 +1,7 @@
-<<<<<<< HEAD
 # Dependencies to user defined packages
 # Package dependencies should always be defined before the user defined
 # packages to prevent auto-upgrades of stable dependencies
 
 # User defined packages
 scapy==2.6.0
-pyshark==0.6
-=======
-# Dependencies to user defined packages
-# Package dependencies should always be defined before the user defined
-# packages to prevent auto-upgrades of stable dependencies
-
-# User defined packages
-scapy==2.6.0
->>>>>>> 9e81df44
+pyshark==0.6