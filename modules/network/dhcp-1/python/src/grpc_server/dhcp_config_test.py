--- conflicted
+++ resolved
@@ -1,130 +1,115 @@
-# Copyright 2023 Google LLC
-#
-# Licensed under the Apache License, Version 2.0 (the "License");
-# you may not use this file except in compliance with the License.
-# You may obtain a copy of the License at
-#
-#    https://www.apache.org/licenses/LICENSE-2.0
-#
-# Unless required by applicable law or agreed to in writing, software
-# distributed under the License is distributed on an "AS IS" BASIS,
-# WITHOUT WARRANTIES OR CONDITIONS OF ANY KIND, either express or implied.
-# See the License for the specific language governing permissions and
-# limitations under the License.
-"""Unit Testing for the DHCP Server config"""
-import unittest
-from dhcp_config import DHCPConfig
-import os
-
-CONFIG_FILE = 'conf/dhcpd.conf'
-
-DHCP_CONFIG = None
-
-
-def get_config_file_path():
-  current_dir = os.path.dirname(os.path.abspath(__file__))
-  module_dir = os.path.dirname(
-      os.path.dirname(os.path.dirname(os.path.abspath(current_dir))))
-  conf_file = os.path.join(module_dir, CONFIG_FILE)
-  return conf_file
-
-
-def get_config():
-  dhcp_config = DHCPConfig()
-  dhcp_config.resolve_config(get_config_file_path())
-  return dhcp_config
-
-
-class DHCPConfigTest(unittest.TestCase):
-
-  @classmethod
-  def setUpClass(cls):
-    # Resolve the config
-    global DHCP_CONFIG
-    DHCP_CONFIG = get_config()
-
-  def test_resolve_config(self):
-    print('Test Resolve Config:\n' + str(DHCP_CONFIG))
-
-    # Resolve the raw config file
-    with open(get_config_file_path(), 'r', encoding='UTF-8') as f:
-      lines = f.readlines()
-
-    # Get the resolved config as a
-    conf_parts = str(DHCP_CONFIG).split('\n')
-
-    # dhcpd conf is not picky about spacing so we just
-    # need to check contents of each line for matching
-    # to make sure evertying matches
-    for i in range(len(lines)):
-      self.assertEqual(lines[i].strip(), conf_parts[i].strip())
-
-  def test_disable_failover(self):
-    DHCP_CONFIG.disable_failover()
-    print('Test Disable Config:\n' + str(DHCP_CONFIG))
-    config_lines = str(DHCP_CONFIG._peer).split('\n')
-    for line in config_lines:
-      self.assertTrue(line.startswith('#'))
-
-  def test_enable_failover(self):
-    DHCP_CONFIG.enable_failover()
-    print('Test Enable Config:\n' + str(DHCP_CONFIG))
-    config_lines = str(DHCP_CONFIG._peer).split('\n')
-    for line in config_lines:
-      self.assertFalse(line.startswith('#'))
-
-  def test_add_reserved_host(self):
-    DHCP_CONFIG.add_reserved_host('test', '00:11:22:33:44:55', '192.168.10.5')
-    host = DHCP_CONFIG.get_reserved_host('00:11:22:33:44:55')
-    self.assertIsNotNone(host)
-    print('AddHostConfig:\n' + str(DHCP_CONFIG))
-
-  def test_delete_reserved_host(self):
-    DHCP_CONFIG.delete_reserved_host('00:11:22:33:44:55')
-    host = DHCP_CONFIG.get_reserved_host('00:11:22:33:44:55')
-    self.assertIsNone(host)
-    print('DeleteHostConfig:\n' + str(DHCP_CONFIG))
-
-  def test_resolve_config_with_hosts(self):
-    DHCP_CONFIG.add_reserved_host('test', '00:11:22:33:44:55', '192.168.10.5')
-    config_with_hosts = DHCPConfig()
-    config_with_hosts.make(str(DHCP_CONFIG))
-    host = config_with_hosts.get_reserved_host('00:11:22:33:44:55')
-    self.assertIsNotNone(host)
-    print('ResolveConfigWithHosts:\n' + str(config_with_hosts))
-
-
-	def test_set_subnet_range(self):
-		DHCP_CONFIG.set_range('10.0.0.0', '10.255.255.255')
-		print("SetSubnetRange:\n" + str(DHCP_CONFIG))
-		DHCP_CONFIG.set_range('172.16.0.0', '172.31.255.255')
-		print("SetSubnetRange:\n" + str(DHCP_CONFIG))
-		DHCP_CONFIG.set_range('192.168.0.0', '192.168.255.255')
-		print("SetSubnetRange:\n" + str(DHCP_CONFIG))
-
-if __name__ == '__main__':
-<<<<<<< HEAD
-	suite = unittest.TestSuite()
-	suite.addTest(DHCPConfigTest('test_resolve_config'))
-	suite.addTest(DHCPConfigTest('test_disable_failover'))
-	suite.addTest(DHCPConfigTest('test_enable_failover'))
-	suite.addTest(DHCPConfigTest('test_add_reserved_host'))
-	suite.addTest(DHCPConfigTest('test_delete_reserved_host'))
-	suite.addTest(DHCPConfigTest('test_resolve_config_with_hosts'))
-	suite.addTest(DHCPConfigTest('test_set_subnet_range'))
-
-	runner = unittest.TextTestRunner()
-	runner.run(suite)
-=======
-  suite = unittest.TestSuite()
-  suite.addTest(DHCPConfigTest('test_resolve_config'))
-  suite.addTest(DHCPConfigTest('test_disable_failover'))
-  suite.addTest(DHCPConfigTest('test_enable_failover'))
-  suite.addTest(DHCPConfigTest('test_add_reserved_host'))
-  suite.addTest(DHCPConfigTest('test_delete_reserved_host'))
-  suite.addTest(DHCPConfigTest('test_resolve_config_with_hosts'))
-
-  runner = unittest.TextTestRunner()
-  runner.run(suite)
-
->>>>>>> 565cc9a7
+# Copyright 2023 Google LLC
+#
+# Licensed under the Apache License, Version 2.0 (the "License");
+# you may not use this file except in compliance with the License.
+# You may obtain a copy of the License at
+#
+#    https://www.apache.org/licenses/LICENSE-2.0
+#
+# Unless required by applicable law or agreed to in writing, software
+# distributed under the License is distributed on an "AS IS" BASIS,
+# WITHOUT WARRANTIES OR CONDITIONS OF ANY KIND, either express or implied.
+# See the License for the specific language governing permissions and
+# limitations under the License.
+"""Unit Testing for the DHCP Server config"""
+import unittest
+from dhcp_config import DHCPConfig
+import os
+
+CONFIG_FILE = 'conf/dhcpd.conf'
+
+DHCP_CONFIG = None
+
+
+def get_config_file_path():
+  current_dir = os.path.dirname(os.path.abspath(__file__))
+  module_dir = os.path.dirname(
+      os.path.dirname(os.path.dirname(os.path.abspath(current_dir))))
+  conf_file = os.path.join(module_dir, CONFIG_FILE)
+  return conf_file
+
+
+def get_config():
+  dhcp_config = DHCPConfig()
+  dhcp_config.resolve_config(get_config_file_path())
+  return dhcp_config
+
+
+class DHCPConfigTest(unittest.TestCase):
+
+  @classmethod
+  def setUpClass(cls):
+    # Resolve the config
+    global DHCP_CONFIG
+    DHCP_CONFIG = get_config()
+
+  def test_resolve_config(self):
+    print('Test Resolve Config:\n' + str(DHCP_CONFIG))
+
+    # Resolve the raw config file
+    with open(get_config_file_path(), 'r', encoding='UTF-8') as f:
+      lines = f.readlines()
+
+    # Get the resolved config as a
+    conf_parts = str(DHCP_CONFIG).split('\n')
+
+    # dhcpd conf is not picky about spacing so we just
+    # need to check contents of each line for matching
+    # to make sure evertying matches
+    for i in range(len(lines)):
+      self.assertEqual(lines[i].strip(), conf_parts[i].strip())
+
+  def test_disable_failover(self):
+    DHCP_CONFIG.disable_failover()
+    print('Test Disable Config:\n' + str(DHCP_CONFIG))
+    config_lines = str(DHCP_CONFIG._peer).split('\n')
+    for line in config_lines:
+      self.assertTrue(line.startswith('#'))
+
+  def test_enable_failover(self):
+    DHCP_CONFIG.enable_failover()
+    print('Test Enable Config:\n' + str(DHCP_CONFIG))
+    config_lines = str(DHCP_CONFIG._peer).split('\n')
+    for line in config_lines:
+      self.assertFalse(line.startswith('#'))
+
+  def test_add_reserved_host(self):
+    DHCP_CONFIG.add_reserved_host('test', '00:11:22:33:44:55', '192.168.10.5')
+    host = DHCP_CONFIG.get_reserved_host('00:11:22:33:44:55')
+    self.assertIsNotNone(host)
+    print('AddHostConfig:\n' + str(DHCP_CONFIG))
+
+  def test_delete_reserved_host(self):
+    DHCP_CONFIG.delete_reserved_host('00:11:22:33:44:55')
+    host = DHCP_CONFIG.get_reserved_host('00:11:22:33:44:55')
+    self.assertIsNone(host)
+    print('DeleteHostConfig:\n' + str(DHCP_CONFIG))
+
+  def test_resolve_config_with_hosts(self):
+    DHCP_CONFIG.add_reserved_host('test', '00:11:22:33:44:55', '192.168.10.5')
+    config_with_hosts = DHCPConfig()
+    config_with_hosts.make(str(DHCP_CONFIG))
+    host = config_with_hosts.get_reserved_host('00:11:22:33:44:55')
+    self.assertIsNotNone(host)
+    print('ResolveConfigWithHosts:\n' + str(config_with_hosts))
+
+
+	def test_set_subnet_range(self):
+		DHCP_CONFIG.set_range('10.0.0.0', '10.255.255.255')
+		print("SetSubnetRange:\n" + str(DHCP_CONFIG))
+		DHCP_CONFIG.set_range('172.16.0.0', '172.31.255.255')
+		print("SetSubnetRange:\n" + str(DHCP_CONFIG))
+		DHCP_CONFIG.set_range('192.168.0.0', '192.168.255.255')
+		print("SetSubnetRange:\n" + str(DHCP_CONFIG))
+
+if __name__ == '__main__':
+	suite = unittest.TestSuite()
+	suite.addTest(DHCPConfigTest('test_resolve_config'))
+	suite.addTest(DHCPConfigTest('test_disable_failover'))
+	suite.addTest(DHCPConfigTest('test_enable_failover'))
+	suite.addTest(DHCPConfigTest('test_add_reserved_host'))
+	suite.addTest(DHCPConfigTest('test_delete_reserved_host'))
+	suite.addTest(DHCPConfigTest('test_resolve_config_with_hosts'))
+	suite.addTest(DHCPConfigTest('test_set_subnet_range'))
+	runner = unittest.TextTestRunner()
+	runner.run(suite)