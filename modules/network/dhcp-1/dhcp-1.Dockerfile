<<<<<<< HEAD
# Copyright 2023 Google LLC
#
# Licensed under the Apache License, Version 2.0 (the "License");
# you may not use this file except in compliance with the License.
# You may obtain a copy of the License at
#
#    https://www.apache.org/licenses/LICENSE-2.0
#
# Unless required by applicable law or agreed to in writing, software
# distributed under the License is distributed on an "AS IS" BASIS,
# WITHOUT WARRANTIES OR CONDITIONS OF ANY KIND, either express or implied.
# See the License for the specific language governing permissions and
# limitations under the License.

# Image name: test-run/dhcp-primary
FROM test-run/base:latest

ARG MODULE_NAME=dhcp-1
ARG MODULE_DIR=modules/network/$MODULE_NAME

#Update and get all additional requirements not contained in the base image
RUN apt-get update --fix-missing

# Install all necessary packages
RUN apt-get install -y wget

#Update the oui.txt file from ieee
RUN wget http://standards-oui.ieee.org/oui.txt -P /usr/local/etc/

# Install dhcp server
RUN apt-get install -y isc-dhcp-server radvd systemd

# Copy over all configuration files
COPY $MODULE_DIR/conf /testrun/conf

# Copy over all binary files
COPY $MODULE_DIR/bin /testrun/bin

# Copy over all python files
=======
# Copyright 2023 Google LLC
#
# Licensed under the Apache License, Version 2.0 (the "License");
# you may not use this file except in compliance with the License.
# You may obtain a copy of the License at
#
#    https://www.apache.org/licenses/LICENSE-2.0
#
# Unless required by applicable law or agreed to in writing, software
# distributed under the License is distributed on an "AS IS" BASIS,
# WITHOUT WARRANTIES OR CONDITIONS OF ANY KIND, either express or implied.
# See the License for the specific language governing permissions and
# limitations under the License.

# Image name: test-run/dhcp-primary
FROM test-run/base:latest

ARG MODULE_NAME=dhcp-1
ARG MODULE_DIR=modules/network/$MODULE_NAME

# Install all necessary packages
RUN apt-get update && apt-get install -y wget apt-transport-https

# Update the oui.txt file from ieee
RUN wget http://standards-oui.ieee.org/oui.txt -P /usr/local/etc/

# Install dhcp server
RUN apt-get install -y --fix-missing isc-dhcp-server radvd systemd

# Copy over all configuration files
COPY $MODULE_DIR/conf /testrun/conf

# Copy over all binary files
COPY $MODULE_DIR/bin /testrun/bin

# Copy over all python files
>>>>>>> 78e2d92f
COPY $MODULE_DIR/python /testrun/python<|MERGE_RESOLUTION|>--- conflicted
+++ resolved
@@ -1,79 +1,40 @@
-<<<<<<< HEAD
-# Copyright 2023 Google LLC
-#
-# Licensed under the Apache License, Version 2.0 (the "License");
-# you may not use this file except in compliance with the License.
-# You may obtain a copy of the License at
-#
-#    https://www.apache.org/licenses/LICENSE-2.0
-#
-# Unless required by applicable law or agreed to in writing, software
-# distributed under the License is distributed on an "AS IS" BASIS,
-# WITHOUT WARRANTIES OR CONDITIONS OF ANY KIND, either express or implied.
-# See the License for the specific language governing permissions and
-# limitations under the License.
-
-# Image name: test-run/dhcp-primary
-FROM test-run/base:latest
-
-ARG MODULE_NAME=dhcp-1
-ARG MODULE_DIR=modules/network/$MODULE_NAME
-
-#Update and get all additional requirements not contained in the base image
-RUN apt-get update --fix-missing
-
-# Install all necessary packages
-RUN apt-get install -y wget
-
-#Update the oui.txt file from ieee
-RUN wget http://standards-oui.ieee.org/oui.txt -P /usr/local/etc/
-
-# Install dhcp server
-RUN apt-get install -y isc-dhcp-server radvd systemd
-
-# Copy over all configuration files
-COPY $MODULE_DIR/conf /testrun/conf
-
-# Copy over all binary files
-COPY $MODULE_DIR/bin /testrun/bin
-
-# Copy over all python files
-=======
-# Copyright 2023 Google LLC
-#
-# Licensed under the Apache License, Version 2.0 (the "License");
-# you may not use this file except in compliance with the License.
-# You may obtain a copy of the License at
-#
-#    https://www.apache.org/licenses/LICENSE-2.0
-#
-# Unless required by applicable law or agreed to in writing, software
-# distributed under the License is distributed on an "AS IS" BASIS,
-# WITHOUT WARRANTIES OR CONDITIONS OF ANY KIND, either express or implied.
-# See the License for the specific language governing permissions and
-# limitations under the License.
-
-# Image name: test-run/dhcp-primary
-FROM test-run/base:latest
-
-ARG MODULE_NAME=dhcp-1
-ARG MODULE_DIR=modules/network/$MODULE_NAME
-
-# Install all necessary packages
-RUN apt-get update && apt-get install -y wget apt-transport-https
-
-# Update the oui.txt file from ieee
-RUN wget http://standards-oui.ieee.org/oui.txt -P /usr/local/etc/
-
-# Install dhcp server
-RUN apt-get install -y --fix-missing isc-dhcp-server radvd systemd
-
-# Copy over all configuration files
-COPY $MODULE_DIR/conf /testrun/conf
-
-# Copy over all binary files
-COPY $MODULE_DIR/bin /testrun/bin
-
-# Copy over all python files
->>>>>>> 78e2d92f
-COPY $MODULE_DIR/python /testrun/python+# Copyright 2023 Google LLC
+#
+# Licensed under the Apache License, Version 2.0 (the "License");
+# you may not use this file except in compliance with the License.
+# You may obtain a copy of the License at
+#
+#    https://www.apache.org/licenses/LICENSE-2.0
+#
+# Unless required by applicable law or agreed to in writing, software
+# distributed under the License is distributed on an "AS IS" BASIS,
+# WITHOUT WARRANTIES OR CONDITIONS OF ANY KIND, either express or implied.
+# See the License for the specific language governing permissions and
+# limitations under the License.
+
+# Image name: test-run/dhcp-primary
+FROM test-run/base:latest
+
+ARG MODULE_NAME=dhcp-1
+ARG MODULE_DIR=modules/network/$MODULE_NAME
+
+#Update and get all additional requirements not contained in the base image
+RUN apt-get update --fix-missing
+
+# Install all necessary packages
+RUN apt-get install -y wget
+
+#Update the oui.txt file from ieee
+RUN wget http://standards-oui.ieee.org/oui.txt -P /usr/local/etc/
+
+# Install dhcp server
+RUN apt-get install -y isc-dhcp-server radvd systemd
+
+# Copy over all configuration files
+COPY $MODULE_DIR/conf /testrun/conf
+
+# Copy over all binary files
+COPY $MODULE_DIR/bin /testrun/bin
+
+# Copy over all python files
+COPY $MODULE_DIR/python /testrun/python