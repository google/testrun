# Copyright 2023 Google LLC
#
# Licensed under the Apache License, Version 2.0 (the "License");
# you may not use this file except in compliance with the License.
# You may obtain a copy of the License at
#
#    https://www.apache.org/licenses/LICENSE-2.0
#
# Unless required by applicable law or agreed to in writing, software
# distributed under the License is distributed on an "AS IS" BASIS,
# WITHOUT WARRANTIES OR CONDITIONS OF ANY KIND, either express or implied.
# See the License for the specific language governing permissions and
# limitations under the License.
"""Contains all the necessary classes to maintain the 
DHCP server"""
import sys
import time
from common import logger
from common import util
from dhcp_config import DHCPConfig
from radvd_server import RADVDServer

CONFIG_FILE = '/etc/dhcp/dhcpd.conf'
LOG_NAME = 'dhcp_server'
LOGGER = None


class DHCPServer:
  """Represents the DHCP Server"""

  def __init__(self):
    global LOGGER
    LOGGER = logger.get_logger(LOG_NAME, 'dhcp-2')
    self.dhcp_config = DHCPConfig()
    self.radvd = RADVDServer()
    self.dhcp_config.resolve_config()

  def restart(self):
    LOGGER.info('Restarting DHCP Server')
<<<<<<< HEAD
    isc_started = util.run_command('isc-dhcp-service restart', False)
=======
    isc_started = util.run_command('service isc-dhcp-server restart', False)
>>>>>>> 59ab65f3
    radvd_started = self.radvd.restart()
    started = isc_started and radvd_started
    LOGGER.info('DHCP Restarted: ' + str(started))
    return started

  def start(self):
    LOGGER.info('Starting DHCP Server')
<<<<<<< HEAD
    isc_started = util.run_command('isc-dhcp-service start', False)
=======
    isc_started = util.run_command('service isc-dhcp-server start', False)
>>>>>>> 59ab65f3
    radvd_started = self.radvd.start()
    started = isc_started and radvd_started
    LOGGER.info('DHCP Started: ' + str(started))
    return started

  def stop(self):
    LOGGER.info('Stopping DHCP Server')
<<<<<<< HEAD
    isc_stopped = util.run_command('isc-dhcp-service stop', False)
=======
    isc_stopped = util.run_command('service isc-dhcp-server stop', False)
>>>>>>> 59ab65f3
    radvd_stopped = self.radvd.stop()
    stopped = isc_stopped and radvd_stopped
    LOGGER.info('DHCP Stopped: ' + str(stopped))
    return stopped

  def is_running(self):
    LOGGER.info('Checking DHCP Status')
<<<<<<< HEAD
    response = util.run_command('isc-dhcp-service status')
    isc_running = response[0] == 'isc-dhcp service is running.'
=======
    response = util.run_command('service isc-dhcp-server status')
    isc_running = response[
        0] == 'Status of ISC DHCPv4 server: dhcpd is running.'
>>>>>>> 59ab65f3
    radvd_running = self.radvd.is_running()
    running = isc_running and radvd_running
    LOGGER.info('DHCP Status: ' + str(running))
    return running

  def boot(self):
    LOGGER.info('Booting DHCP Server')
    isc_booted = False
    radvd_booted = False
    if self.is_running():
      LOGGER.info('Stopping isc-dhcp-server')
      stopped = self.stop()
      LOGGER.info('isc-dhcp-server stopped: ' + str(stopped))

    if self.radvd.is_running():
      LOGGER.info('Stopping RADVD')
      stopped = self.radvd.stop()
      LOGGER.info('radvd stopped: ' + str(stopped))

    LOGGER.info('Starting isc-dhcp-server')
    if self.start():
      isc_booted = False
      # Scan for 5 seconds if not yet ready
      for _ in range(5):
        time.sleep(1)
        isc_booted = self.is_running()
        if isc_booted:
          break
      LOGGER.info('isc-dhcp-server started: ' + str(isc_booted))

    LOGGER.info('Starting RADVD')
    if self.radvd.start():
      radvd_booted = False
      # Scan for 5 seconds if not yet ready
      for _ in range(5):
        time.sleep(1)
        radvd_booted = self.radvd.is_running()
        if radvd_booted:
          break
      LOGGER.info('RADVD started: ' + str(radvd_booted))

    return isc_booted and radvd_booted


def run():
  dhcp_server = DHCPServer()
  booted = dhcp_server.boot()

  if not booted:
    LOGGER.error('DHCP Server Failed to boot. Exiting')
    sys.exit(1)

  config = str(dhcp_server.dhcp_config)
  while True:
    dhcp_server.dhcp_config.resolve_config()
    new_config = str(dhcp_server.dhcp_config)
    if config != new_config:
      LOGGER.info('DHCP Config Changed')
      config = new_config
      dhcp_server.restart()
      dhcp_server.radvd.restart()
      time.sleep(1)
<<<<<<< HEAD

=======
>>>>>>> 59ab65f3

if __name__ == '__main__':
  run()
<|MERGE_RESOLUTION|>--- conflicted
+++ resolved
@@ -1,152 +1,130 @@
-# Copyright 2023 Google LLC
-#
-# Licensed under the Apache License, Version 2.0 (the "License");
-# you may not use this file except in compliance with the License.
-# You may obtain a copy of the License at
-#
-#    https://www.apache.org/licenses/LICENSE-2.0
-#
-# Unless required by applicable law or agreed to in writing, software
-# distributed under the License is distributed on an "AS IS" BASIS,
-# WITHOUT WARRANTIES OR CONDITIONS OF ANY KIND, either express or implied.
-# See the License for the specific language governing permissions and
-# limitations under the License.
-"""Contains all the necessary classes to maintain the 
-DHCP server"""
-import sys
-import time
-from common import logger
-from common import util
-from dhcp_config import DHCPConfig
-from radvd_server import RADVDServer
-
-CONFIG_FILE = '/etc/dhcp/dhcpd.conf'
-LOG_NAME = 'dhcp_server'
-LOGGER = None
-
-
-class DHCPServer:
-  """Represents the DHCP Server"""
-
-  def __init__(self):
-    global LOGGER
-    LOGGER = logger.get_logger(LOG_NAME, 'dhcp-2')
-    self.dhcp_config = DHCPConfig()
-    self.radvd = RADVDServer()
-    self.dhcp_config.resolve_config()
-
-  def restart(self):
-    LOGGER.info('Restarting DHCP Server')
-<<<<<<< HEAD
-    isc_started = util.run_command('isc-dhcp-service restart', False)
-=======
-    isc_started = util.run_command('service isc-dhcp-server restart', False)
->>>>>>> 59ab65f3
-    radvd_started = self.radvd.restart()
-    started = isc_started and radvd_started
-    LOGGER.info('DHCP Restarted: ' + str(started))
-    return started
-
-  def start(self):
-    LOGGER.info('Starting DHCP Server')
-<<<<<<< HEAD
-    isc_started = util.run_command('isc-dhcp-service start', False)
-=======
-    isc_started = util.run_command('service isc-dhcp-server start', False)
->>>>>>> 59ab65f3
-    radvd_started = self.radvd.start()
-    started = isc_started and radvd_started
-    LOGGER.info('DHCP Started: ' + str(started))
-    return started
-
-  def stop(self):
-    LOGGER.info('Stopping DHCP Server')
-<<<<<<< HEAD
-    isc_stopped = util.run_command('isc-dhcp-service stop', False)
-=======
-    isc_stopped = util.run_command('service isc-dhcp-server stop', False)
->>>>>>> 59ab65f3
-    radvd_stopped = self.radvd.stop()
-    stopped = isc_stopped and radvd_stopped
-    LOGGER.info('DHCP Stopped: ' + str(stopped))
-    return stopped
-
-  def is_running(self):
-    LOGGER.info('Checking DHCP Status')
-<<<<<<< HEAD
-    response = util.run_command('isc-dhcp-service status')
-    isc_running = response[0] == 'isc-dhcp service is running.'
-=======
-    response = util.run_command('service isc-dhcp-server status')
-    isc_running = response[
-        0] == 'Status of ISC DHCPv4 server: dhcpd is running.'
->>>>>>> 59ab65f3
-    radvd_running = self.radvd.is_running()
-    running = isc_running and radvd_running
-    LOGGER.info('DHCP Status: ' + str(running))
-    return running
-
-  def boot(self):
-    LOGGER.info('Booting DHCP Server')
-    isc_booted = False
-    radvd_booted = False
-    if self.is_running():
-      LOGGER.info('Stopping isc-dhcp-server')
-      stopped = self.stop()
-      LOGGER.info('isc-dhcp-server stopped: ' + str(stopped))
-
-    if self.radvd.is_running():
-      LOGGER.info('Stopping RADVD')
-      stopped = self.radvd.stop()
-      LOGGER.info('radvd stopped: ' + str(stopped))
-
-    LOGGER.info('Starting isc-dhcp-server')
-    if self.start():
-      isc_booted = False
-      # Scan for 5 seconds if not yet ready
-      for _ in range(5):
-        time.sleep(1)
-        isc_booted = self.is_running()
-        if isc_booted:
-          break
-      LOGGER.info('isc-dhcp-server started: ' + str(isc_booted))
-
-    LOGGER.info('Starting RADVD')
-    if self.radvd.start():
-      radvd_booted = False
-      # Scan for 5 seconds if not yet ready
-      for _ in range(5):
-        time.sleep(1)
-        radvd_booted = self.radvd.is_running()
-        if radvd_booted:
-          break
-      LOGGER.info('RADVD started: ' + str(radvd_booted))
-
-    return isc_booted and radvd_booted
-
-
-def run():
-  dhcp_server = DHCPServer()
-  booted = dhcp_server.boot()
-
-  if not booted:
-    LOGGER.error('DHCP Server Failed to boot. Exiting')
-    sys.exit(1)
-
-  config = str(dhcp_server.dhcp_config)
-  while True:
-    dhcp_server.dhcp_config.resolve_config()
-    new_config = str(dhcp_server.dhcp_config)
-    if config != new_config:
-      LOGGER.info('DHCP Config Changed')
-      config = new_config
-      dhcp_server.restart()
-      dhcp_server.radvd.restart()
-      time.sleep(1)
-<<<<<<< HEAD
-
-=======
->>>>>>> 59ab65f3
-
-if __name__ == '__main__':
-  run()
+# Copyright 2023 Google LLC
+#
+# Licensed under the Apache License, Version 2.0 (the "License");
+# you may not use this file except in compliance with the License.
+# You may obtain a copy of the License at
+#
+#    https://www.apache.org/licenses/LICENSE-2.0
+#
+# Unless required by applicable law or agreed to in writing, software
+# distributed under the License is distributed on an "AS IS" BASIS,
+# WITHOUT WARRANTIES OR CONDITIONS OF ANY KIND, either express or implied.
+# See the License for the specific language governing permissions and
+# limitations under the License.
+"""Contains all the necessary classes to maintain the 
+DHCP server"""
+import sys
+import time
+from common import logger
+from common import util
+from dhcp_config import DHCPConfig
+from radvd_server import RADVDServer
+
+CONFIG_FILE = '/etc/dhcp/dhcpd.conf'
+LOG_NAME = 'dhcp_server'
+LOGGER = None
+
+
+class DHCPServer:
+  """Represents the DHCP Server"""
+
+  def __init__(self):
+    global LOGGER
+    LOGGER = logger.get_logger(LOG_NAME, 'dhcp-2')
+    self.dhcp_config = DHCPConfig()
+    self.radvd = RADVDServer()
+    self.dhcp_config.resolve_config()
+
+  def restart(self):
+    LOGGER.info('Restarting DHCP Server')
+    isc_started = util.run_command('isc-dhcp-service restart', False)
+    radvd_started = self.radvd.restart()
+    started = isc_started and radvd_started
+    LOGGER.info('DHCP Restarted: ' + str(started))
+    return started
+
+  def start(self):
+    LOGGER.info('Starting DHCP Server')
+    isc_started = util.run_command('isc-dhcp-service start', False)
+    radvd_started = self.radvd.start()
+    started = isc_started and radvd_started
+    LOGGER.info('DHCP Started: ' + str(started))
+    return started
+
+  def stop(self):
+    LOGGER.info('Stopping DHCP Server')
+    isc_stopped = util.run_command('isc-dhcp-service stop', False)
+    radvd_stopped = self.radvd.stop()
+    stopped = isc_stopped and radvd_stopped
+    LOGGER.info('DHCP Stopped: ' + str(stopped))
+    return stopped
+
+  def is_running(self):
+    LOGGER.info('Checking DHCP Status')
+    response = util.run_command('isc-dhcp-service status')
+    isc_running = response[0] == 'isc-dhcp service is running.'
+    radvd_running = self.radvd.is_running()
+    running = isc_running and radvd_running
+    LOGGER.info('DHCP Status: ' + str(running))
+    return running
+
+  def boot(self):
+    LOGGER.info('Booting DHCP Server')
+    isc_booted = False
+    radvd_booted = False
+    if self.is_running():
+      LOGGER.info('Stopping isc-dhcp-server')
+      stopped = self.stop()
+      LOGGER.info('isc-dhcp-server stopped: ' + str(stopped))
+
+    if self.radvd.is_running():
+      LOGGER.info('Stopping RADVD')
+      stopped = self.radvd.stop()
+      LOGGER.info('radvd stopped: ' + str(stopped))
+
+    LOGGER.info('Starting isc-dhcp-server')
+    if self.start():
+      isc_booted = False
+      # Scan for 5 seconds if not yet ready
+      for _ in range(5):
+        time.sleep(1)
+        isc_booted = self.is_running()
+        if isc_booted:
+          break
+      LOGGER.info('isc-dhcp-server started: ' + str(isc_booted))
+
+    LOGGER.info('Starting RADVD')
+    if self.radvd.start():
+      radvd_booted = False
+      # Scan for 5 seconds if not yet ready
+      for _ in range(5):
+        time.sleep(1)
+        radvd_booted = self.radvd.is_running()
+        if radvd_booted:
+          break
+      LOGGER.info('RADVD started: ' + str(radvd_booted))
+
+    return isc_booted and radvd_booted
+
+
+def run():
+  dhcp_server = DHCPServer()
+  booted = dhcp_server.boot()
+
+  if not booted:
+    LOGGER.error('DHCP Server Failed to boot. Exiting')
+    sys.exit(1)
+
+  config = str(dhcp_server.dhcp_config)
+  while True:
+    dhcp_server.dhcp_config.resolve_config()
+    new_config = str(dhcp_server.dhcp_config)
+    if config != new_config:
+      LOGGER.info('DHCP Config Changed')
+      config = new_config
+      dhcp_server.restart()
+      dhcp_server.radvd.restart()
+      time.sleep(1)
+
+if __name__ == '__main__':
+  run()