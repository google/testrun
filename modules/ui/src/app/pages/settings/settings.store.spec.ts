--- conflicted
+++ resolved
@@ -337,10 +337,6 @@
         mockNewInternetKey: 'mockNewInternetValue',
       };
       const updateInternetOptions = {
-<<<<<<< HEAD
-        '': 'Not specified',
-=======
->>>>>>> 7247ac4e
         mockDeviceKey: 'mockDeviceValue',
         mockNewInternetKey: 'mockNewInternetValue',
       };
