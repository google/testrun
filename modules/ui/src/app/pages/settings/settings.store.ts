/*
 * Copyright 2023 Google LLC
 *
 * Licensed under the Apache License, Version 2.0 (the "License");
 * you may not use this file except in compliance with the License.
 * You may obtain a copy of the License at
 *
 *     https://www.apache.org/licenses/LICENSE-2.0
 *
 * Unless required by applicable law or agreed to in writing, software
 * distributed under the License is distributed on an "AS IS" BASIS,
 * WITHOUT WARRANTIES OR CONDITIONS OF ANY KIND, either express or implied.
 * See the License for the specific language governing permissions and
 * limitations under the License.
 */

import { Injectable } from '@angular/core';
import { ComponentStore } from '@ngrx/component-store';
import { TestRunService } from '../../services/test-run.service';
import {
  FormKey,
  SettingOption,
  SystemConfig,
  SystemInterfaces,
} from '../../model/setting';
import { exhaustMap, switchMap, Observable, skip } from 'rxjs';
import { tap, withLatestFrom } from 'rxjs/operators';
import * as AppActions from '../../store/actions';
import { Store } from '@ngrx/store';
import { AppState } from '../../store/state';
import {
  selectAdapters,
  selectHasConnectionSettings,
} from '../../store/selectors';
import { FormControl, FormGroup } from '@angular/forms';

export interface SettingsComponentState {
  hasConnectionSettings: boolean;
  isSubmitting: boolean;
  systemConfig: SystemConfig;
  isLessThanOneInterface: boolean;
  interfaces: SystemInterfaces;
  deviceOptions: SystemInterfaces;
  internetOptions: SystemInterfaces;
  logLevelOptions: { [key: string]: string };
  monitoringPeriodOptions: SystemInterfaces;
}

export const LOG_LEVELS = {
  DEBUG: 'Every event will be logged',
  INFO: 'Normal events and issues',
  WARNING: 'Warnings, errors, critical issues',
  ERROR: 'Errors and critical problems',
  CRITICAL: 'Critical problems',
};

export const MONITORING_PERIOD = {
  30: 'Extremely fast device',
  60: '',
  120: '',
  240: '',
  300: 'Optimal',
  360: '',
  420: '',
  480: '',
  560: '',
  600: 'Very slow device',
};
@Injectable()
export class SettingsStore extends ComponentStore<SettingsComponentState> {
  private static readonly DEFAULT_LOG_LEVEL = 'INFO';
  private static readonly DEFAULT_MONITORING_PERIOD = '300';
  private systemConfig$ = this.select(state => state.systemConfig);
  private hasConnectionSettings$ = this.store.select(
    selectHasConnectionSettings
  );

  private adapters$ = this.store.select(selectAdapters);
  private isSubmitting$ = this.select(state => state.isSubmitting);
  private isLessThanOneInterfaces$ = this.select(
    state => state.isLessThanOneInterface
  );
  private interfaces$ = this.select(state => state.interfaces);
  private deviceOptions$ = this.select(state => state.deviceOptions);
  private internetOptions$ = this.select(state => state.internetOptions);
  private logLevelOptions$ = this.select(state => state.logLevelOptions);
  private monitoringPeriodOptions$ = this.select(
    state => state.monitoringPeriodOptions
  );
  viewModel$ = this.select({
    systemConfig: this.systemConfig$,
    hasConnectionSettings: this.hasConnectionSettings$,
    isSubmitting: this.isSubmitting$,
    isLessThanOneInterface: this.isLessThanOneInterfaces$,
    interfaces: this.interfaces$,
    deviceOptions: this.deviceOptions$,
    internetOptions: this.internetOptions$,
    logLevelOptions: this.logLevelOptions$,
    monitoringPeriodOptions: this.monitoringPeriodOptions$,
  });

  setSystemConfig = this.updater((state, systemConfig: SystemConfig) => ({
    ...state,
    systemConfig,
  }));

  setIsSubmitting = this.updater((state, isSubmitting: boolean) => ({
    ...state,
    isSubmitting,
  }));

  setInterfaces = this.updater((state, interfaces: SystemInterfaces) => {
    return {
      ...state,
      interfaces,
      deviceOptions: interfaces,
<<<<<<< HEAD
      internetOptions: {
        ...DEFAULT_INTERNET_OPTION,
        ...interfaces,
      },
=======
      internetOptions: interfaces,
>>>>>>> 7247ac4e
      isLessThanOneInterface: Object.keys(interfaces).length < 1,
    };
  });

  getInterfaces = this.effect(trigger$ => {
    return trigger$.pipe(
      exhaustMap(() => {
        return this.testRunService.getSystemInterfaces().pipe(
          tap((interfaces: SystemInterfaces) => {
            this.updateInterfaces(interfaces);
          })
        );
      })
    );
  });

  getSystemConfig = this.effect(trigger$ => {
    return trigger$.pipe(
      exhaustMap(() => {
        return this.testRunService.getSystemConfig().pipe(
          tap((systemConfig: SystemConfig) => {
            this.store.dispatch(
              AppActions.fetchSystemConfigSuccess({ systemConfig })
            );
            this.setSystemConfig(systemConfig);
          })
        );
      })
    );
  });

  updateSystemConfig = this.effect<{
    onSystemConfigUpdate: () => void;
    config: SystemConfig;
  }>(trigger$ => {
    return trigger$.pipe(
      exhaustMap(trigger => {
        return this.testRunService.createSystemConfig(trigger.config).pipe(
          tap(() => {
            this.store.dispatch(
              AppActions.fetchSystemConfigSuccess({
                systemConfig: trigger.config,
              })
            );
            this.setSystemConfig(trigger.config);
            trigger.onSystemConfigUpdate();
          })
        );
      })
    );
  });

  setDefaultFormValues = this.effect((formGroup$: Observable<FormGroup>) => {
    return formGroup$.pipe(
      switchMap(formGroup =>
        this.systemConfig$.pipe(
          withLatestFrom(this.deviceOptions$, this.internetOptions$),
          tap(([config, deviceOptions, internetOptions]) => {
            if (config.single_intf) {
              this.disableInternetInterface(formGroup);
            } else {
              this.setDefaultInternetInterfaceValue(
                config.network?.internet_intf,
                internetOptions,
                formGroup
              );
            }

            this.setDefaultDeviceInterfaceValue(
              config.network?.device_intf,
              deviceOptions,
              formGroup
            );
            this.setDefaultLogLevelValue(
              config.log_level,
              LOG_LEVELS,
              formGroup
            );
            this.setDefaultMonitoringPeriodValue(
              config.monitor_period?.toString(),
              MONITORING_PERIOD,
              formGroup
            );
          })
        )
      )
    );
  });

  adaptersUpdate = this.effect(() => {
    return this.adapters$.pipe(
      skip(1),
      withLatestFrom(this.interfaces$),
      tap(([adapters, interfaces]) => {
        const updatedInterfaces = { ...interfaces };
        if (adapters.adapters_added) {
          this.addInterfaces(adapters.adapters_added, updatedInterfaces);
        }
        if (adapters.adapters_removed) {
          this.removeInterfaces(adapters.adapters_removed, updatedInterfaces);
        }
        this.updateInterfaces(updatedInterfaces);
      })
    );
  });

  private updateInterfaces(interfaces: SystemInterfaces) {
    this.store.dispatch(
      AppActions.fetchInterfacesSuccess({ interfaces: interfaces })
    );
    this.setInterfaces(interfaces);
  }

  private addInterfaces(
    newInterfaces: SystemInterfaces,
    interfaces: SystemInterfaces
  ): void {
    for (const [key, value] of Object.entries(newInterfaces)) {
      interfaces[key] = value;
    }
  }

  private removeInterfaces(
    interfacesToDelete: SystemInterfaces,
    interfaces: SystemInterfaces
  ): void {
    for (const key of Object.keys(interfacesToDelete)) {
      delete interfaces[key];
    }
  }

  private setDefaultDeviceInterfaceValue(
    value: string | undefined,
    options: { [key: string]: string },
    formGroup: FormGroup
  ): void {
    this.setDefaultValue(
      value,
      '',
      options,
      formGroup.get(FormKey.DEVICE) as FormControl
    );
  }

  private setDefaultInternetInterfaceValue(
    value: string | undefined,
    options: { [key: string]: string },
    formGroup: FormGroup
  ): void {
    this.setDefaultValue(
      value,
      '',
      options,
      formGroup.get(FormKey.INTERNET) as FormControl
    );
  }

  private setDefaultLogLevelValue(
    value: string | undefined,
    options: { [key: string]: string },
    formGroup: FormGroup
  ): void {
    this.setDefaultValue(
      value,
      SettingsStore.DEFAULT_LOG_LEVEL,
      options,
      formGroup.get(FormKey.LOG_LEVEL) as FormControl
    );
  }

  private setDefaultMonitoringPeriodValue(
    value: string | undefined,
    options: { [key: string]: string },
    formGroup: FormGroup
  ): void {
    this.setDefaultValue(
      value,
      SettingsStore.DEFAULT_MONITORING_PERIOD,
      options,
      formGroup.get(FormKey.MONITOR_PERIOD) as FormControl
    );
  }

  private disableInternetInterface(formGroup: FormGroup) {
    const internetControl = formGroup.get(FormKey.INTERNET) as FormControl;
    internetControl.disable();
  }

  private setDefaultValue(
    value: string | undefined,
    defaultValue: string | undefined,
    options: { [key: string]: string },
    control: FormControl
  ): void {
    if (value && options[value] !== undefined) {
      const internetData = this.transformValueToObj(value, options);
      control.setValue(internetData);
    } else if (defaultValue !== undefined) {
      const internetData = this.transformValueToObj(defaultValue, options);
      control.setValue(internetData);
    }
  }

  private transformValueToObj(
    value: string,
    options: { [key: string]: string }
  ): SettingOption {
    return {
      key: value,
      value: options[value],
    };
  }

  constructor(
    private testRunService: TestRunService,
    private store: Store<AppState>
  ) {
    super({
      systemConfig: { network: {} },
      hasConnectionSettings: false,
      isSubmitting: false,
      isLessThanOneInterface: false,
      interfaces: {},
      deviceOptions: {},
      internetOptions: {},
      logLevelOptions: LOG_LEVELS,
      monitoringPeriodOptions: MONITORING_PERIOD,
    });
  }
}<|MERGE_RESOLUTION|>--- conflicted
+++ resolved
@@ -114,14 +114,7 @@
       ...state,
       interfaces,
       deviceOptions: interfaces,
-<<<<<<< HEAD
-      internetOptions: {
-        ...DEFAULT_INTERNET_OPTION,
-        ...interfaces,
-      },
-=======
       internetOptions: interfaces,
->>>>>>> 7247ac4e
       isLessThanOneInterface: Object.keys(interfaces).length < 1,
     };
   });
