--- conflicted
+++ resolved
@@ -228,8 +228,6 @@
       });
     });
 
-<<<<<<< HEAD
-=======
     it('#profileClicked should call openForm with profile', fakeAsync(() => {
       spyOn(component, 'openForm');
 
@@ -248,7 +246,6 @@
       expect(component.openForm).toHaveBeenCalledWith(COPY_PROFILE_MOCK);
     }));
 
->>>>>>> 7247ac4e
     describe('#saveProfile', () => {
       describe('with no profile selected', () => {
         beforeEach(() => {
@@ -281,7 +278,6 @@
           expect(openSpy).toHaveBeenCalledWith(SimpleDialogComponent, {
             data: {
               title: 'Save profile',
-<<<<<<< HEAD
               content: `You are about to save changes in Primary profile. Are you sure?`,
             },
             autoFocus: 'dialog',
@@ -305,31 +301,6 @@
               content: `You are about to save changes in Primary profile. Are you sure?`,
             },
             autoFocus: 'dialog',
-=======
-              content: `You are about to save changes in Primary profile. Are you sure?`,
-            },
-            autoFocus: 'dialog',
-            hasBackdrop: true,
-            disableClose: true,
-          });
-
-          openSpy.calls.reset();
-        }));
-
-        it('should open save draft profile modal', fakeAsync(() => {
-          const openSpy = spyOn(component.dialog, 'open').and.returnValue({
-            afterClosed: () => of(true),
-          } as MatDialogRef<typeof SimpleDialogComponent>);
-
-          component.saveProfileClicked(NEW_PROFILE_MOCK_DRAFT, PROFILE_MOCK);
-
-          expect(openSpy).toHaveBeenCalledWith(SimpleDialogComponent, {
-            data: {
-              title: 'Save draft profile',
-              content: `You are about to save changes in Primary profile. Are you sure?`,
-            },
-            autoFocus: 'dialog',
->>>>>>> 7247ac4e
             hasBackdrop: true,
             disableClose: true,
           });
