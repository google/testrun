/**
 * Copyright 2023 Google LLC
 *
 * Licensed under the Apache License, Version 2.0 (the "License");
 * you may not use this file except in compliance with the License.
 * You may obtain a copy of the License at
 *
 *     https://www.apache.org/licenses/LICENSE-2.0
 *
 * Unless required by applicable law or agreed to in writing, software
 * distributed under the License is distributed on an "AS IS" BASIS,
 * WITHOUT WARRANTIES OR CONDITIONS OF ANY KIND, either express or implied.
 * See the License for the specific language governing permissions and
 * limitations under the License.
 */
import {
  ChangeDetectionStrategy,
  Component,
  OnDestroy,
  OnInit,
  ViewContainerRef,
} from '@angular/core';
import { RiskAssessmentStore } from './risk-assessment.store';
import { SimpleDialogComponent } from '../../components/simple-dialog/simple-dialog.component';
import { Subject, takeUntil, timer } from 'rxjs';
import { MatDialog } from '@angular/material/dialog';
import { LiveAnnouncer } from '@angular/cdk/a11y';
import { Profile, ProfileStatus } from '../../model/profile';
import { Observable } from 'rxjs/internal/Observable';
import { DeviceValidators } from '../devices/components/device-form/device.validators';
import { SuccessDialogComponent } from './components/success-dialog/success-dialog.component';

@Component({
  selector: 'app-risk-assessment',
  templateUrl: './risk-assessment.component.html',
  styleUrl: './risk-assessment.component.scss',
  providers: [RiskAssessmentStore],
  changeDetection: ChangeDetectionStrategy.OnPush,
})
export class RiskAssessmentComponent implements OnInit, OnDestroy {
  viewModel$ = this.store.viewModel$;
  isOpenProfileForm = false;
  isCopyProfile = false;
  private destroy$: Subject<boolean> = new Subject<boolean>();
  constructor(
    private store: RiskAssessmentStore,
    public dialog: MatDialog,
    private liveAnnouncer: LiveAnnouncer,
    public element: ViewContainerRef
  ) {}

  ngOnInit() {
    this.store.getProfilesFormat();
  }

  ngOnDestroy() {
    this.destroy$.next(true);
    this.destroy$.unsubscribe();
  }

  async profileClicked(profile: Profile | null = null) {
    if (profile === null || profile.status !== ProfileStatus.EXPIRED) {
      await this.openForm(profile);
    }
  }

  async openForm(profile: Profile | null = null) {
    this.isOpenProfileForm = true;
    this.store.updateSelectedProfile(profile);
    await this.liveAnnouncer.announce('Risk assessment questionnaire');
    this.store.setFocusOnProfileForm();
  }

  async copyProfileAndOpenForm(profile: Profile) {
<<<<<<< HEAD
=======
    this.isCopyProfile = true;
>>>>>>> 7247ac4e
    await this.openForm(this.getCopyOfProfile(profile));
  }

  getCopyOfProfile(profile: Profile): Profile {
    const copyOfProfile = { ...profile };
    copyOfProfile.name = this.getCopiedProfileName(profile.name);
    delete copyOfProfile.created; // new profile is not create yet
    return copyOfProfile;
  }

  private getCopiedProfileName(name: string): string {
    name = `Copy of ${name}`;
    if (name.length > DeviceValidators.STRING_FORMAT_MAX_LENGTH) {
      name =
        name.substring(0, DeviceValidators.STRING_FORMAT_MAX_LENGTH - 3) +
        '...';
    }
    return name;
  }

  deleteProfile(
    profileName: string,
    index: number,
    selectedProfile: Profile | null
  ): void {
    const dialogRef = this.dialog.open(SimpleDialogComponent, {
      data: {
        title: 'Delete risk profile?',
        content: `You are about to delete ${profileName}. Are you sure?`,
      },
      autoFocus: 'dialog',
      hasBackdrop: true,
      disableClose: true,
    });

    dialogRef
      ?.afterClosed()
      .pipe(takeUntil(this.destroy$))
      .subscribe(deleteProfile => {
        if (deleteProfile) {
          this.store.deleteProfile(profileName);
          this.closeFormAfterDelete(profileName, selectedProfile);
          this.setFocus(index);
        } else {
          this.store.setFocusOnSelectedProfile();
        }
      });
  }

  saveProfileClicked(profile: Profile, selectedProfile: Profile | null): void {
    this.liveAnnouncer.clear();
    if (!selectedProfile) {
      this.saveProfile(profile, this.store.setFocusOnCreateButton);
<<<<<<< HEAD
    } else if (this.compareProfiles(profile, selectedProfile)) {
=======
    } else if (
      this.compareProfiles(profile, selectedProfile) ||
      this.isCopyProfile
    ) {
>>>>>>> 7247ac4e
      this.saveProfile(profile, this.store.setFocusOnSelectedProfile);
    } else {
      this.openSaveDialog(
        selectedProfile.name,
        profile.status === ProfileStatus.DRAFT
      )
        .pipe(takeUntil(this.destroy$))
        .subscribe(saveProfile => {
          if (saveProfile) {
            this.saveProfile(profile, this.store.setFocusOnSelectedProfile);
          }
        });
    }
  }

  private compareProfiles(profile1: Profile, profile2: Profile) {
    if (profile1.name !== profile2.name) {
      return false;
    }
    if (
      profile1.rename &&
      (profile1.rename !== profile1.name || profile1.rename !== profile2.name)
    ) {
      return false;
    }
    if (profile1.status !== profile2.status) {
      return false;
    }

    for (const question of profile1.questions) {
      const answer1 = question.answer;
      const answer2 = profile2.questions?.find(
        question2 => question2.question === question.question
      )?.answer;
      if (answer1 !== undefined && answer2 !== undefined) {
        if (typeof question.answer === 'string') {
          if (answer1 !== answer2) {
            return false;
          }
        } else {
          //the type of answer is array
          if (answer1?.length !== answer2?.length) {
            return false;
          }
          if (
            (answer1 as number[]).some(
              answer => !(answer2 as number[]).includes(answer)
            )
          )
            return false;
        }
      } else {
        return !!answer1 == !!answer2;
      }
    }

    return true;
  }

  discard(selectedProfile: Profile | null) {
    this.liveAnnouncer.clear();
    this.isOpenProfileForm = false;
<<<<<<< HEAD
=======
    this.isCopyProfile = false;
>>>>>>> 7247ac4e
    if (selectedProfile) {
      timer(100).subscribe(() => {
        this.store.setFocusOnSelectedProfile();
        this.store.updateSelectedProfile(null);
      });
    } else {
      this.store.setFocusOnCreateButton();
    }
  }

  trackByName = (index: number, item: Profile): string => {
    return item.name;
  };

  private closeFormAfterDelete(name: string, selectedProfile: Profile | null) {
    if (selectedProfile?.name === name) {
      this.isOpenProfileForm = false;
      this.store.updateSelectedProfile(null);
    }
  }

  private saveProfile(profile: Profile, focusElement: () => void) {
    this.store.saveProfile({
      profile,
      onSave: (profile: Profile) => {
        if (profile.status === ProfileStatus.VALID) {
          this.openSuccessDialog(profile, focusElement);
        } else {
          focusElement();
        }
      },
    });
    this.isOpenProfileForm = false;
    this.isCopyProfile = false;
  }

  private setFocus(index: number): void {
    const nextItem = window.document.querySelector(
      `.profile-item-${index + 1}`
    ) as HTMLElement;
    const firstItem = window.document.querySelector(
      `.profile-item-0`
    ) as HTMLElement;

    this.store.setFocus({ nextItem, firstItem });
  }

  private openSaveDialog(
    profileName: string,
    draft: boolean = false
  ): Observable<boolean> {
    const dialogRef = this.dialog.open(SimpleDialogComponent, {
      data: {
        title: `Save ${draft ? 'draft profile' : 'profile'}`,
        content: `You are about to save changes in ${profileName}. Are you sure?`,
      },
      autoFocus: 'dialog',
      hasBackdrop: true,
      disableClose: true,
    });

    return dialogRef?.afterClosed();
  }

  private openSuccessDialog(profile: Profile, focusElement: () => void): void {
    const dialogRef = this.dialog.open(SuccessDialogComponent, {
      ariaLabel: 'Risk Assessment Profile Completed',
      data: {
        profile,
      },
      autoFocus: true,
      hasBackdrop: true,
      disableClose: true,
      panelClass: 'simple-dialog',
    });

    dialogRef
      ?.afterClosed()
      .pipe(takeUntil(this.destroy$))
      .subscribe(() => {
        focusElement();
      });
  }
}<|MERGE_RESOLUTION|>--- conflicted
+++ resolved
@@ -72,10 +72,7 @@
   }
 
   async copyProfileAndOpenForm(profile: Profile) {
-<<<<<<< HEAD
-=======
     this.isCopyProfile = true;
->>>>>>> 7247ac4e
     await this.openForm(this.getCopyOfProfile(profile));
   }
 
@@ -129,14 +126,10 @@
     this.liveAnnouncer.clear();
     if (!selectedProfile) {
       this.saveProfile(profile, this.store.setFocusOnCreateButton);
-<<<<<<< HEAD
-    } else if (this.compareProfiles(profile, selectedProfile)) {
-=======
     } else if (
       this.compareProfiles(profile, selectedProfile) ||
       this.isCopyProfile
     ) {
->>>>>>> 7247ac4e
       this.saveProfile(profile, this.store.setFocusOnSelectedProfile);
     } else {
       this.openSaveDialog(
@@ -199,10 +192,7 @@
   discard(selectedProfile: Profile | null) {
     this.liveAnnouncer.clear();
     this.isOpenProfileForm = false;
-<<<<<<< HEAD
-=======
     this.isCopyProfile = false;
->>>>>>> 7247ac4e
     if (selectedProfile) {
       timer(100).subscribe(() => {
         this.store.setFocusOnSelectedProfile();
