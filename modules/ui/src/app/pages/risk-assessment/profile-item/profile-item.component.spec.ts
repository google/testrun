/*
 * Copyright 2023 Google LLC
 *
 * Licensed under the Apache License, Version 2.0 (the "License");
 * you may not use this file except in compliance with the License.
 * You may obtain a copy of the License at
 *
 *     https://www.apache.org/licenses/LICENSE-2.0
 *
 * Unless required by applicable law or agreed to in writing, software
 * distributed under the License is distributed on an "AS IS" BASIS,
 * WITHOUT WARRANTIES OR CONDITIONS OF ANY KIND, either express or implied.
 * See the License for the specific language governing permissions and
 * limitations under the License.
 */
import {
  ComponentFixture,
  fakeAsync,
  TestBed,
  tick,
} from '@angular/core/testing';

import { ProfileItemComponent } from './profile-item.component';
import {
  EXPIRED_PROFILE_MOCK,
  PROFILE_MOCK,
} from '../../../mocks/profile.mock';
import { TestRunService } from '../../../services/test-run.service';
import { LiveAnnouncer } from '@angular/cdk/a11y';

describe('ProfileItemComponent', () => {
  let component: ProfileItemComponent;
  let fixture: ComponentFixture<ProfileItemComponent>;
  let compiled: HTMLElement;

  const testRunServiceMock = jasmine.createSpyObj(['getRiskClass']);
  const mockLiveAnnouncer = jasmine.createSpyObj('mockLiveAnnouncer', [
    'announce',
  ]);
  beforeEach(async () => {
    await TestBed.configureTestingModule({
      imports: [ProfileItemComponent],
      providers: [
        { provide: TestRunService, useValue: testRunServiceMock },
        { provide: LiveAnnouncer, useValue: mockLiveAnnouncer },
      ],
    }).compileComponents();

    fixture = TestBed.createComponent(ProfileItemComponent);
    component = fixture.componentInstance;
    component.profile = PROFILE_MOCK;
    compiled = fixture.nativeElement as HTMLElement;
    fixture.detectChanges();
  });

  it('should create', () => {
    expect(component).toBeTruthy();
  });

  it('should have profile name', () => {
    const name = compiled.querySelector('.profile-item-name');

    expect(name?.textContent?.trim()).toEqual(PROFILE_MOCK.name);
  });

  it('should have create date', () => {
    const date = compiled.querySelector('.profile-item-created');

    expect(date?.textContent?.trim()).toEqual('23 May 2024');
  });

  it('should have profile name as part of buttons aria-label', () => {
    const deleteButton = fixture.nativeElement.querySelector(
      '.profile-item-button.delete'
    );
    const copyButton = fixture.nativeElement.querySelector(
      '.profile-item-button.copy'
    );

    expect(deleteButton?.ariaLabel?.trim()).toContain(PROFILE_MOCK.name);
    expect(copyButton?.ariaLabel?.trim()).toContain(PROFILE_MOCK.name);
  });

  it('should emit delete event on delete button clicked', () => {
    const deleteSpy = spyOn(component.deleteButtonClicked, 'emit');
    const deleteButton = fixture.nativeElement.querySelector(
      '.profile-item-button.delete'
    ) as HTMLButtonElement;

    deleteButton.click();

    expect(deleteSpy).toHaveBeenCalledWith(PROFILE_MOCK.name);
  });

  it('should emit click event on profile name clicked', () => {
    const profileClickedSpy = spyOn(component.profileClicked, 'emit');
    const profileName = fixture.nativeElement.querySelector(
      '.profile-item-name'
    ) as HTMLElement;

    profileName.click();

    expect(profileClickedSpy).toHaveBeenCalledWith(PROFILE_MOCK);
  });

<<<<<<< HEAD
=======
  it('should change tooltip on focusout', fakeAsync(() => {
    component.profile = EXPIRED_PROFILE_MOCK;
    fixture.detectChanges();

    fixture.nativeElement.dispatchEvent(new Event('focusout'));
    tick();

    expect(component.tooltip.message).toEqual(
      'Expired. Please, create a new Risk profile.'
    );
  }));

  it('#getRiskClass should call getRiskClass on testRunService', () => {
    const MOCK_RISK = 'mock value';
    component.getRiskClass(MOCK_RISK);
    expect(testRunServiceMock.getRiskClass).toHaveBeenCalledWith(MOCK_RISK);
  });

  it('#enterProfileItem should emit profileClicked', () => {
    const profileClickedSpy = spyOn(component.profileClicked, 'emit');

    component.enterProfileItem(PROFILE_MOCK);

    expect(profileClickedSpy).toHaveBeenCalled();
  });

>>>>>>> 7247ac4e
  describe('with Expired profile', () => {
    beforeEach(() => {
      component.enterProfileItem(EXPIRED_PROFILE_MOCK);
    });

    it('should change tooltip on enterProfileItem', () => {
      expect(component.tooltip.message).toEqual(
        'This risk profile is outdated. Please create a new risk profile.'
      );
    });

    it('should announce', () => {
      expect(mockLiveAnnouncer.announce).toHaveBeenCalledWith(
        'This risk profile is outdated. Please create a new risk profile.'
      );
    });
  });
});<|MERGE_RESOLUTION|>--- conflicted
+++ resolved
@@ -103,8 +103,6 @@
     expect(profileClickedSpy).toHaveBeenCalledWith(PROFILE_MOCK);
   });
 
-<<<<<<< HEAD
-=======
   it('should change tooltip on focusout', fakeAsync(() => {
     component.profile = EXPIRED_PROFILE_MOCK;
     fixture.detectChanges();
@@ -131,7 +129,6 @@
     expect(profileClickedSpy).toHaveBeenCalled();
   });
 
->>>>>>> 7247ac4e
   describe('with Expired profile', () => {
     beforeEach(() => {
       component.enterProfileItem(EXPIRED_PROFILE_MOCK);
