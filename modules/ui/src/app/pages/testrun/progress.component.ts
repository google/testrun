/**
 * Copyright 2023 Google LLC
 *
 * Licensed under the Apache License, Version 2.0 (the "License");
 * you may not use this file except in compliance with the License.
 * You may obtain a copy of the License at
 *
 *     https://www.apache.org/licenses/LICENSE-2.0
 *
 * Unless required by applicable law or agreed to in writing, software
 * distributed under the License is distributed on an "AS IS" BASIS,
 * WITHOUT WARRANTIES OR CONDITIONS OF ANY KIND, either express or implied.
 * See the License for the specific language governing permissions and
 * limitations under the License.
 */
import {
  ChangeDetectionStrategy,
  Component,
  OnDestroy,
  OnInit,
} from '@angular/core';
import {
  StatusOfTestrun,
  TestrunStatus,
  TestsResponse,
} from '../../model/testrun-status';
import { Subject, takeUntil, timer } from 'rxjs';
import { MatDialog } from '@angular/material/dialog';
import { ProgressInitiateFormComponent } from './components/progress-initiate-form/progress-initiate-form.component';
import { DeleteFormComponent } from '../../components/delete-form/delete-form.component';
import { LoaderService } from '../../services/loader.service';
import { LOADER_TIMEOUT_CONFIG_TOKEN } from '../../services/loaderConfig';
import { FocusManagerService } from '../../services/focus-manager.service';
<<<<<<< HEAD
import { combineLatest } from 'rxjs/internal/observable/combineLatest';
import { TestrunStore } from './testrun.store';
import { TestRunService } from '../../services/test-run.service';
=======
import { TestrunStore } from './testrun.store';
import { TestRunService } from '../../services/test-run.service';
import { NotificationService } from '../../services/notification.service';
>>>>>>> a458a942

@Component({
  selector: 'app-progress',
  templateUrl: './progress.component.html',
  styleUrls: ['./progress.component.scss'],
  changeDetection: ChangeDetectionStrategy.OnPush,
  providers: [
    LoaderService,
    { provide: LOADER_TIMEOUT_CONFIG_TOKEN, useValue: 0 },
    TestrunStore,
  ],
})
export class ProgressComponent implements OnInit, OnDestroy {
  public readonly StatusOfTestrun = StatusOfTestrun;
  private destroy$: Subject<boolean> = new Subject<boolean>();
  viewModel$ = this.testrunStore.viewModel$;

  constructor(
    private readonly testRunService: TestRunService,
<<<<<<< HEAD
=======
    private readonly notificationService: NotificationService,
>>>>>>> a458a942
    public dialog: MatDialog,
    private readonly focusManagerService: FocusManagerService,
    public testrunStore: TestrunStore
  ) {}

  ngOnInit(): void {
<<<<<<< HEAD
    this.testrunStore.getStatus();
    combineLatest([
      this.testrunStore.isOpenStartTestrun$,
      this.testrunStore.isTestrunStarted$,
    ])
=======
    this.testrunStore.isOpenStartTestrun$
>>>>>>> a458a942
      .pipe(takeUntil(this.destroy$))
      .subscribe(isOpenStartTestrun => {
        if (isOpenStartTestrun) {
          this.openTestRunModal();
        }
      });
<<<<<<< HEAD
  }

  isTestrunInProgress(status?: string) {
    return this.testRunService.testrunInProgress(status);
  }

=======

    this.testrunStore.isStopTestrun$
      .pipe(takeUntil(this.destroy$))
      .subscribe(isStop => {
        if (isStop) {
          this.stopTestrun();
          this.notificationService.dismissSnackBar();
        }
      });
  }

  isTestrunInProgress(status?: string) {
    return this.testRunService.testrunInProgress(status);
  }

>>>>>>> a458a942
  public openStopTestrunDialog(systemStatus: TestrunStatus) {
    const dialogRef = this.dialog.open(DeleteFormComponent, {
      ariaLabel: `Stop testrun ${this.getTestRunName(systemStatus)}`,
      data: {
        title: `Stop testrun ${this.getTestRunName(systemStatus)}`,
        content:
          'Are you sure you would like to stop testrun without a report generation?',
      },
      autoFocus: true,
      hasBackdrop: true,
      disableClose: true,
      panelClass: 'delete-form-dialog',
    });

    dialogRef
      ?.afterClosed()
      .pipe(takeUntil(this.destroy$))
      .subscribe(stopTestrun => {
        if (stopTestrun) {
          this.stopTestrun();
        }
      });
  }

  public stopTestrun(): void {
    this.showLoading();
    this.setCancellingStatus();
    this.sendCloseRequest();
  }

  private getTestRunName(systemStatus: TestrunStatus): string {
    if (systemStatus?.device) {
      const device = systemStatus.device;
      return `${device.manufacturer} ${device.model} v${device.firmware}`;
    } else {
      return '';
    }
  }
  private setCancellingStatus() {
    this.testrunStore.setCancellingStatus();
  }
  private showLoading() {
    this.testrunStore.showLoading();
  }
  private sendCloseRequest() {
    this.testrunStore.stopTestrun();
  }

  ngOnDestroy() {
    this.notificationService.dismissSnackBar();
    this.destroy$.next(true);
    this.destroy$.unsubscribe();
<<<<<<< HEAD
    this.testrunStore.destroyInterval();
=======
>>>>>>> a458a942
  }

  openTestRunModal(): void {
    const dialogRef = this.dialog.open(ProgressInitiateFormComponent, {
      ariaLabel: 'Initiate testrun',
      autoFocus: true,
      hasBackdrop: true,
      disableClose: true,
      panelClass: 'initiate-test-run-dialog',
    });

    dialogRef
      ?.afterClosed()
      .pipe(takeUntil(this.destroy$))
      .subscribe((startTestrun: boolean) => {
        if (startTestrun) {
          // @ts-expect-error data layer is not null
          window.dataLayer.push({
            event: 'successful_testrun_initiation',
          });
<<<<<<< HEAD
          this.testrunStore.setIsTestrunStarted(true);
          this.testrunStore.getStatus();
=======
          this.testrunStore.getSystemStatus();
>>>>>>> a458a942
        }
        this.testrunStore.setIsOpenStartTestrun(false);
        timer(10)
          .pipe(takeUntil(this.destroy$))
          .subscribe(() => {
            this.focusManagerService.focusFirstElementInContainer();
          });
      });
  }

  resultIsEmpty(tests: TestsResponse | undefined) {
<<<<<<< HEAD
    this.testrunStore.resultIsEmpty(tests);
=======
    return this.testrunStore.resultIsEmpty(tests);
>>>>>>> a458a942
  }
}<|MERGE_RESOLUTION|>--- conflicted
+++ resolved
@@ -31,15 +31,9 @@
 import { LoaderService } from '../../services/loader.service';
 import { LOADER_TIMEOUT_CONFIG_TOKEN } from '../../services/loaderConfig';
 import { FocusManagerService } from '../../services/focus-manager.service';
-<<<<<<< HEAD
-import { combineLatest } from 'rxjs/internal/observable/combineLatest';
-import { TestrunStore } from './testrun.store';
-import { TestRunService } from '../../services/test-run.service';
-=======
 import { TestrunStore } from './testrun.store';
 import { TestRunService } from '../../services/test-run.service';
 import { NotificationService } from '../../services/notification.service';
->>>>>>> a458a942
 
 @Component({
   selector: 'app-progress',
@@ -59,39 +53,20 @@
 
   constructor(
     private readonly testRunService: TestRunService,
-<<<<<<< HEAD
-=======
     private readonly notificationService: NotificationService,
->>>>>>> a458a942
     public dialog: MatDialog,
     private readonly focusManagerService: FocusManagerService,
     public testrunStore: TestrunStore
   ) {}
 
   ngOnInit(): void {
-<<<<<<< HEAD
-    this.testrunStore.getStatus();
-    combineLatest([
-      this.testrunStore.isOpenStartTestrun$,
-      this.testrunStore.isTestrunStarted$,
-    ])
-=======
     this.testrunStore.isOpenStartTestrun$
->>>>>>> a458a942
       .pipe(takeUntil(this.destroy$))
       .subscribe(isOpenStartTestrun => {
         if (isOpenStartTestrun) {
           this.openTestRunModal();
         }
       });
-<<<<<<< HEAD
-  }
-
-  isTestrunInProgress(status?: string) {
-    return this.testRunService.testrunInProgress(status);
-  }
-
-=======
 
     this.testrunStore.isStopTestrun$
       .pipe(takeUntil(this.destroy$))
@@ -107,7 +82,6 @@
     return this.testRunService.testrunInProgress(status);
   }
 
->>>>>>> a458a942
   public openStopTestrunDialog(systemStatus: TestrunStatus) {
     const dialogRef = this.dialog.open(DeleteFormComponent, {
       ariaLabel: `Stop testrun ${this.getTestRunName(systemStatus)}`,
@@ -160,10 +134,6 @@
     this.notificationService.dismissSnackBar();
     this.destroy$.next(true);
     this.destroy$.unsubscribe();
-<<<<<<< HEAD
-    this.testrunStore.destroyInterval();
-=======
->>>>>>> a458a942
   }
 
   openTestRunModal(): void {
@@ -184,12 +154,7 @@
           window.dataLayer.push({
             event: 'successful_testrun_initiation',
           });
-<<<<<<< HEAD
-          this.testrunStore.setIsTestrunStarted(true);
-          this.testrunStore.getStatus();
-=======
           this.testrunStore.getSystemStatus();
->>>>>>> a458a942
         }
         this.testrunStore.setIsOpenStartTestrun(false);
         timer(10)
@@ -201,10 +166,6 @@
   }
 
   resultIsEmpty(tests: TestsResponse | undefined) {
-<<<<<<< HEAD
-    this.testrunStore.resultIsEmpty(tests);
-=======
     return this.testrunStore.resultIsEmpty(tests);
->>>>>>> a458a942
   }
 }