--- conflicted
+++ resolved
@@ -49,21 +49,14 @@
   selectDevices,
   selectHasDevices,
   selectIsOpenStartTestrun,
-<<<<<<< HEAD
-  selectIsTestrunStarted,
-=======
   selectIsOpenWaitSnackBar,
   selectIsStopTestrun,
->>>>>>> a458a942
   selectSystemStatus,
 } from '../../store/selectors';
 import { TestrunStore } from './testrun.store';
 import { setTestrunStatus } from '../../store/actions';
 import { BrowserAnimationsModule } from '@angular/platform-browser/animations';
-<<<<<<< HEAD
-=======
 import { NotificationService } from '../../services/notification.service';
->>>>>>> a458a942
 
 describe('ProgressComponent', () => {
   let component: ProgressComponent;
@@ -113,10 +106,7 @@
           { provide: TestRunService, useValue: testRunServiceMock },
           { provide: FocusManagerService, useValue: stateServiceMock },
           { provide: LoaderService, useValue: loaderServiceMock },
-<<<<<<< HEAD
-=======
           { provide: NotificationService, useValue: notificationServiceMock },
->>>>>>> a458a942
           {
             provide: MatDialogRef,
             useValue: {},
@@ -125,12 +115,8 @@
             selectors: [
               { selector: selectHasDevices, value: false },
               { selector: selectIsOpenStartTestrun, value: false },
-<<<<<<< HEAD
-              { selector: selectIsTestrunStarted, value: false },
-=======
               { selector: selectIsOpenWaitSnackBar, value: false },
               { selector: selectIsStopTestrun, value: false },
->>>>>>> a458a942
               {
                 selector: selectSystemStatus,
                 value: MOCK_PROGRESS_DATA_IN_PROGRESS,
@@ -220,18 +206,6 @@
 
       expect(stopTestrunSpy).toHaveBeenCalled();
     });
-<<<<<<< HEAD
-
-    describe('#ngOnInit', () => {
-      it('should get systemStatus value', () => {
-        const spyOpenSetting = spyOn(component.testrunStore, 'getStatus');
-        component.ngOnInit();
-
-        expect(spyOpenSetting).toHaveBeenCalled();
-      });
-    });
-=======
->>>>>>> a458a942
   });
 
   describe('DOM tests', () => {
@@ -253,10 +227,7 @@
           { provide: TestRunService, useValue: testRunServiceMock },
           { provide: FocusManagerService, useValue: stateServiceMock },
           { provide: LoaderService, useValue: loaderServiceMock },
-<<<<<<< HEAD
-=======
           { provide: NotificationService, useValue: notificationServiceMock },
->>>>>>> a458a942
           {
             provide: MatDialogRef,
             useValue: {},
