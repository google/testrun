--- conflicted
+++ resolved
@@ -88,13 +88,8 @@
 .tests-item-row {
   min-height: $row-height;
   height: auto;
-<<<<<<< HEAD
-  grid-template-columns: 150px 1fr 2.2fr 222px 20px;
+  grid-template-columns: 1fr 2.2fr 150px 226px 20px;
   border-bottom: 1px solid colors.$lighter-grey;
-=======
-  grid-template-columns: 1fr 2.2fr 150px 226px 20px;
-  border-bottom: 1px solid $lighter-grey;
->>>>>>> fae4954a
 }
 
 .tests-header-row {
