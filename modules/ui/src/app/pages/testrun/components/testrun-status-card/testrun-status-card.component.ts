--- conflicted
+++ resolved
@@ -21,7 +21,7 @@
   TestrunStatus,
   TestsData,
 } from '../../../../model/testrun-status';
-<<<<<<< HEAD
+import { TestingType } from '../../../../model/device';
 import { MatToolbarModule } from '@angular/material/toolbar';
 import { MatProgressBarModule } from '@angular/material/progress-bar';
 import { CommonModule } from '@angular/common';
@@ -32,9 +32,6 @@
 import { MatTooltipModule } from '@angular/material/tooltip';
 import { ReactiveFormsModule } from '@angular/forms';
 import { MatButtonModule } from '@angular/material/button';
-=======
-import { TestingType } from '../../../../model/device';
->>>>>>> d3ff78e7
 
 @Component({
   selector: 'app-testrun-status-card',
