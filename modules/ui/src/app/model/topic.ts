--- conflicted
+++ resolved
@@ -1,12 +1,8 @@
 export enum Topic {
-<<<<<<< HEAD
-  NetworkAdapters = 'network_adapters',
+  NetworkAdapters = 'events/adapter',
   InternetConnection = 'events/internet',
 }
 
 export interface InternetConnection {
   connection: boolean | null;
-=======
-  NetworkAdapters = 'events/adapter',
->>>>>>> 2fc75c09
 }