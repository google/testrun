<!--
Copyright 2023 Google LLC

Licensed under the Apache License, Version 2.0 (the "License");
you may not use this file except in compliance with the License.
You may obtain a copy of the License at

    https://www.apache.org/licenses/LICENSE-2.0

Unless required by applicable law or agreed to in writing, software
distributed under the License is distributed on an "AS IS" BASIS,
WITHOUT WARRANTIES OR CONDITIONS OF ANY KIND, either express or implied.
See the License for the specific language governing permissions and
limitations under the License.
-->
<div class="settings-drawer-header">
  <h2 class="settings-drawer-header-title">Connection settings</h2>
  <button
<<<<<<< HEAD
    (click)="closeSetting(EventType.Close)"
=======
    (click)="closeSetting()"
>>>>>>> f5c63ff4
    [disabled]="!isFormValues || (hasConnectionSetting$ | async) !== true"
    aria-label="close"
    class="settings-drawer-header-button"
    mat-button>
    <mat-icon class="close-button-icon" svgIcon="close"></mat-icon>
  </button>
</div>
<div class="setting-drawer-content">
  <form
<<<<<<< HEAD
    [formGroup]="settingForm"
    [class.setting-drawer-content-form-empty]="
      (interfaces | keyvalue).length === 0
    ">
    <ng-container
      *ngIf="(interfaces | keyvalue).length > 0; else warning_message">
      <app-callout
        [type]="CalloutType.Warning"
        *ngIf="(interfaces | keyvalue).length === 1"
        class="two-ports-message">
        Warning! Testrun requires two ports to operate correctly.
      </app-callout>
      <label
        class="setting-form-label internet-label"
        id="internet-radio-group-label"
        for="internet-group">
        Select port used for Internet connection
      </label>
      <p class="setting-label-description">
        Choose one of the following ports on your Laptop or Desktop
      </p>
      <mat-radio-group
        aria-labelledby="internet-radio-group-label"
        id="internet-group"
        class="setting-radio-group"
        formControlName="internet_intf">
        <mat-radio-button
          *ngFor="let interface of interfaces | keyvalue"
          [value]="interface.key"
          class="setting-radio-button">
          {{ interface.value }}
        </mat-radio-button>
      </mat-radio-group>
      <label
        class="setting-form-label device-label"
        id="device-radio-group-label"
        for="device-group">
        Select port where you’ll connect the tested device
      </label>
      <p class="setting-label-description">
        Choose one of the options where you’ll connect IoT device for testing
      </p>
      <mat-radio-group
        aria-labelledby="device-radio-group-label"
        id="device-group"
        class="setting-radio-group"
        formControlName="device_intf">
        <mat-radio-button
          *ngFor="let interface of interfaces | keyvalue"
          [value]="interface.key"
          class="setting-radio-button">
          {{ interface.value }}
        </mat-radio-button>
      </mat-radio-group>
    </ng-container>
    <p class="message">
      If a port is missing from this list, you can
      <a
        (click)="reloadSetting()"
        (keydown.enter)="reloadSetting()"
        (keydown.space)="reloadSetting()"
        role="button"
        tabindex="0"
        class="message-link">
        Refresh
      </a>
      the Connection settings
    </p>
    <mat-error
      *ngIf="isSubmitting && isFormError"
      class="error-message-container">
      <span> Both interfaces must have different values </span>
    </mat-error>
    <div class="setting-drawer-footer">
      <button
        mat-flat-button
        (click)="closeSetting(EventType.Close)"
        [disabled]="!isFormValues || (hasConnectionSetting$ | async) !== true"
        class="close-button">
        Cancel
      </button>
      <button
        mat-raised-button
        class="save-button"
        color="primary"
        (click)="saveSetting()"
        [disabled]="!isFormValues || isLessThanTwoInterfaces">
        Save
      </button>
    </div>
=======
    *ngIf="interfaces.length; else warning_message"
    [formGroup]="settingForm">
    <app-callout
      [type]="CalloutType.Warning"
      *ngIf="interfaces.length === 1"
      class="two-ports-message">
      Warning! Testrun requires two ports to operate correctly.
    </app-callout>
    <label
      class="setting-form-label internet-label"
      id="internet-radio-group-label"
      for="internet-group">
      Select port used for Internet connection
    </label>
    <p class="setting-label-description">
      Choose one of the following ports on your Laptop or Desktop
    </p>
    <mat-radio-group
      aria-labelledby="internet-radio-group-label"
      id="internet-group"
      class="setting-radio-group"
      formControlName="internet_intf">
      <mat-radio-button
        *ngFor="let interface of interfaces"
        [value]="interface"
        class="setting-radio-button">
        {{ interface }}
      </mat-radio-button>
    </mat-radio-group>
    <label
      class="setting-form-label device-label"
      id="device-radio-group-label"
      for="device-group">
      Select port where you’ll connect the tested device
    </label>
    <p class="setting-label-description">
      Choose one of the options where you’ll connect IoT device for testing
    </p>
    <mat-radio-group
      aria-labelledby="device-radio-group-label"
      id="device-group"
      class="setting-radio-group"
      formControlName="device_intf">
      <mat-radio-button
        *ngFor="let interface of interfaces"
        [value]="interface"
        class="setting-radio-button">
        {{ interface }}
      </mat-radio-button>
    </mat-radio-group>
>>>>>>> f5c63ff4
  </form>
  <ng-template #warning_message>
    <app-callout [type]="CalloutType.Warning">
      Warning! No ports is detected.
    </app-callout>
  </ng-template>
<<<<<<< HEAD
=======
</div>
<p class="message">
  If a port is missing from this list, you can
  <a
    (click)="reloadSetting()"
    (keydown.enter)="reloadSetting()"
    (keydown.space)="reloadSetting()"
    role="button"
    tabindex="0"
    class="message-link">
    Refresh
  </a>
  the Connection settings
</p>
<mat-error *ngIf="isSubmitting && isFormError" class="error-message-container">
  <span> Both interfaces must have different values </span>
</mat-error>
<div class="setting-drawer-footer">
  <button
    mat-flat-button
    (click)="closeSetting()"
    [disabled]="!isFormValues || (hasConnectionSetting$ | async) !== true"
    class="close-button">
    Cancel
  </button>
  <button
    mat-raised-button
    class="save-button"
    color="primary"
    (click)="saveSetting()"
    [disabled]="!isFormValues || isLessThanTwoInterfaces">
    Save
  </button>
>>>>>>> f5c63ff4
</div>
<app-spinner class="connection-settings-spinner"></app-spinner><|MERGE_RESOLUTION|>--- conflicted
+++ resolved
@@ -16,12 +16,7 @@
 <div class="settings-drawer-header">
   <h2 class="settings-drawer-header-title">Connection settings</h2>
   <button
-<<<<<<< HEAD
     (click)="closeSetting(EventType.Close)"
-=======
-    (click)="closeSetting()"
->>>>>>> f5c63ff4
-    [disabled]="!isFormValues || (hasConnectionSetting$ | async) !== true"
     aria-label="close"
     class="settings-drawer-header-button"
     mat-button>
@@ -30,7 +25,6 @@
 </div>
 <div class="setting-drawer-content">
   <form
-<<<<<<< HEAD
     [formGroup]="settingForm"
     [class.setting-drawer-content-form-empty]="
       (interfaces | keyvalue).length === 0
@@ -121,99 +115,11 @@
         Save
       </button>
     </div>
-=======
-    *ngIf="interfaces.length; else warning_message"
-    [formGroup]="settingForm">
-    <app-callout
-      [type]="CalloutType.Warning"
-      *ngIf="interfaces.length === 1"
-      class="two-ports-message">
-      Warning! Testrun requires two ports to operate correctly.
-    </app-callout>
-    <label
-      class="setting-form-label internet-label"
-      id="internet-radio-group-label"
-      for="internet-group">
-      Select port used for Internet connection
-    </label>
-    <p class="setting-label-description">
-      Choose one of the following ports on your Laptop or Desktop
-    </p>
-    <mat-radio-group
-      aria-labelledby="internet-radio-group-label"
-      id="internet-group"
-      class="setting-radio-group"
-      formControlName="internet_intf">
-      <mat-radio-button
-        *ngFor="let interface of interfaces"
-        [value]="interface"
-        class="setting-radio-button">
-        {{ interface }}
-      </mat-radio-button>
-    </mat-radio-group>
-    <label
-      class="setting-form-label device-label"
-      id="device-radio-group-label"
-      for="device-group">
-      Select port where you’ll connect the tested device
-    </label>
-    <p class="setting-label-description">
-      Choose one of the options where you’ll connect IoT device for testing
-    </p>
-    <mat-radio-group
-      aria-labelledby="device-radio-group-label"
-      id="device-group"
-      class="setting-radio-group"
-      formControlName="device_intf">
-      <mat-radio-button
-        *ngFor="let interface of interfaces"
-        [value]="interface"
-        class="setting-radio-button">
-        {{ interface }}
-      </mat-radio-button>
-    </mat-radio-group>
->>>>>>> f5c63ff4
   </form>
   <ng-template #warning_message>
     <app-callout [type]="CalloutType.Warning">
       Warning! No ports is detected.
     </app-callout>
   </ng-template>
-<<<<<<< HEAD
-=======
-</div>
-<p class="message">
-  If a port is missing from this list, you can
-  <a
-    (click)="reloadSetting()"
-    (keydown.enter)="reloadSetting()"
-    (keydown.space)="reloadSetting()"
-    role="button"
-    tabindex="0"
-    class="message-link">
-    Refresh
-  </a>
-  the Connection settings
-</p>
-<mat-error *ngIf="isSubmitting && isFormError" class="error-message-container">
-  <span> Both interfaces must have different values </span>
-</mat-error>
-<div class="setting-drawer-footer">
-  <button
-    mat-flat-button
-    (click)="closeSetting()"
-    [disabled]="!isFormValues || (hasConnectionSetting$ | async) !== true"
-    class="close-button">
-    Cancel
-  </button>
-  <button
-    mat-raised-button
-    class="save-button"
-    color="primary"
-    (click)="saveSetting()"
-    [disabled]="!isFormValues || isLessThanTwoInterfaces">
-    Save
-  </button>
->>>>>>> f5c63ff4
 </div>
 <app-spinner class="connection-settings-spinner"></app-spinner>