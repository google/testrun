--- conflicted
+++ resolved
@@ -25,10 +25,6 @@
   selectIsOpenAddDevice,
   selectIsOpenStartTestrun,
   selectIsOpenWaitSnackBar,
-<<<<<<< HEAD
-  selectMenuOpened,
-=======
->>>>>>> 7247ac4e
   selectReports,
   selectRiskProfiles,
   selectStatus,
@@ -38,46 +34,12 @@
   selectInternetConnection,
   selectIsAllDevicesOutdated,
   selectIsTestingComplete,
-<<<<<<< HEAD
-=======
   selectInterfaces,
   selectSystemConfig,
->>>>>>> 7247ac4e
 } from './selectors';
 
 describe('Selectors', () => {
   const initialState: AppState = {
-<<<<<<< HEAD
-    appComponent: {
-      isMenuOpen: false,
-      interfaces: {},
-      isStatusLoaded: false,
-      devicesLength: 0,
-      focusNavigation: false,
-      settingMissedError: null,
-    },
-    shared: {
-      hasConnectionSettings: false,
-      isAllDevicesOutdated: false,
-      devices: [],
-      hasDevices: false,
-      hasExpiredDevices: false,
-      isOpenAddDevice: false,
-      riskProfiles: [],
-      hasRiskProfiles: false,
-      isStopTestrun: false,
-      isOpenWaitSnackBar: false,
-      isOpenStartTestrun: false,
-      systemStatus: null,
-      deviceInProgress: null,
-      status: null,
-      isTestingComplete: false,
-      reports: [],
-      testModules: [],
-      adapters: {},
-      internetConnection: null,
-    },
-=======
     hasConnectionSettings: false,
     isAllDevicesOutdated: false,
     devices: [],
@@ -99,7 +61,6 @@
     internetConnection: null,
     interfaces: {},
     systemConfig: { network: {} },
->>>>>>> 7247ac4e
   };
 
   it('should select interfaces', () => {
@@ -196,12 +157,9 @@
     const result = selectInternetConnection.projector(initialState);
     expect(result).toEqual(null);
   });
-<<<<<<< HEAD
-=======
 
   it('should select systemConfig', () => {
     const result = selectSystemConfig.projector(initialState);
     expect(result).toEqual({ network: {} });
   });
->>>>>>> 7247ac4e
 });