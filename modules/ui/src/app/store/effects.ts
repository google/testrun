--- conflicted
+++ resolved
@@ -22,23 +22,6 @@
 import * as AppActions from './actions';
 import { AppState } from './state';
 import { TestRunService } from '../services/test-run.service';
-<<<<<<< HEAD
-import {
-  filter,
-  combineLatest,
-  Subject,
-  timer,
-  take,
-  catchError,
-  EMPTY,
-  Subscription,
-} from 'rxjs';
-import {
-  selectIsOpenWaitSnackBar,
-  selectMenuOpened,
-  selectSystemStatus,
-} from './selectors';
-=======
 import {
   filter,
   Subject,
@@ -49,7 +32,6 @@
   Subscription,
 } from 'rxjs';
 import { selectIsOpenWaitSnackBar, selectSystemStatus } from './selectors';
->>>>>>> 7247ac4e
 import {
   IDLE_STATUS,
   StatusOfTestrun,
@@ -131,32 +113,6 @@
     );
   });
 
-  onSetExpiredDevices$ = createEffect(() => {
-    return this.actions$.pipe(
-      ofType(AppActions.setDevices),
-      map(({ devices }) =>
-        AppActions.setHasExpiredDevices({
-          hasExpiredDevices: devices.some(
-            device => device.status === DeviceStatus.INVALID
-          ),
-        })
-      )
-    );
-  });
-
-  onSetIsAllDevicesOutdated$ = createEffect(() => {
-    return this.actions$.pipe(
-      ofType(AppActions.setDevices),
-      map(({ devices }) =>
-        AppActions.setIsAllDevicesOutdated({
-          isAllDevicesOutdated: devices.every(
-            device => device.status === DeviceStatus.INVALID
-          ),
-        })
-      )
-    );
-  });
-
   onSetRiskProfiles$ = createEffect(() => {
     return this.actions$.pipe(
       ofType(AppActions.setRiskProfiles),
@@ -325,13 +281,9 @@
           false
         );
       }),
-<<<<<<< HEAD
-      map(() => AppActions.setTestrunStatus({ systemStatus: IDLE_STATUS }))
-=======
       map(() =>
         AppActions.fetchSystemStatusSuccess({ systemStatus: IDLE_STATUS })
       )
->>>>>>> 7247ac4e
     );
   });
 
