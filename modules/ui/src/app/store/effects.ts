--- conflicted
+++ resolved
@@ -57,22 +57,14 @@
 import { NotificationService } from '../services/notification.service';
 import { Profile } from '../model/profile';
 import { TestRunMqttService } from '../services/test-run-mqtt.service';
-<<<<<<< HEAD
 import { InternetConnection } from '../model/topic';
-=======
->>>>>>> f7bc2078
 
 const WAIT_TO_OPEN_SNACKBAR_MS = 60 * 1000;
 
 @Injectable()
 export class AppEffects {
-<<<<<<< HEAD
+  private statusSubscription: Subscription | undefined;
   private internetSubscription: Subscription | undefined;
-  private startInterval = false;
-  private destroyInterval$: Subject<boolean> = new Subject<boolean>();
-=======
-  private statusSubscription: Subscription | undefined;
->>>>>>> f7bc2078
   private destroyWaitDeviceInterval$: Subject<boolean> = new Subject<boolean>();
 
   checkInterfacesInConfig$ = createEffect(() =>
@@ -218,13 +210,8 @@
       return this.actions$.pipe(
         ofType(AppActions.stopInterval),
         tap(() => {
-<<<<<<< HEAD
-          this.startInterval = false;
-          this.destroyInterval$.next(true);
+          this.statusSubscription?.unsubscribe();
           this.internetSubscription?.unsubscribe();
-=======
-          this.statusSubscription?.unsubscribe();
->>>>>>> f7bc2078
         })
       );
     },
@@ -398,12 +385,6 @@
     private testrunService: TestRunService,
     private testrunMqttService: TestRunMqttService,
     private store: Store<AppState>,
-<<<<<<< HEAD
-    private ngZone: NgZone,
-    private notificationService: NotificationService,
-    private testrunMqttService: TestRunMqttService
-=======
     private notificationService: NotificationService
->>>>>>> f7bc2078
   ) {}
 }