/*
 * Copyright 2023 Google LLC
 *
 * Licensed under the Apache License, Version 2.0 (the "License");
 * you may not use this file except in compliance with the License.
 * You may obtain a copy of the License at
 *
 *     https://www.apache.org/licenses/LICENSE-2.0
 *
 * Unless required by applicable law or agreed to in writing, software
 * distributed under the License is distributed on an "AS IS" BASIS,
 * WITHOUT WARRANTIES OR CONDITIONS OF ANY KIND, either express or implied.
 * See the License for the specific language governing permissions and
 * limitations under the License.
 */

import { createFeatureSelector, createSelector } from '@ngrx/store';
import * as fromApp from './reducers';
import { AppState } from './state';

export const selectAppState = createFeatureSelector<AppState>(
  fromApp.appFeatureKey
);

export const selectMenuOpened = createSelector(
  selectAppState,
  (state: AppState) => state.appComponent.isMenuOpen
);

export const selectInterfaces = createSelector(
  selectAppState,
  (state: AppState) => state.appComponent.interfaces
);

export const selectHasConnectionSettings = createSelector(
  selectAppState,
  (state: AppState) => state.shared.hasConnectionSettings
);

export const selectIsOpenAddDevice = createSelector(
  selectAppState,
  (state: AppState) => state.shared.isOpenAddDevice
);

export const selectHasDevices = createSelector(
  selectAppState,
  (state: AppState) => state.shared.hasDevices
);

export const selectDevices = createSelector(
  selectAppState,
  (state: AppState) => state.shared.devices
);

export const selectDeviceInProgress = createSelector(
  selectAppState,
  (state: AppState) => state.shared.deviceInProgress
);

export const selectError = createSelector(
  selectAppState,
  (state: AppState) => state.appComponent.settingMissedError
);

export const selectSystemStatus = createSelector(
  selectAppState,
<<<<<<< HEAD
  (state: AppState) => state.shared.systemStatus
);

export const selectIsTestrunStarted = createSelector(
  selectAppState,
  (state: AppState) => state.shared.isTestrunStarted
=======
  (state: AppState) => {
    return state.shared.systemStatus;
  }
);

export const selectIsStopTestrun = createSelector(
  selectAppState,
  (state: AppState) => state.shared.isStopTestrun
);

export const selectIsOpenWaitSnackBar = createSelector(
  selectAppState,
  (state: AppState) => state.shared.isOpenWaitSnackBar
>>>>>>> a458a942
);

export const selectIsOpenStartTestrun = createSelector(
  selectAppState,
  (state: AppState) => state.shared.isOpenStartTestrun
<<<<<<< HEAD
=======
);

export const selectStatus = createSelector(
  selectAppState,
  (state: AppState) => state.shared.status
>>>>>>> a458a942
);<|MERGE_RESOLUTION|>--- conflicted
+++ resolved
@@ -64,14 +64,6 @@
 
 export const selectSystemStatus = createSelector(
   selectAppState,
-<<<<<<< HEAD
-  (state: AppState) => state.shared.systemStatus
-);
-
-export const selectIsTestrunStarted = createSelector(
-  selectAppState,
-  (state: AppState) => state.shared.isTestrunStarted
-=======
   (state: AppState) => {
     return state.shared.systemStatus;
   }
@@ -85,18 +77,14 @@
 export const selectIsOpenWaitSnackBar = createSelector(
   selectAppState,
   (state: AppState) => state.shared.isOpenWaitSnackBar
->>>>>>> a458a942
 );
 
 export const selectIsOpenStartTestrun = createSelector(
   selectAppState,
   (state: AppState) => state.shared.isOpenStartTestrun
-<<<<<<< HEAD
-=======
 );
 
 export const selectStatus = createSelector(
   selectAppState,
   (state: AppState) => state.shared.status
->>>>>>> a458a942
 );