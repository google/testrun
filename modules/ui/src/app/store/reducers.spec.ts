--- conflicted
+++ resolved
@@ -34,14 +34,7 @@
   setStatus,
   setTestModules,
   setTestrunStatus,
-<<<<<<< HEAD
-  toggleMenu,
   updateAdapters,
-  updateError,
-  updateFocusNavigation,
-=======
-  updateAdapters,
->>>>>>> 7247ac4e
   updateInternetConnection,
 } from './actions';
 import { device, MOCK_TEST_MODULES } from '../mocks/device.mock';
@@ -151,30 +144,6 @@
     });
   });
 
-  describe('setHasExpiredDevices action', () => {
-    it('should update state', () => {
-      const initialState = initialSharedState;
-      const action = setHasExpiredDevices({ hasExpiredDevices: true });
-      const state = fromReducer.sharedReducer(initialState, action);
-      const newState = { ...initialState, ...{ hasExpiredDevices: true } };
-
-      expect(state).toEqual(newState);
-      expect(state).not.toBe(initialState);
-    });
-  });
-
-  describe('setIsAllDevicesOutdated action', () => {
-    it('should update state', () => {
-      const initialState = initialSharedState;
-      const action = setIsAllDevicesOutdated({ isAllDevicesOutdated: true });
-      const state = fromReducer.sharedReducer(initialState, action);
-      const newState = { ...initialState, ...{ isAllDevicesOutdated: true } };
-
-      expect(state).toEqual(newState);
-      expect(state).not.toBe(initialState);
-    });
-  });
-
   describe('setDevices action', () => {
     it('should update state', () => {
       const initialState = initialAppState;
@@ -248,11 +217,7 @@
 
   describe('setIsTestingComplete action', () => {
     it('should update state', () => {
-<<<<<<< HEAD
-      const initialState = initialSharedState;
-=======
-      const initialState = initialAppState;
->>>>>>> 7247ac4e
+      const initialState = initialAppState;
       const action = setIsTestingComplete({
         isTestingComplete: true,
       });
@@ -298,11 +263,7 @@
 
   describe('setReports action', () => {
     it('should update state', () => {
-<<<<<<< HEAD
-      const initialState = initialSharedState;
-=======
-      const initialState = initialAppState;
->>>>>>> 7247ac4e
+      const initialState = initialAppState;
       const action = setReports({
         reports: HISTORY,
       });
@@ -319,11 +280,7 @@
 
   describe('setTestModules action', () => {
     it('should update state', () => {
-<<<<<<< HEAD
-      const initialState = initialSharedState;
-=======
-      const initialState = initialAppState;
->>>>>>> 7247ac4e
+      const initialState = initialAppState;
       const action = setTestModules({
         testModules: MOCK_TEST_MODULES,
       });
@@ -340,11 +297,7 @@
 
   describe('updateAdapters action', () => {
     it('should update state', () => {
-<<<<<<< HEAD
-      const initialState = initialSharedState;
-=======
-      const initialState = initialAppState;
->>>>>>> 7247ac4e
+      const initialState = initialAppState;
       const action = updateAdapters({
         adapters: MOCK_ADAPTERS,
       });
@@ -361,11 +314,7 @@
 
   describe('updateInternetConnection action', () => {
     it('should update state', () => {
-<<<<<<< HEAD
-      const initialState = initialSharedState;
-=======
-      const initialState = initialAppState;
->>>>>>> 7247ac4e
+      const initialState = initialAppState;
       const action = updateInternetConnection({ internetConnection: true });
       const state = fromReducer.sharedReducer(initialState, action);
       const newState = { ...initialState, ...{ internetConnection: true } };
@@ -374,8 +323,6 @@
       expect(state).not.toBe(initialState);
     });
   });
-<<<<<<< HEAD
-=======
 
   describe('fetchSystemConfigSuccess action', () => {
     it('should update state', () => {
@@ -394,5 +341,4 @@
       expect(state).not.toBe(initialState);
     });
   });
->>>>>>> 7247ac4e
 });