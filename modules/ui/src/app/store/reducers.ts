--- conflicted
+++ resolved
@@ -128,9 +128,6 @@
       ...state,
       internetConnection,
     };
-<<<<<<< HEAD
-  })
-=======
   }),
   on(Actions.fetchInterfacesSuccess, (state, { interfaces }) => ({
     ...state,
@@ -140,7 +137,6 @@
     ...state,
     systemConfig,
   }))
->>>>>>> 7247ac4e
 );
 
 export const rootReducer = sharedReducer;