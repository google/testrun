/*
 * Copyright 2023 Google LLC
 *
 * Licensed under the Apache License, Version 2.0 (the "License");
 * you may not use this file except in compliance with the License.
 * You may obtain a copy of the License at
 *
 *     https://www.apache.org/licenses/LICENSE-2.0
 *
 * Unless required by applicable law or agreed to in writing, software
 * distributed under the License is distributed on an "AS IS" BASIS,
 * WITHOUT WARRANTIES OR CONDITIONS OF ANY KIND, either express or implied.
 * See the License for the specific language governing permissions and
 * limitations under the License.
 */

import { Inject, Injectable } from '@angular/core';
import { ComponentStore } from '@ngrx/component-store';
import { tap } from 'rxjs/operators';
import {
  selectError,
  selectHasConnectionSettings,
  selectHasDevices,
  selectInterfaces,
<<<<<<< HEAD
  selectIsTestrunStarted,
  selectMenuOpened,
  selectSystemStatus,
=======
  selectMenuOpened,
  selectStatus,
>>>>>>> a458a942
} from './store/selectors';
import { Store } from '@ngrx/store';
import { AppState } from './store/state';
import { TestRunService } from './services/test-run.service';
<<<<<<< HEAD
import { exhaustMap, Observable } from 'rxjs';
import { Device } from './model/device';
import {
  setDevices,
  setTestrunStatus,
  setIsOpenStartTestrun,
} from './store/actions';
import { TestrunStatus } from './model/testrun-status';
import { SettingMissedError, SystemInterfaces } from './model/setting';
=======
import { exhaustMap, Observable, skip } from 'rxjs';
import { Device } from './model/device';
import {
  setDevices,
  setIsOpenStartTestrun,
  fetchSystemStatus,
} from './store/actions';
import { TestrunStatus } from './model/testrun-status';
import { SettingMissedError, SystemInterfaces } from './model/setting';
import { NotificationService } from './services/notification.service';
import { Routes } from './model/routes';
import { WINDOW } from './providers/window.provider';
>>>>>>> a458a942

export const CONSENT_SHOWN_KEY = 'CONSENT_SHOWN';
export interface AppComponentState {
  consentShown: boolean;
  isStatusLoaded: boolean;
<<<<<<< HEAD
  isTestrunStarted: boolean;
=======
>>>>>>> a458a942
  systemStatus: TestrunStatus | null;
}
@Injectable()
export class AppStore extends ComponentStore<AppComponentState> {
  private consentShown$ = this.select(state => state.consentShown);
  private isStatusLoaded$ = this.select(state => state.isStatusLoaded);
  private hasDevices$ = this.store.select(selectHasDevices);
  private hasConnectionSetting$ = this.store.select(
    selectHasConnectionSettings
  );
  private isMenuOpen$ = this.store.select(selectMenuOpened);
  private interfaces$: Observable<SystemInterfaces> =
    this.store.select(selectInterfaces);
  private settingMissedError$: Observable<SettingMissedError | null> =
    this.store.select(selectError);
<<<<<<< HEAD
  private systemStatus$ = this.store.select(selectSystemStatus);
  private isTestrunStarted$ = this.store.select(selectIsTestrunStarted);
=======
  systemStatus$: Observable<string | null> = this.store.select(selectStatus);
>>>>>>> a458a942

  viewModel$ = this.select({
    consentShown: this.consentShown$,
    hasDevices: this.hasDevices$,
<<<<<<< HEAD
    isTestrunStarted: this.isTestrunStarted$,
=======
>>>>>>> a458a942
    isStatusLoaded: this.isStatusLoaded$,
    systemStatus: this.systemStatus$,
    hasConnectionSettings: this.hasConnectionSetting$,
    isMenuOpen: this.isMenuOpen$,
    interfaces: this.interfaces$,
    settingMissedError: this.settingMissedError$,
  });

  updateConsent = this.updater((state, consentShown: boolean) => ({
    ...state,
    consentShown,
  }));

  updateIsStatusLoaded = this.updater((state, isStatusLoaded: boolean) => ({
    ...state,
    isStatusLoaded,
  }));

  setContent = this.effect<void>(trigger$ => {
    return trigger$.pipe(
      tap(() => {
        sessionStorage.setItem(CONSENT_SHOWN_KEY, 'shown');
        this.updateConsent(true);
      })
    );
  });

  getDevices = this.effect(trigger$ => {
    return trigger$.pipe(
      exhaustMap(() => {
        return this.testRunService.fetchDevices().pipe(
          tap((devices: Device[]) => {
            this.store.dispatch(setDevices({ devices }));
          })
        );
      })
    );
  });

<<<<<<< HEAD
  getSystemStatus = this.effect(trigger$ => {
    return trigger$.pipe(
      exhaustMap(() => {
        return this.testRunService.fetchSystemStatus().pipe(
          tap((res: TestrunStatus) => {
            this.updateIsStatusLoaded(true);
            this.store.dispatch(setTestrunStatus({ systemStatus: res }));
          })
        );
=======
  statusLoaded = this.effect(() => {
    return this.systemStatus$.pipe(
      skip(1),
      tap(status => {
        this.updateIsStatusLoaded(true);
        if (!this.window.location.href.includes(Routes.Testing)) {
          this.notification.notify(`Test run is ${status}`);
        }
      })
    );
  });

  getSystemStatus = this.effect(trigger$ => {
    return trigger$.pipe(
      tap(() => {
        this.store.dispatch(fetchSystemStatus());
>>>>>>> a458a942
      })
    );
  });

  setIsOpenStartTestrun = this.effect(trigger$ => {
    return trigger$.pipe(
      tap(() => {
        this.store.dispatch(
          setIsOpenStartTestrun({ isOpenStartTestrun: true })
        );
      })
    );
  });

  constructor(
    private store: Store<AppState>,
    private testRunService: TestRunService,
    private notification: NotificationService,
    @Inject(WINDOW) private window: Window
  ) {
    super({
      consentShown: sessionStorage.getItem(CONSENT_SHOWN_KEY) !== null,
      isStatusLoaded: false,
<<<<<<< HEAD
      isTestrunStarted: false,
=======
>>>>>>> a458a942
      systemStatus: null,
    });
  }
}<|MERGE_RESOLUTION|>--- conflicted
+++ resolved
@@ -22,29 +22,12 @@
   selectHasConnectionSettings,
   selectHasDevices,
   selectInterfaces,
-<<<<<<< HEAD
-  selectIsTestrunStarted,
-  selectMenuOpened,
-  selectSystemStatus,
-=======
   selectMenuOpened,
   selectStatus,
->>>>>>> a458a942
 } from './store/selectors';
 import { Store } from '@ngrx/store';
 import { AppState } from './store/state';
 import { TestRunService } from './services/test-run.service';
-<<<<<<< HEAD
-import { exhaustMap, Observable } from 'rxjs';
-import { Device } from './model/device';
-import {
-  setDevices,
-  setTestrunStatus,
-  setIsOpenStartTestrun,
-} from './store/actions';
-import { TestrunStatus } from './model/testrun-status';
-import { SettingMissedError, SystemInterfaces } from './model/setting';
-=======
 import { exhaustMap, Observable, skip } from 'rxjs';
 import { Device } from './model/device';
 import {
@@ -57,16 +40,11 @@
 import { NotificationService } from './services/notification.service';
 import { Routes } from './model/routes';
 import { WINDOW } from './providers/window.provider';
->>>>>>> a458a942
 
 export const CONSENT_SHOWN_KEY = 'CONSENT_SHOWN';
 export interface AppComponentState {
   consentShown: boolean;
   isStatusLoaded: boolean;
-<<<<<<< HEAD
-  isTestrunStarted: boolean;
-=======
->>>>>>> a458a942
   systemStatus: TestrunStatus | null;
 }
 @Injectable()
@@ -82,20 +60,11 @@
     this.store.select(selectInterfaces);
   private settingMissedError$: Observable<SettingMissedError | null> =
     this.store.select(selectError);
-<<<<<<< HEAD
-  private systemStatus$ = this.store.select(selectSystemStatus);
-  private isTestrunStarted$ = this.store.select(selectIsTestrunStarted);
-=======
   systemStatus$: Observable<string | null> = this.store.select(selectStatus);
->>>>>>> a458a942
 
   viewModel$ = this.select({
     consentShown: this.consentShown$,
     hasDevices: this.hasDevices$,
-<<<<<<< HEAD
-    isTestrunStarted: this.isTestrunStarted$,
-=======
->>>>>>> a458a942
     isStatusLoaded: this.isStatusLoaded$,
     systemStatus: this.systemStatus$,
     hasConnectionSettings: this.hasConnectionSetting$,
@@ -135,17 +104,6 @@
     );
   });
 
-<<<<<<< HEAD
-  getSystemStatus = this.effect(trigger$ => {
-    return trigger$.pipe(
-      exhaustMap(() => {
-        return this.testRunService.fetchSystemStatus().pipe(
-          tap((res: TestrunStatus) => {
-            this.updateIsStatusLoaded(true);
-            this.store.dispatch(setTestrunStatus({ systemStatus: res }));
-          })
-        );
-=======
   statusLoaded = this.effect(() => {
     return this.systemStatus$.pipe(
       skip(1),
@@ -162,7 +120,6 @@
     return trigger$.pipe(
       tap(() => {
         this.store.dispatch(fetchSystemStatus());
->>>>>>> a458a942
       })
     );
   });
@@ -186,10 +143,6 @@
     super({
       consentShown: sessionStorage.getItem(CONSENT_SHOWN_KEY) !== null,
       isStatusLoaded: false,
-<<<<<<< HEAD
-      isTestrunStarted: false,
-=======
->>>>>>> a458a942
       systemStatus: null,
     });
   }
