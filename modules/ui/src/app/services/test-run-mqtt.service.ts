import { Injectable } from '@angular/core';
import { IMqttMessage, MqttService } from 'ngx-mqtt';
import { catchError, Observable, of } from 'rxjs';
import { map } from 'rxjs/operators';
import { Adapters } from '../model/setting';
<<<<<<< HEAD
import { TestrunStatus } from '../model/testrun-status';
import { InternetConnection, Topic } from '../model/topic';
import { TestrunStatus } from '../model/testrun-status';
=======
import { InternetConnection, Topic } from '../model/topic';
>>>>>>> 5be54daf

@Injectable({
  providedIn: 'root',
})
export class TestRunMqttService {
  constructor(private mqttService: MqttService) {}

  getNetworkAdapters(): Observable<Adapters> {
    return this.topic<Adapters>(Topic.NetworkAdapters);
  }

  getInternetConnection(): Observable<InternetConnection> {
    return this.topic<InternetConnection>(Topic.InternetConnection);
  }

<<<<<<< HEAD
  getStatus(): Observable<TestrunStatus> {
    return this.topic<TestrunStatus>(Topic.Status);
  }

=======
>>>>>>> 5be54daf
  private topic<Type>(topicName: string): Observable<Type> {
    return this.mqttService.observe(topicName).pipe(
      map(
        (res: IMqttMessage) =>
          JSON.parse(new TextDecoder().decode(res.payload)) as Type
      ),
      catchError(() => {
        return of({} as Type);
      })
    );
  }
}<|MERGE_RESOLUTION|>--- conflicted
+++ resolved
@@ -3,13 +3,8 @@
 import { catchError, Observable, of } from 'rxjs';
 import { map } from 'rxjs/operators';
 import { Adapters } from '../model/setting';
-<<<<<<< HEAD
 import { TestrunStatus } from '../model/testrun-status';
 import { InternetConnection, Topic } from '../model/topic';
-import { TestrunStatus } from '../model/testrun-status';
-=======
-import { InternetConnection, Topic } from '../model/topic';
->>>>>>> 5be54daf
 
 @Injectable({
   providedIn: 'root',
@@ -25,13 +20,10 @@
     return this.topic<InternetConnection>(Topic.InternetConnection);
   }
 
-<<<<<<< HEAD
   getStatus(): Observable<TestrunStatus> {
     return this.topic<TestrunStatus>(Topic.Status);
   }
 
-=======
->>>>>>> 5be54daf
   private topic<Type>(topicName: string): Observable<Type> {
     return this.mqttService.observe(topicName).pipe(
       map(
