<<<<<<< HEAD
/**
 * Copyright 2023 Google LLC
 *
 * Licensed under the Apache License, Version 2.0 (the "License");
 * you may not use this file except in compliance with the License.
 * You may obtain a copy of the License at
 *
 *     https://www.apache.org/licenses/LICENSE-2.0
 *
 * Unless required by applicable law or agreed to in writing, software
 * distributed under the License is distributed on an "AS IS" BASIS,
 * WITHOUT WARRANTIES OR CONDITIONS OF ANY KIND, either express or implied.
 * See the License for the specific language governing permissions and
 * limitations under the License.
 */
import {HttpClient} from '@angular/common/http';
import {Injectable} from '@angular/core';
import {BehaviorSubject} from 'rxjs/internal/BehaviorSubject';
import {Observable} from 'rxjs/internal/Observable';
import {Device, TestModule} from '../model/device';
import {map, ReplaySubject, retry} from 'rxjs';
import {SystemConfig} from '../model/setting';
import {StatusOfTestResult, StatusResultClassName, TestrunStatus} from '../model/testrun-status';

const API_URL = `http://${window.location.hostname}:8000`;

@Injectable({
  providedIn: 'root'
})
export class TestRunService {
  private readonly testModules: TestModule[] = [
    {
      displayName: "Connection",
      name: "connection",
      enabled: true
    },
    {
      displayName: "NTP",
      name: "ntp",
      enabled: true
    },
    {
      displayName: "DHCP",
      name: "dhcp",
      enabled: true
    },
    {
      displayName: "DNS",
      name: "dns",
      enabled: true
    },
    {
      displayName: "Services",
      name: "nmap",
      enabled: true
    },
    {
      displayName: "Security",
      name: "security",
      enabled: true
    },
    {
      displayName: "TLS",
      name: "tls",
      enabled: true
    },
  ];

  private devices = new BehaviorSubject<Device[] | null>(null);
  private _systemConfig = new BehaviorSubject<SystemConfig>({network: {}});
  public systemConfig$ = this._systemConfig.asObservable();
  private systemStatusSubject = new ReplaySubject<TestrunStatus>(1);
  public systemStatus$ = this.systemStatusSubject.asObservable();
  private history = new BehaviorSubject<TestrunStatus[]>([]);

  constructor(private http: HttpClient) {
  }

  getDevices(): BehaviorSubject<Device[] | null> {
    return this.devices;
  }

  setDevices(devices: Device[]): void {
    this.devices.next(devices);
  }

  setSystemConfig(config: SystemConfig): void {
    this._systemConfig.next(config);
  }

  setSystemStatus(status: TestrunStatus): void {
    this.systemStatusSubject.next(status);
  }

  fetchDevices(): void {
    this.http.get<any>(`${API_URL}/devices`).subscribe((devices: Device[]) => {
      this.setDevices(devices);
    });
  }

  getSystemConfig(): Observable<SystemConfig> {
    return this.http
      .get<SystemConfig>(`${API_URL}/system/config`);
  }

  createSystemConfig(data: SystemConfig): Observable<any> {
    return this.http
      .post<any>(`${API_URL}/system/config`, data)
      .pipe(retry(1));
  }

  getSystemInterfaces(): Observable<string[]> {
    return this.http
      .get<string[]>(`${API_URL}/system/interfaces`);
  }

  getSystemStatus(): void {
    this.http
      .get<TestrunStatus>(`${API_URL}/system/status`)
      .subscribe((res: TestrunStatus) => {
        this.setSystemStatus(res);
      });
  }

  stopTestrun(): Observable<boolean> {
    return this.http
      .post<any>(`${API_URL}/system/stop`, {})
      .pipe(map(() => true));
  }

  getTestModules(): TestModule[] {
    return this.testModules;
  }

  saveDevice(device: Device): Observable<boolean> {
    return this.http
      .post<boolean>(`${API_URL}/device`, JSON.stringify(device))
      .pipe(map(() => true));
  }

  deleteDevice(device: Device): Observable<boolean> {
    return this.http
      .delete<boolean>(`${API_URL}/device`, {
        body: JSON.stringify(device)
      })
      .pipe(map(() => true));
  }

  hasDevice(macAddress: string): boolean {
    return this.devices.value?.some(device => device.mac_addr === macAddress.trim()) || false;
  }

  addDevice(device: Device): void {
    this.devices.next(this.devices.value ? this.devices.value.concat([device]) : [device]);
  }

  updateDevice(deviceToUpdate: Device, update: Device): void {
    const device = this.devices.value?.find(device => update.mac_addr === device.mac_addr)!;
    device.model = update.model
    device.manufacturer = update.manufacturer
    device.test_modules = update.test_modules;

    this.devices.next(this.devices.value);
  }

  removeDevice(deviceToDelete: Device): void {
    const idx = this.devices.value?.findIndex(device => deviceToDelete.mac_addr === device.mac_addr)!;
    this.devices.value?.splice(idx, 1)
    this.devices.next(this.devices.value);
  }

  fetchHistory(): void {
    this.http
      .get<TestrunStatus[]>(`${API_URL}/reports`)
      .pipe(retry(1))
      .subscribe(data => {
        this.history.next(data)
      });
  }

  getHistory(): Observable<TestrunStatus[]> {
    return this.history;
  }

  public getResultClass(result: string): StatusResultClassName {
    return {
      'green': result === StatusOfTestResult.Compliant,
      'red': result === StatusOfTestResult.NonCompliant || result === StatusOfTestResult.Error,
      'blue': result === StatusOfTestResult.SmartReady || result === StatusOfTestResult.Info,
      'grey': result === StatusOfTestResult.Skipped || result === StatusOfTestResult.NotStarted
    }
  }

  startTestrun(device: Device): Observable<boolean> {
    return this.http
      .post<any>(`${API_URL}/system/start`, JSON.stringify({device}))
      .pipe(
        map(() => true)
      );
  }
}
=======
/**
 * Copyright 2023 Google LLC
 *
 * Licensed under the Apache License, Version 2.0 (the "License");
 * you may not use this file except in compliance with the License.
 * You may obtain a copy of the License at
 *
 *     https://www.apache.org/licenses/LICENSE-2.0
 *
 * Unless required by applicable law or agreed to in writing, software
 * distributed under the License is distributed on an "AS IS" BASIS,
 * WITHOUT WARRANTIES OR CONDITIONS OF ANY KIND, either express or implied.
 * See the License for the specific language governing permissions and
 * limitations under the License.
 */
import { HttpClient } from '@angular/common/http';
import { Injectable } from '@angular/core';
import { BehaviorSubject } from 'rxjs/internal/BehaviorSubject';
import { Observable } from 'rxjs/internal/Observable';
import { Device, TestModule } from '../model/device';
import { map, ReplaySubject, retry } from 'rxjs';
import { SystemConfig } from '../model/setting';
import {
  StatusOfTestResult,
  StatusOfTestrun,
  StatusResultClassName,
  TestrunStatus,
} from '../model/testrun-status';
import { Version } from '../model/version';

const API_URL = 'http://localhost:8000';

@Injectable({
  providedIn: 'root',
})
export class TestRunService {
  private readonly testModules: TestModule[] = [
    {
      displayName: 'Connection',
      name: 'connection',
      enabled: true,
    },
    {
      displayName: 'NTP',
      name: 'ntp',
      enabled: true,
    },
    {
      displayName: 'DHCP',
      name: 'dhcp',
      enabled: true,
    },
    {
      displayName: 'DNS',
      name: 'dns',
      enabled: true,
    },
    {
      displayName: 'Services',
      name: 'nmap',
      enabled: true,
    },
    {
      displayName: 'Security',
      name: 'security',
      enabled: true,
    },
    {
      displayName: 'TLS',
      name: 'tls',
      enabled: true,
    },
  ];

  private devices = new BehaviorSubject<Device[] | null>(null);
  private isOpenAddDeviceSub$ = new BehaviorSubject<boolean>(false);
  public isOpenAddDevice$ = this.isOpenAddDeviceSub$.asObservable();
  private _systemConfig = new BehaviorSubject<SystemConfig | null>(null);
  public systemConfig$ = this._systemConfig.asObservable();
  private systemStatusSubject = new ReplaySubject<TestrunStatus>(1);
  public systemStatus$ = this.systemStatusSubject.asObservable();
  private history = new BehaviorSubject<TestrunStatus[] | null>(null);
  private version = new BehaviorSubject<Version | null>(null);

  constructor(private http: HttpClient) {}

  setIsOpenAddDevice(isOpen: boolean): void {
    this.isOpenAddDeviceSub$.next(isOpen);
  }
  getDevices(): BehaviorSubject<Device[] | null> {
    return this.devices;
  }

  setDevices(devices: Device[]): void {
    this.devices.next(devices);
  }

  setSystemConfig(config: SystemConfig): void {
    this._systemConfig.next(config);
  }

  setSystemStatus(status: TestrunStatus): void {
    this.systemStatusSubject.next(status);
  }

  fetchDevices(): void {
    this.http
      .get<Device[]>(`${API_URL}/devices`)
      .subscribe((devices: Device[]) => {
        this.setDevices(devices);
      });
  }

  getSystemConfig(): Observable<SystemConfig> {
    return this.http.get<SystemConfig>(`${API_URL}/system/config`);
  }

  createSystemConfig(data: SystemConfig): Observable<SystemConfig> {
    return this.http
      .post<SystemConfig>(`${API_URL}/system/config`, data)
      .pipe(retry(1));
  }

  getSystemInterfaces(): Observable<string[]> {
    return this.http.get<string[]>(`${API_URL}/system/interfaces`);
  }

  /**
   * Gets system status.
   * Status Cancelling exist only on FE. Every status except Cancelled
   * should be overriden with Cancelling value during cancelling process
   * @param isCancelling - indicates if status should be overridden with Cancelling value
   */
  getSystemStatus(isCancelling?: boolean): void {
    this.http
      .get<TestrunStatus>(`${API_URL}/system/status`)
      .subscribe((res: TestrunStatus) => {
        if (isCancelling && res.status !== StatusOfTestrun.Cancelled) {
          res.status = StatusOfTestrun.Cancelling;
        }
        this.setSystemStatus(res);
      });
  }

  stopTestrun(): Observable<boolean> {
    return this.http
      .post<{ success: string }>(`${API_URL}/system/stop`, {})
      .pipe(map(() => true));
  }

  getTestModules(): TestModule[] {
    return this.testModules;
  }

  saveDevice(device: Device): Observable<boolean> {
    return this.http
      .post<boolean>(`${API_URL}/device`, JSON.stringify(device))
      .pipe(map(() => true));
  }

  deleteDevice(device: Device): Observable<boolean> {
    return this.http
      .delete<boolean>(`${API_URL}/device`, {
        body: JSON.stringify(device),
      })
      .pipe(map(() => true));
  }

  hasDevice(macAddress: string): boolean {
    return (
      this.devices.value?.some(
        device => device.mac_addr === macAddress.trim()
      ) || false
    );
  }

  addDevice(device: Device): void {
    this.devices.next(
      this.devices.value ? this.devices.value.concat([device]) : [device]
    );
  }

  updateDevice(deviceToUpdate: Device, update: Device): void {
    const device = this.devices.value?.find(
      device => update.mac_addr === device.mac_addr
    );
    if (device) {
      device.model = update.model;
      device.manufacturer = update.manufacturer;
      device.test_modules = update.test_modules;

      this.devices.next(this.devices.value);
    }
  }

  removeDevice(deviceToDelete: Device): void {
    const idx = this.devices.value?.findIndex(
      device => deviceToDelete.mac_addr === device.mac_addr
    );
    if (typeof idx === 'number') {
      this.devices.value?.splice(idx, 1);
      this.devices.next(this.devices.value);
    }
  }

  fetchHistory(): void {
    this.http
      .get<TestrunStatus[]>(`${API_URL}/reports`)
      .pipe(retry(1))
      .subscribe(data => {
        this.history.next(data);
      });
  }

  getHistory(): BehaviorSubject<TestrunStatus[] | null> {
    return this.history;
  }

  public getResultClass(result: string): StatusResultClassName {
    return {
      green: result === StatusOfTestResult.Compliant,
      red:
        result === StatusOfTestResult.NonCompliant ||
        result === StatusOfTestResult.Error,
      blue:
        result === StatusOfTestResult.SmartReady ||
        result === StatusOfTestResult.Info,
      grey:
        result === StatusOfTestResult.Skipped ||
        result === StatusOfTestResult.NotStarted,
    };
  }

  startTestrun(device: Device): Observable<boolean> {
    return this.http
      .post<TestrunStatus>(
        `${API_URL}/system/start`,
        JSON.stringify({ device })
      )
      .pipe(map(() => true));
  }

  getVersion(): BehaviorSubject<Version | null> {
    return this.version;
  }

  fetchVersion(): void {
    this.http
      .get<Version>(`${API_URL}/system/version`)
      .pipe(retry(1))
      .subscribe(version => {
        this.version.next(version);
      });
  }

  deleteReport(mac_addr: string, started: string): Observable<boolean> {
    return this.http
      .delete<boolean>(`${API_URL}/report`, {
        body: JSON.stringify({ mac_addr, timestamp: started }),
      })
      .pipe(map(() => true));
  }

  removeReport(mac_addr: string, started: string): void {
    const idx = this.history.value?.findIndex(
      report =>
        report.device.mac_addr === mac_addr && report.started === started
    );
    if (typeof idx === 'number') {
      this.history.value?.splice(idx, 1);
      this.history.next(this.history.value);
    }
  }
}
>>>>>>> 357fc490
<|MERGE_RESOLUTION|>--- conflicted
+++ resolved
@@ -1,478 +1,274 @@
-<<<<<<< HEAD
-/**
- * Copyright 2023 Google LLC
- *
- * Licensed under the Apache License, Version 2.0 (the "License");
- * you may not use this file except in compliance with the License.
- * You may obtain a copy of the License at
- *
- *     https://www.apache.org/licenses/LICENSE-2.0
- *
- * Unless required by applicable law or agreed to in writing, software
- * distributed under the License is distributed on an "AS IS" BASIS,
- * WITHOUT WARRANTIES OR CONDITIONS OF ANY KIND, either express or implied.
- * See the License for the specific language governing permissions and
- * limitations under the License.
- */
-import {HttpClient} from '@angular/common/http';
-import {Injectable} from '@angular/core';
-import {BehaviorSubject} from 'rxjs/internal/BehaviorSubject';
-import {Observable} from 'rxjs/internal/Observable';
-import {Device, TestModule} from '../model/device';
-import {map, ReplaySubject, retry} from 'rxjs';
-import {SystemConfig} from '../model/setting';
-import {StatusOfTestResult, StatusResultClassName, TestrunStatus} from '../model/testrun-status';
-
-const API_URL = `http://${window.location.hostname}:8000`;
-
-@Injectable({
-  providedIn: 'root'
-})
-export class TestRunService {
-  private readonly testModules: TestModule[] = [
-    {
-      displayName: "Connection",
-      name: "connection",
-      enabled: true
-    },
-    {
-      displayName: "NTP",
-      name: "ntp",
-      enabled: true
-    },
-    {
-      displayName: "DHCP",
-      name: "dhcp",
-      enabled: true
-    },
-    {
-      displayName: "DNS",
-      name: "dns",
-      enabled: true
-    },
-    {
-      displayName: "Services",
-      name: "nmap",
-      enabled: true
-    },
-    {
-      displayName: "Security",
-      name: "security",
-      enabled: true
-    },
-    {
-      displayName: "TLS",
-      name: "tls",
-      enabled: true
-    },
-  ];
-
-  private devices = new BehaviorSubject<Device[] | null>(null);
-  private _systemConfig = new BehaviorSubject<SystemConfig>({network: {}});
-  public systemConfig$ = this._systemConfig.asObservable();
-  private systemStatusSubject = new ReplaySubject<TestrunStatus>(1);
-  public systemStatus$ = this.systemStatusSubject.asObservable();
-  private history = new BehaviorSubject<TestrunStatus[]>([]);
-
-  constructor(private http: HttpClient) {
-  }
-
-  getDevices(): BehaviorSubject<Device[] | null> {
-    return this.devices;
-  }
-
-  setDevices(devices: Device[]): void {
-    this.devices.next(devices);
-  }
-
-  setSystemConfig(config: SystemConfig): void {
-    this._systemConfig.next(config);
-  }
-
-  setSystemStatus(status: TestrunStatus): void {
-    this.systemStatusSubject.next(status);
-  }
-
-  fetchDevices(): void {
-    this.http.get<any>(`${API_URL}/devices`).subscribe((devices: Device[]) => {
-      this.setDevices(devices);
-    });
-  }
-
-  getSystemConfig(): Observable<SystemConfig> {
-    return this.http
-      .get<SystemConfig>(`${API_URL}/system/config`);
-  }
-
-  createSystemConfig(data: SystemConfig): Observable<any> {
-    return this.http
-      .post<any>(`${API_URL}/system/config`, data)
-      .pipe(retry(1));
-  }
-
-  getSystemInterfaces(): Observable<string[]> {
-    return this.http
-      .get<string[]>(`${API_URL}/system/interfaces`);
-  }
-
-  getSystemStatus(): void {
-    this.http
-      .get<TestrunStatus>(`${API_URL}/system/status`)
-      .subscribe((res: TestrunStatus) => {
-        this.setSystemStatus(res);
-      });
-  }
-
-  stopTestrun(): Observable<boolean> {
-    return this.http
-      .post<any>(`${API_URL}/system/stop`, {})
-      .pipe(map(() => true));
-  }
-
-  getTestModules(): TestModule[] {
-    return this.testModules;
-  }
-
-  saveDevice(device: Device): Observable<boolean> {
-    return this.http
-      .post<boolean>(`${API_URL}/device`, JSON.stringify(device))
-      .pipe(map(() => true));
-  }
-
-  deleteDevice(device: Device): Observable<boolean> {
-    return this.http
-      .delete<boolean>(`${API_URL}/device`, {
-        body: JSON.stringify(device)
-      })
-      .pipe(map(() => true));
-  }
-
-  hasDevice(macAddress: string): boolean {
-    return this.devices.value?.some(device => device.mac_addr === macAddress.trim()) || false;
-  }
-
-  addDevice(device: Device): void {
-    this.devices.next(this.devices.value ? this.devices.value.concat([device]) : [device]);
-  }
-
-  updateDevice(deviceToUpdate: Device, update: Device): void {
-    const device = this.devices.value?.find(device => update.mac_addr === device.mac_addr)!;
-    device.model = update.model
-    device.manufacturer = update.manufacturer
-    device.test_modules = update.test_modules;
-
-    this.devices.next(this.devices.value);
-  }
-
-  removeDevice(deviceToDelete: Device): void {
-    const idx = this.devices.value?.findIndex(device => deviceToDelete.mac_addr === device.mac_addr)!;
-    this.devices.value?.splice(idx, 1)
-    this.devices.next(this.devices.value);
-  }
-
-  fetchHistory(): void {
-    this.http
-      .get<TestrunStatus[]>(`${API_URL}/reports`)
-      .pipe(retry(1))
-      .subscribe(data => {
-        this.history.next(data)
-      });
-  }
-
-  getHistory(): Observable<TestrunStatus[]> {
-    return this.history;
-  }
-
-  public getResultClass(result: string): StatusResultClassName {
-    return {
-      'green': result === StatusOfTestResult.Compliant,
-      'red': result === StatusOfTestResult.NonCompliant || result === StatusOfTestResult.Error,
-      'blue': result === StatusOfTestResult.SmartReady || result === StatusOfTestResult.Info,
-      'grey': result === StatusOfTestResult.Skipped || result === StatusOfTestResult.NotStarted
-    }
-  }
-
-  startTestrun(device: Device): Observable<boolean> {
-    return this.http
-      .post<any>(`${API_URL}/system/start`, JSON.stringify({device}))
-      .pipe(
-        map(() => true)
-      );
-  }
-}
-=======
-/**
- * Copyright 2023 Google LLC
- *
- * Licensed under the Apache License, Version 2.0 (the "License");
- * you may not use this file except in compliance with the License.
- * You may obtain a copy of the License at
- *
- *     https://www.apache.org/licenses/LICENSE-2.0
- *
- * Unless required by applicable law or agreed to in writing, software
- * distributed under the License is distributed on an "AS IS" BASIS,
- * WITHOUT WARRANTIES OR CONDITIONS OF ANY KIND, either express or implied.
- * See the License for the specific language governing permissions and
- * limitations under the License.
- */
-import { HttpClient } from '@angular/common/http';
-import { Injectable } from '@angular/core';
-import { BehaviorSubject } from 'rxjs/internal/BehaviorSubject';
-import { Observable } from 'rxjs/internal/Observable';
-import { Device, TestModule } from '../model/device';
-import { map, ReplaySubject, retry } from 'rxjs';
-import { SystemConfig } from '../model/setting';
-import {
-  StatusOfTestResult,
-  StatusOfTestrun,
-  StatusResultClassName,
-  TestrunStatus,
-} from '../model/testrun-status';
-import { Version } from '../model/version';
-
-const API_URL = 'http://localhost:8000';
-
-@Injectable({
-  providedIn: 'root',
-})
-export class TestRunService {
-  private readonly testModules: TestModule[] = [
-    {
-      displayName: 'Connection',
-      name: 'connection',
-      enabled: true,
-    },
-    {
-      displayName: 'NTP',
-      name: 'ntp',
-      enabled: true,
-    },
-    {
-      displayName: 'DHCP',
-      name: 'dhcp',
-      enabled: true,
-    },
-    {
-      displayName: 'DNS',
-      name: 'dns',
-      enabled: true,
-    },
-    {
-      displayName: 'Services',
-      name: 'nmap',
-      enabled: true,
-    },
-    {
-      displayName: 'Security',
-      name: 'security',
-      enabled: true,
-    },
-    {
-      displayName: 'TLS',
-      name: 'tls',
-      enabled: true,
-    },
-  ];
-
-  private devices = new BehaviorSubject<Device[] | null>(null);
-  private isOpenAddDeviceSub$ = new BehaviorSubject<boolean>(false);
-  public isOpenAddDevice$ = this.isOpenAddDeviceSub$.asObservable();
-  private _systemConfig = new BehaviorSubject<SystemConfig | null>(null);
-  public systemConfig$ = this._systemConfig.asObservable();
-  private systemStatusSubject = new ReplaySubject<TestrunStatus>(1);
-  public systemStatus$ = this.systemStatusSubject.asObservable();
-  private history = new BehaviorSubject<TestrunStatus[] | null>(null);
-  private version = new BehaviorSubject<Version | null>(null);
-
-  constructor(private http: HttpClient) {}
-
-  setIsOpenAddDevice(isOpen: boolean): void {
-    this.isOpenAddDeviceSub$.next(isOpen);
-  }
-  getDevices(): BehaviorSubject<Device[] | null> {
-    return this.devices;
-  }
-
-  setDevices(devices: Device[]): void {
-    this.devices.next(devices);
-  }
-
-  setSystemConfig(config: SystemConfig): void {
-    this._systemConfig.next(config);
-  }
-
-  setSystemStatus(status: TestrunStatus): void {
-    this.systemStatusSubject.next(status);
-  }
-
-  fetchDevices(): void {
-    this.http
-      .get<Device[]>(`${API_URL}/devices`)
-      .subscribe((devices: Device[]) => {
-        this.setDevices(devices);
-      });
-  }
-
-  getSystemConfig(): Observable<SystemConfig> {
-    return this.http.get<SystemConfig>(`${API_URL}/system/config`);
-  }
-
-  createSystemConfig(data: SystemConfig): Observable<SystemConfig> {
-    return this.http
-      .post<SystemConfig>(`${API_URL}/system/config`, data)
-      .pipe(retry(1));
-  }
-
-  getSystemInterfaces(): Observable<string[]> {
-    return this.http.get<string[]>(`${API_URL}/system/interfaces`);
-  }
-
-  /**
-   * Gets system status.
-   * Status Cancelling exist only on FE. Every status except Cancelled
-   * should be overriden with Cancelling value during cancelling process
-   * @param isCancelling - indicates if status should be overridden with Cancelling value
-   */
-  getSystemStatus(isCancelling?: boolean): void {
-    this.http
-      .get<TestrunStatus>(`${API_URL}/system/status`)
-      .subscribe((res: TestrunStatus) => {
-        if (isCancelling && res.status !== StatusOfTestrun.Cancelled) {
-          res.status = StatusOfTestrun.Cancelling;
-        }
-        this.setSystemStatus(res);
-      });
-  }
-
-  stopTestrun(): Observable<boolean> {
-    return this.http
-      .post<{ success: string }>(`${API_URL}/system/stop`, {})
-      .pipe(map(() => true));
-  }
-
-  getTestModules(): TestModule[] {
-    return this.testModules;
-  }
-
-  saveDevice(device: Device): Observable<boolean> {
-    return this.http
-      .post<boolean>(`${API_URL}/device`, JSON.stringify(device))
-      .pipe(map(() => true));
-  }
-
-  deleteDevice(device: Device): Observable<boolean> {
-    return this.http
-      .delete<boolean>(`${API_URL}/device`, {
-        body: JSON.stringify(device),
-      })
-      .pipe(map(() => true));
-  }
-
-  hasDevice(macAddress: string): boolean {
-    return (
-      this.devices.value?.some(
-        device => device.mac_addr === macAddress.trim()
-      ) || false
-    );
-  }
-
-  addDevice(device: Device): void {
-    this.devices.next(
-      this.devices.value ? this.devices.value.concat([device]) : [device]
-    );
-  }
-
-  updateDevice(deviceToUpdate: Device, update: Device): void {
-    const device = this.devices.value?.find(
-      device => update.mac_addr === device.mac_addr
-    );
-    if (device) {
-      device.model = update.model;
-      device.manufacturer = update.manufacturer;
-      device.test_modules = update.test_modules;
-
-      this.devices.next(this.devices.value);
-    }
-  }
-
-  removeDevice(deviceToDelete: Device): void {
-    const idx = this.devices.value?.findIndex(
-      device => deviceToDelete.mac_addr === device.mac_addr
-    );
-    if (typeof idx === 'number') {
-      this.devices.value?.splice(idx, 1);
-      this.devices.next(this.devices.value);
-    }
-  }
-
-  fetchHistory(): void {
-    this.http
-      .get<TestrunStatus[]>(`${API_URL}/reports`)
-      .pipe(retry(1))
-      .subscribe(data => {
-        this.history.next(data);
-      });
-  }
-
-  getHistory(): BehaviorSubject<TestrunStatus[] | null> {
-    return this.history;
-  }
-
-  public getResultClass(result: string): StatusResultClassName {
-    return {
-      green: result === StatusOfTestResult.Compliant,
-      red:
-        result === StatusOfTestResult.NonCompliant ||
-        result === StatusOfTestResult.Error,
-      blue:
-        result === StatusOfTestResult.SmartReady ||
-        result === StatusOfTestResult.Info,
-      grey:
-        result === StatusOfTestResult.Skipped ||
-        result === StatusOfTestResult.NotStarted,
-    };
-  }
-
-  startTestrun(device: Device): Observable<boolean> {
-    return this.http
-      .post<TestrunStatus>(
-        `${API_URL}/system/start`,
-        JSON.stringify({ device })
-      )
-      .pipe(map(() => true));
-  }
-
-  getVersion(): BehaviorSubject<Version | null> {
-    return this.version;
-  }
-
-  fetchVersion(): void {
-    this.http
-      .get<Version>(`${API_URL}/system/version`)
-      .pipe(retry(1))
-      .subscribe(version => {
-        this.version.next(version);
-      });
-  }
-
-  deleteReport(mac_addr: string, started: string): Observable<boolean> {
-    return this.http
-      .delete<boolean>(`${API_URL}/report`, {
-        body: JSON.stringify({ mac_addr, timestamp: started }),
-      })
-      .pipe(map(() => true));
-  }
-
-  removeReport(mac_addr: string, started: string): void {
-    const idx = this.history.value?.findIndex(
-      report =>
-        report.device.mac_addr === mac_addr && report.started === started
-    );
-    if (typeof idx === 'number') {
-      this.history.value?.splice(idx, 1);
-      this.history.next(this.history.value);
-    }
-  }
-}
->>>>>>> 357fc490
+/**
+ * Copyright 2023 Google LLC
+ *
+ * Licensed under the Apache License, Version 2.0 (the "License");
+ * you may not use this file except in compliance with the License.
+ * You may obtain a copy of the License at
+ *
+ *     https://www.apache.org/licenses/LICENSE-2.0
+ *
+ * Unless required by applicable law or agreed to in writing, software
+ * distributed under the License is distributed on an "AS IS" BASIS,
+ * WITHOUT WARRANTIES OR CONDITIONS OF ANY KIND, either express or implied.
+ * See the License for the specific language governing permissions and
+ * limitations under the License.
+ */
+import { HttpClient } from '@angular/common/http';
+import { Injectable } from '@angular/core';
+import { BehaviorSubject } from 'rxjs/internal/BehaviorSubject';
+import { Observable } from 'rxjs/internal/Observable';
+import { Device, TestModule } from '../model/device';
+import { map, ReplaySubject, retry } from 'rxjs';
+import { SystemConfig } from '../model/setting';
+import {
+  StatusOfTestResult,
+  StatusOfTestrun,
+  StatusResultClassName,
+  TestrunStatus,
+} from '../model/testrun-status';
+import { Version } from '../model/version';
+
+const API_URL = `http://${window.location.hostname}:8000`;
+
+@Injectable({
+  providedIn: 'root',
+})
+export class TestRunService {
+  private readonly testModules: TestModule[] = [
+    {
+      displayName: 'Connection',
+      name: 'connection',
+      enabled: true,
+    },
+    {
+      displayName: 'NTP',
+      name: 'ntp',
+      enabled: true,
+    },
+    {
+      displayName: 'DHCP',
+      name: 'dhcp',
+      enabled: true,
+    },
+    {
+      displayName: 'DNS',
+      name: 'dns',
+      enabled: true,
+    },
+    {
+      displayName: 'Services',
+      name: 'nmap',
+      enabled: true,
+    },
+    {
+      displayName: 'Security',
+      name: 'security',
+      enabled: true,
+    },
+    {
+      displayName: 'TLS',
+      name: 'tls',
+      enabled: true,
+    },
+  ];
+
+  private devices = new BehaviorSubject<Device[] | null>(null);
+  private isOpenAddDeviceSub$ = new BehaviorSubject<boolean>(false);
+  public isOpenAddDevice$ = this.isOpenAddDeviceSub$.asObservable();
+  private _systemConfig = new BehaviorSubject<SystemConfig | null>(null);
+  public systemConfig$ = this._systemConfig.asObservable();
+  private systemStatusSubject = new ReplaySubject<TestrunStatus>(1);
+  public systemStatus$ = this.systemStatusSubject.asObservable();
+  private history = new BehaviorSubject<TestrunStatus[] | null>(null);
+  private version = new BehaviorSubject<Version | null>(null);
+
+  constructor(private http: HttpClient) {}
+
+  setIsOpenAddDevice(isOpen: boolean): void {
+    this.isOpenAddDeviceSub$.next(isOpen);
+  }
+  getDevices(): BehaviorSubject<Device[] | null> {
+    return this.devices;
+  }
+
+  setDevices(devices: Device[]): void {
+    this.devices.next(devices);
+  }
+
+  setSystemConfig(config: SystemConfig): void {
+    this._systemConfig.next(config);
+  }
+
+  setSystemStatus(status: TestrunStatus): void {
+    this.systemStatusSubject.next(status);
+  }
+
+  fetchDevices(): void {
+    this.http
+      .get<Device[]>(`${API_URL}/devices`)
+      .subscribe((devices: Device[]) => {
+        this.setDevices(devices);
+      });
+  }
+
+  getSystemConfig(): Observable<SystemConfig> {
+    return this.http.get<SystemConfig>(`${API_URL}/system/config`);
+  }
+
+  createSystemConfig(data: SystemConfig): Observable<SystemConfig> {
+    return this.http
+      .post<SystemConfig>(`${API_URL}/system/config`, data)
+      .pipe(retry(1));
+  }
+
+  getSystemInterfaces(): Observable<string[]> {
+    return this.http.get<string[]>(`${API_URL}/system/interfaces`);
+  }
+
+  /**
+   * Gets system status.
+   * Status Cancelling exist only on FE. Every status except Cancelled
+   * should be overriden with Cancelling value during cancelling process
+   * @param isCancelling - indicates if status should be overridden with Cancelling value
+   */
+  getSystemStatus(isCancelling?: boolean): void {
+    this.http
+      .get<TestrunStatus>(`${API_URL}/system/status`)
+      .subscribe((res: TestrunStatus) => {
+        if (isCancelling && res.status !== StatusOfTestrun.Cancelled) {
+          res.status = StatusOfTestrun.Cancelling;
+        }
+        this.setSystemStatus(res);
+      });
+  }
+
+  stopTestrun(): Observable<boolean> {
+    return this.http
+      .post<{ success: string }>(`${API_URL}/system/stop`, {})
+      .pipe(map(() => true));
+  }
+
+  getTestModules(): TestModule[] {
+    return this.testModules;
+  }
+
+  saveDevice(device: Device): Observable<boolean> {
+    return this.http
+      .post<boolean>(`${API_URL}/device`, JSON.stringify(device))
+      .pipe(map(() => true));
+  }
+
+  deleteDevice(device: Device): Observable<boolean> {
+    return this.http
+      .delete<boolean>(`${API_URL}/device`, {
+        body: JSON.stringify(device),
+      })
+      .pipe(map(() => true));
+  }
+
+  hasDevice(macAddress: string): boolean {
+    return (
+      this.devices.value?.some(
+        device => device.mac_addr === macAddress.trim()
+      ) || false
+    );
+  }
+
+  addDevice(device: Device): void {
+    this.devices.next(
+      this.devices.value ? this.devices.value.concat([device]) : [device]
+    );
+  }
+
+  updateDevice(deviceToUpdate: Device, update: Device): void {
+    const device = this.devices.value?.find(
+      device => update.mac_addr === device.mac_addr
+    );
+    if (device) {
+      device.model = update.model;
+      device.manufacturer = update.manufacturer;
+      device.test_modules = update.test_modules;
+
+      this.devices.next(this.devices.value);
+    }
+  }
+
+  removeDevice(deviceToDelete: Device): void {
+    const idx = this.devices.value?.findIndex(
+      device => deviceToDelete.mac_addr === device.mac_addr
+    );
+    if (typeof idx === 'number') {
+      this.devices.value?.splice(idx, 1);
+      this.devices.next(this.devices.value);
+    }
+  }
+
+  fetchHistory(): void {
+    this.http
+      .get<TestrunStatus[]>(`${API_URL}/reports`)
+      .pipe(retry(1))
+      .subscribe(data => {
+        this.history.next(data);
+      });
+  }
+
+  getHistory(): BehaviorSubject<TestrunStatus[] | null> {
+    return this.history;
+  }
+
+  public getResultClass(result: string): StatusResultClassName {
+    return {
+      green: result === StatusOfTestResult.Compliant,
+      red:
+        result === StatusOfTestResult.NonCompliant ||
+        result === StatusOfTestResult.Error,
+      blue:
+        result === StatusOfTestResult.SmartReady ||
+        result === StatusOfTestResult.Info,
+      grey:
+        result === StatusOfTestResult.Skipped ||
+        result === StatusOfTestResult.NotStarted,
+    };
+  }
+
+  startTestrun(device: Device): Observable<boolean> {
+    return this.http
+      .post<TestrunStatus>(
+        `${API_URL}/system/start`,
+        JSON.stringify({ device })
+      )
+      .pipe(map(() => true));
+  }
+
+  getVersion(): BehaviorSubject<Version | null> {
+    return this.version;
+  }
+
+  fetchVersion(): void {
+    this.http
+      .get<Version>(`${API_URL}/system/version`)
+      .pipe(retry(1))
+      .subscribe(version => {
+        this.version.next(version);
+      });
+  }
+
+  deleteReport(mac_addr: string, started: string): Observable<boolean> {
+    return this.http
+      .delete<boolean>(`${API_URL}/report`, {
+        body: JSON.stringify({ mac_addr, timestamp: started }),
+      })
+      .pipe(map(() => true));
+  }
+
+  removeReport(mac_addr: string, started: string): void {
+    const idx = this.history.value?.findIndex(
+      report =>
+        report.device.mac_addr === mac_addr && report.started === started
+    );
+    if (typeof idx === 'number') {
+      this.history.value?.splice(idx, 1);
+      this.history.next(this.history.value);
+    }
+  }
+}