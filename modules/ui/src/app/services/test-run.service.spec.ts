/**
 * Copyright 2023 Google LLC
 *
 * Licensed under the Apache License, Version 2.0 (the "License");
 * you may not use this file except in compliance with the License.
 * You may obtain a copy of the License at
 *
 *     https://www.apache.org/licenses/LICENSE-2.0
 *
 * Unless required by applicable law or agreed to in writing, software
 * distributed under the License is distributed on an "AS IS" BASIS,
 * WITHOUT WARRANTIES OR CONDITIONS OF ANY KIND, either express or implied.
 * See the License for the specific language governing permissions and
 * limitations under the License.
 */
import {
  HttpClientTestingModule,
  HttpTestingController,
} from '@angular/common/http/testing';
import { getTestBed, TestBed } from '@angular/core/testing';
import { Device, TestModule } from '../model/device';

import { TestRunService, UNAVAILABLE_VERSION } from './test-run.service';
import { SystemConfig, SystemInterfaces } from '../model/setting';
import { MOCK_PROGRESS_DATA_IN_PROGRESS } from '../mocks/progress.mock';
import {
  StatusOfTestResult,
  StatusOfTestrun,
  TestrunStatus,
} from '../model/testrun-status';
import { device } from '../mocks/device.mock';
import { NEW_VERSION, VERSION } from '../mocks/version.mock';
import { MockStore, provideMockStore } from '@ngrx/store/testing';
import { AppState } from '../store/state';
<<<<<<< HEAD
=======
import { Certificate } from '../model/certificate';
import { certificate } from '../mocks/certificate.mock';
import { PROFILE_MOCK } from '../mocks/profile.mock';
>>>>>>> a458a942

const MOCK_SYSTEM_CONFIG: SystemConfig = {
  network: {
    device_intf: 'mockDeviceValue',
    internet_intf: 'mockInternetValue',
  },
};

describe('TestRunService', () => {
  let injector: TestBed;
  let httpTestingController: HttpTestingController;
  let service: TestRunService;
  let store: MockStore<AppState>;

  beforeEach(() => {
    TestBed.configureTestingModule({
      imports: [HttpClientTestingModule],
      providers: [TestRunService, provideMockStore({})],
    });
    injector = getTestBed();
    httpTestingController = injector.get(HttpTestingController);
    service = injector.get(TestRunService);
    store = TestBed.inject(MockStore);
    spyOn(store, 'dispatch').and.callFake(() => {});
  });

  afterEach(() => {
    httpTestingController.verify();
  });

  it('should be created', () => {
    expect(service).toBeTruthy();
  });

  it('should have test modules', () => {
    expect(service.getTestModules()).toEqual([
      {
        displayName: 'Connection',
        name: 'connection',
        enabled: true,
      },
      {
        displayName: 'NTP',
        name: 'ntp',
        enabled: true,
      },
      {
        displayName: 'DNS',
        name: 'dns',
        enabled: true,
      },
      {
        displayName: 'Services',
        name: 'services',
        enabled: true,
      },
      {
        displayName: 'TLS',
        name: 'tls',
        enabled: true,
      },
      {
        displayName: 'Protocol',
        name: 'protocol',
        enabled: true,
      },
    ] as TestModule[]);
  });

  it('fetchDevices should return devices', () => {
    let result: Device[] = [];
    const deviceArray = [device] as Device[];

    service.fetchDevices().subscribe(res => {
      expect(res).toEqual(result);
    });

    result = deviceArray;
    service.fetchDevices();
    const req = httpTestingController.expectOne(
      'http://localhost:8000/devices'
    );

    expect(req.request.method).toBe('GET');

    req.flush(deviceArray);
  });

  it('getSystemConfig should return systemConfig data', () => {
    const apiUrl = 'http://localhost:8000/system/config';

    service.getSystemConfig().subscribe(res => {
      expect(res).toEqual(MOCK_SYSTEM_CONFIG);
    });

    const req = httpTestingController.expectOne(apiUrl);
    expect(req.request.method).toBe('GET');
    req.flush(MOCK_SYSTEM_CONFIG);
  });

  it('createSystemConfig should call systemConfig data', () => {
    const apiUrl = 'http://localhost:8000/system/config';

    service.createSystemConfig(MOCK_SYSTEM_CONFIG).subscribe(res => {
      expect(res).toEqual(MOCK_SYSTEM_CONFIG);
    });

    const req = httpTestingController.expectOne(apiUrl);
    expect(req.request.method).toBe('POST');
    expect(req.request.body).toEqual(MOCK_SYSTEM_CONFIG);
    req.flush(MOCK_SYSTEM_CONFIG);
  });

  it('getSystemInterfaces should return array of interfaces', () => {
    const apiUrl = 'http://localhost:8000/system/interfaces';
    const mockSystemInterfaces: SystemInterfaces = {
      mockValue1: 'mockValue1',
      mockValue2: 'mockValue2',
    };

    service.getSystemInterfaces().subscribe(res => {
      expect(res).toEqual(mockSystemInterfaces);
    });

    const req = httpTestingController.expectOne(apiUrl);
    expect(req.request.method).toBe('GET');
    req.flush(mockSystemInterfaces);
  });

  describe('fetchSystemStatus', () => {
    it('should get system status data with no changes', () => {
      const result = { ...MOCK_PROGRESS_DATA_IN_PROGRESS };

      service.fetchSystemStatus().subscribe(res => {
        expect(res).toEqual(result);
      });

      const req = httpTestingController.expectOne(
        'http://localhost:8000/system/status'
      );
      expect(req.request.method).toBe('GET');
      req.flush(result);
    });
  });

  it('stopTestrun should have necessary request data', () => {
    const apiUrl = 'http://localhost:8000/system/stop';

    service.stopTestrun().subscribe(res => {
      expect(res).toEqual(true);
    });

    const req = httpTestingController.expectOne(apiUrl);
    expect(req.request.method).toBe('POST');
    expect(req.request.body).toEqual({});
    req.flush({});
  });

  it('#shutdownTestrun should have necessary request data', () => {
    const apiUrl = 'http://localhost:8000/system/shutdown';

    service.shutdownTestrun().subscribe(res => {
      expect(res).toEqual(true);
    });

    const req = httpTestingController.expectOne(apiUrl);
    expect(req.request.method).toBe('POST');
    expect(req.request.body).toEqual({});
    req.flush({});
  });

  describe('#startTestRun', () => {
    it('should have necessary request data', () => {
      const apiUrl = 'http://localhost:8000/system/start';

      service.startTestrun(device).subscribe(res => {
        expect(res).toEqual(true);
      });

      const req = httpTestingController.expectOne(apiUrl);
      expect(req.request.method).toBe('POST');
      expect(req.request.body).toEqual(JSON.stringify({ device }));
      req.flush({});
    });
  });

  describe('getHistory', () => {
    it('should return reports', () => {
      let result: TestrunStatus[] | null = null;

      const reports = [
        {
          status: 'Completed',
          device: device,
          report: 'https://api.testrun.io/report.pdf',
          started: '2023-06-22T10:11:00.123Z',
          finished: '2023-06-22T10:17:00.123Z',
        },
      ] as TestrunStatus[];

      service.getHistory().subscribe(res => {
        expect(res).toEqual(result);
      });

      result = reports;
      service.getHistory();
      const req = httpTestingController.expectOne(
        'http://localhost:8000/reports'
      );

      expect(req.request.method).toBe('GET');

      req.flush(reports);
    });
  });

  describe('#getResultClass', () => {
    const availableResultClasses = {
      green: false,
      red: false,
      blue: false,
      grey: false,
    };

    const statusesForGreenRes = [
      StatusOfTestResult.Compliant,
      StatusOfTestResult.CompliantLimited,
      StatusOfTestResult.CompliantHigh,
    ];

    const statusesForBlueRes = [
      StatusOfTestResult.SmartReady,
      StatusOfTestResult.Info,
      StatusOfTestResult.InProgress,
    ];

    const statusesForRedRes = [
      StatusOfTestResult.NonCompliant,
      StatusOfTestResult.Error,
    ];

    const statusesForGreyRes = [
      StatusOfTestResult.NotDetected,
      StatusOfTestResult.NotStarted,
    ];

    statusesForGreenRes.forEach(testCase => {
      it(`should return class "green" if test result is "${testCase}"`, () => {
        const expectedResult = { ...availableResultClasses, green: true };

        const result = service.getResultClass(testCase);

        expect(result).toEqual(expectedResult);
      });
    });

    statusesForBlueRes.forEach(testCase => {
      it(`should return class "blue" if test result is "${testCase}"`, () => {
        const expectedResult = { ...availableResultClasses, blue: true };

        const result = service.getResultClass(testCase);

        expect(result).toEqual(expectedResult);
      });
    });

    statusesForRedRes.forEach(testCase => {
      it(`should return class "red" if test result is "${testCase}"`, () => {
        const expectedResult = { ...availableResultClasses, red: true };

        const result = service.getResultClass(testCase);

        expect(result).toEqual(expectedResult);
      });
    });

    statusesForGreyRes.forEach(testCase => {
      it(`should return class "grey" if test result is "${testCase}"`, () => {
        const expectedResult = { ...availableResultClasses, grey: true };

        const result = service.getResultClass(testCase);

        expect(result).toEqual(expectedResult);
      });
    });
  });

  describe('#testrunInProgress', () => {
    const resultsInProgress = [
      StatusOfTestrun.InProgress,
      StatusOfTestrun.WaitingForDevice,
      StatusOfTestrun.Monitoring,
    ];

    const resultsNotInProgress = [
      StatusOfTestrun.Idle,
      StatusOfTestrun.Cancelled,
      StatusOfTestrun.Compliant,
      StatusOfTestrun.NonCompliant,
    ];

    resultsInProgress.forEach(testCase => {
      it(`should return true if testrun result is "${testCase}"`, () => {
        const result = service.testrunInProgress(testCase);

        expect(result).toBeTrue();
      });
    });

    resultsNotInProgress.forEach(testCase => {
      it(`should return false if testrun result is "${testCase}"`, () => {
        const result = service.testrunInProgress(testCase);

        expect(result).toBeFalse();
      });
    });
  });

  it('deleteDevice should have necessary request data', () => {
    const apiUrl = 'http://localhost:8000/device';

    service.deleteDevice(device).subscribe(res => {
      expect(res).toEqual(true);
    });

    const req = httpTestingController.expectOne(apiUrl);
    expect(req.request.method).toBe('DELETE');
    expect(req.request.body).toEqual(JSON.stringify(device));
    req.flush({});
  });

  describe('#fetchVersion', () => {
    it('should get system version', () => {
      const version = VERSION;

      service.fetchVersion();
      const req = httpTestingController.expectOne(
        'http://localhost:8000/system/version'
      );
      expect(req.request.method).toBe('GET');
      req.flush(version);

      service.getVersion().subscribe(res => {
        expect(res).toEqual(version);
      });
    });

    it('should return old version when error happens', () => {
      const version = NEW_VERSION;
      const mockErrorResponse = { status: 500, statusText: 'Error' };
      const data = 'Invalid request parameters';
      service.getVersion().next(version);
      service.fetchVersion();
      const req = httpTestingController.expectOne(
        'http://localhost:8000/system/version'
      );
      expect(req.request.method).toBe('GET');
      req.flush(data, mockErrorResponse);

      service.getVersion().subscribe(res => {
        expect(res).toEqual(version);
      });
    });

    it('should return default version when error happens and there is no previous version', () => {
      const mockErrorResponse = { status: 500, statusText: 'Error' };
      const data = 'Invalid request parameters';
      service.fetchVersion();
      const req = httpTestingController.expectOne(
        'http://localhost:8000/system/version'
      );
      expect(req.request.method).toBe('GET');
      req.flush(data, mockErrorResponse);

      service.getVersion().subscribe(res => {
        expect(res).toEqual(UNAVAILABLE_VERSION);
      });
    });
  });

  it('deleteReport should have necessary request data', () => {
    const apiUrl = 'http://localhost:8000/report';

    service.deleteReport(device.mac_addr, '').subscribe(res => {
      expect(res).toEqual(true);
    });

    const req = httpTestingController.expectOne(apiUrl);
    expect(req.request.method).toBe('DELETE');
    expect(req.request.body).toEqual(
      JSON.stringify({
        mac_addr: device.mac_addr,
        timestamp: '',
      })
    );
    req.flush({});
  });

  it('deleteReport should return false when error happens', () => {
    const apiUrl = 'http://localhost:8000/report';

    service.deleteReport(device.mac_addr, '').subscribe(res => {
      expect(res).toEqual(false);
    });

    const req = httpTestingController.expectOne(apiUrl);
    expect(req.request.method).toBe('DELETE');
    expect(req.request.body).toEqual(
      JSON.stringify({
        mac_addr: device.mac_addr,
        timestamp: '',
      })
    );
    req.error(new ErrorEvent(''));
  });

  it('#saveDevice should have necessary request data', () => {
    const apiUrl = 'http://localhost:8000/device';

    service.saveDevice(device).subscribe(res => {
      expect(res).toEqual(true);
    });

    const req = httpTestingController.expectOne(apiUrl);
    expect(req.request.method).toBe('POST');
    expect(req.request.body).toEqual(JSON.stringify(device));
    req.flush(true);
  });

  it('#editDevice should have necessary request data', () => {
    const apiUrl = 'http://localhost:8000/device/edit';

    service.editDevice(device, '01:01:01:01:01:01').subscribe(res => {
      expect(res).toEqual(true);
    });

    const req = httpTestingController.expectOne(apiUrl);
    expect(req.request.method).toBe('POST');
    expect(req.request.body).toEqual(
      JSON.stringify({ mac_addr: '01:01:01:01:01:01', device })
    );
    req.flush(true);
  });

  it('fetchProfiles should return profiles', () => {
    service.fetchProfiles().subscribe(res => {
      expect(res).toEqual([PROFILE_MOCK]);
    });

    const req = httpTestingController.expectOne(
      'http://localhost:8000/profiles'
    );

    expect(req.request.method).toBe('GET');

    req.flush([PROFILE_MOCK]);
  });

  it('deleteProfile should delete profile', () => {
    service.deleteProfile('test').subscribe(res => {
      expect(res).toEqual(true);
    });

    const req = httpTestingController.expectOne(
      'http://localhost:8000/profiles'
    );

    expect(req.request.method).toBe('DELETE');

    req.flush(true);
  });

  it('deleteProfile should return false when error happens', () => {
    service.deleteProfile('test').subscribe(res => {
      expect(res).toEqual(false);
    });

    const req = httpTestingController.expectOne(
      'http://localhost:8000/profiles'
    );

    expect(req.request.method).toBe('DELETE');

    req.error(new ErrorEvent(''));
  });

  it('fetchCertificates should return certificates', () => {
    const certificates = [certificate] as Certificate[];

    service.fetchCertificates().subscribe(res => {
      expect(res).toEqual(certificates);
    });

    const req = httpTestingController.expectOne(
      'http://localhost:8000/system/config/certs'
    );

    expect(req.request.method).toBe('GET');

    req.flush(certificates);
  });

  it('uploadCertificates should upload certificate', () => {
    service.uploadCertificate(new File([], 'test')).subscribe(res => {
      expect(res).toEqual(true);
    });

    const req = httpTestingController.expectOne(
      'http://localhost:8000/system/config/certs'
    );

    expect(req.request.method).toBe('POST');

    req.flush(true);
  });

  it('deleteCertificate should delete certificate', () => {
    service.deleteCertificate('test').subscribe(res => {
      expect(res).toEqual(true);
    });

    const req = httpTestingController.expectOne(
      'http://localhost:8000/system/config/certs'
    );

    expect(req.request.method).toBe('DELETE');

    req.flush(true);
  });

  it('deleteCertificate should return false when error happens', () => {
    service.deleteCertificate('test').subscribe(res => {
      expect(res).toEqual(false);
    });

    const req = httpTestingController.expectOne(
      'http://localhost:8000/system/config/certs'
    );

    expect(req.request.method).toBe('DELETE');

    req.error(new ErrorEvent(''));
  });
});<|MERGE_RESOLUTION|>--- conflicted
+++ resolved
@@ -32,12 +32,9 @@
 import { NEW_VERSION, VERSION } from '../mocks/version.mock';
 import { MockStore, provideMockStore } from '@ngrx/store/testing';
 import { AppState } from '../store/state';
-<<<<<<< HEAD
-=======
 import { Certificate } from '../model/certificate';
 import { certificate } from '../mocks/certificate.mock';
 import { PROFILE_MOCK } from '../mocks/profile.mock';
->>>>>>> a458a942
 
 const MOCK_SYSTEM_CONFIG: SystemConfig = {
   network: {
