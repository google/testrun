/**
 * Copyright 2023 Google LLC
 *
 * Licensed under the Apache License, Version 2.0 (the "License");
 * you may not use this file except in compliance with the License.
 * You may obtain a copy of the License at
 *
 *     https://www.apache.org/licenses/LICENSE-2.0
 *
 * Unless required by applicable law or agreed to in writing, software
 * distributed under the License is distributed on an "AS IS" BASIS,
 * WITHOUT WARRANTIES OR CONDITIONS OF ANY KIND, either express or implied.
 * See the License for the specific language governing permissions and
 * limitations under the License.
 */
import { HttpClientTestingModule } from '@angular/common/http/testing';
import {
  ComponentFixture,
  fakeAsync,
  flush,
  TestBed,
  tick,
} from '@angular/core/testing';
import { Router } from '@angular/router';
import { RouterTestingModule } from '@angular/router/testing';
import { AppComponent } from './app.component';
import { TestRunService } from './services/test-run.service';
import { Component, EventEmitter, Input, Output } from '@angular/core';
import { MatButtonModule } from '@angular/material/button';
import { MatIconModule } from '@angular/material/icon';
import { MatToolbarModule } from '@angular/material/toolbar';
import { MatSidenavModule } from '@angular/material/sidenav';
import { BrowserAnimationsModule } from '@angular/platform-browser/animations';
import { AppRoutingModule } from './app-routing.module';
import SpyObj = jasmine.SpyObj;
import { BypassComponent } from './components/bypass/bypass.component';
import { CalloutComponent } from './components/callout/callout.component';
import {
  MOCK_PROGRESS_DATA_IDLE,
  MOCK_PROGRESS_DATA_IN_PROGRESS,
} from './mocks/testrun.mock';
import { Routes } from './model/routes';
import { MockStore, provideMockStore } from '@ngrx/store/testing';
import { State } from '@ngrx/store';
import { appFeatureKey } from './store/reducers';
import { FocusManagerService } from './services/focus-manager.service';
import { AppState } from './store/state';
import {
  setIsOpenAddDevice,
  toggleMenu,
  updateFocusNavigation,
} from './store/actions';
import {
  selectError,
  selectHasConnectionSettings,
  selectHasDevices,
  selectHasRiskProfiles,
  selectInterfaces,
  selectIsOpenStartTestrun,
  selectIsOpenWaitSnackBar,
  selectMenuOpened,
<<<<<<< HEAD
  selectReports,
=======
>>>>>>> 3694fb0d
  selectStatus,
  selectSystemStatus,
} from './store/selectors';
import { MatIconTestingModule } from '@angular/material/icon/testing';
import { CertificatesComponent } from './pages/certificates/certificates.component';
import { of } from 'rxjs';
import { WINDOW } from './providers/window.provider';
import { LiveAnnouncer } from '@angular/cdk/a11y';
<<<<<<< HEAD
import { HISTORY } from './mocks/reports.mock';
import { TestRunMqttService } from './services/test-run-mqtt.service';
import { MOCK_ADAPTERS } from './mocks/settings.mock';
=======
>>>>>>> 3694fb0d

const windowMock = {
  location: {
    href: '',
  },
};

describe('AppComponent', () => {
  let component: AppComponent;
  let fixture: ComponentFixture<AppComponent>;
  let compiled: HTMLElement;
  let router: Router;
  let mockService: SpyObj<TestRunService>;
  let store: MockStore<AppState>;
  let focusNavigation = true;
  let mockFocusManagerService: SpyObj<FocusManagerService>;
  let mockLiveAnnouncer: SpyObj<LiveAnnouncer>;
<<<<<<< HEAD
  let mockMqttService: SpyObj<TestRunMqttService>;
=======
>>>>>>> 3694fb0d

  const enterKeyEvent = new KeyboardEvent('keydown', {
    key: 'Enter',
  });

  const spaceKeyEvent = new KeyboardEvent('keydown', {
    key: 'Space',
  });

  const keyboardCases = [
    { name: 'enter', event: enterKeyEvent },
    { name: 'space', event: spaceKeyEvent },
  ];

  beforeEach(() => {
    mockService = jasmine.createSpyObj([
      'getSystemStatus',
      'systemStatus$',
      'isTestrunStarted$',
      'setIsOpenStartTestrun',
      'fetchDevices',
      'getTestModules',
      'testrunInProgress',
      'fetchProfiles',
      'fetchCertificates',
<<<<<<< HEAD
      'getHistory',
=======
>>>>>>> 3694fb0d
    ]);

    mockService.fetchCertificates.and.returnValue(of([]));
    mockFocusManagerService = jasmine.createSpyObj('mockFocusManagerService', [
      'focusFirstElementInContainer',
    ]);
    mockLiveAnnouncer = jasmine.createSpyObj('mockLiveAnnouncer', ['announce']);
<<<<<<< HEAD
    mockMqttService = jasmine.createSpyObj(['getNetworkAdapters']);
=======
>>>>>>> 3694fb0d

    TestBed.configureTestingModule({
      imports: [
        RouterTestingModule,
        HttpClientTestingModule,
        AppRoutingModule,
        MatButtonModule,
        BrowserAnimationsModule,
        MatIconModule,
        MatToolbarModule,
        MatSidenavModule,
        BypassComponent,
        CalloutComponent,
        MatIconTestingModule,
        CertificatesComponent,
      ],
      providers: [
        { provide: TestRunService, useValue: mockService },
        { provide: LiveAnnouncer, useValue: mockLiveAnnouncer },
<<<<<<< HEAD
        { provide: TestRunMqttService, useValue: mockMqttService },
=======
>>>>>>> 3694fb0d
        {
          provide: State,
          useValue: {
            getValue: () => ({
              [appFeatureKey]: {
                appComponent: {
                  focusNavigation: focusNavigation,
                },
              },
            }),
          },
        },
        provideMockStore({
          selectors: [
            { selector: selectInterfaces, value: {} },
            { selector: selectHasConnectionSettings, value: true },
            { selector: selectError, value: null },
            { selector: selectMenuOpened, value: false },
            { selector: selectHasDevices, value: false },
            { selector: selectHasRiskProfiles, value: false },
            { selector: selectStatus, value: null },
            { selector: selectSystemStatus, value: null },
            { selector: selectIsOpenStartTestrun, value: false },
            { selector: selectIsOpenWaitSnackBar, value: false },
<<<<<<< HEAD
            { selector: selectReports, value: [] },
=======
>>>>>>> 3694fb0d
          ],
        }),
        { provide: FocusManagerService, useValue: mockFocusManagerService },
        { provide: WINDOW, useValue: windowMock },
      ],
      declarations: [
        AppComponent,
        FakeGeneralSettingsComponent,
        FakeSpinnerComponent,
        FakeShutdownAppComponent,
        FakeVersionComponent,
      ],
    });

    mockMqttService.getNetworkAdapters.and.returnValue(of(MOCK_ADAPTERS));
    store = TestBed.inject(MockStore);
    fixture = TestBed.createComponent(AppComponent);
    component = fixture.componentInstance;
    router = TestBed.get(Router);
    compiled = fixture.nativeElement as HTMLElement;
    spyOn(store, 'dispatch').and.callFake(() => {});
  });

  it('should create the app', () => {
    const app = fixture.componentInstance;
    expect(app).toBeTruthy();
  });

  it('should render side bar', () => {
    const sideBar = compiled.querySelector('.app-sidebar');

    expect(sideBar).toBeDefined();
  });

  it('should render menu button', () => {
    const button = compiled.querySelector('.app-sidebar-button-menu');

    expect(button).toBeDefined();
  });

  it('should render runtime button', () => {
    const button = compiled.querySelector('.app-sidebar-button-runtime');

    expect(button).toBeDefined();
  });

  it('should render device repository button', () => {
    const button = compiled.querySelector(
      '.app-sidebar-button-device-repository'
    );

    expect(button).toBeDefined();
  });

  it('should render results button', () => {
    const button = compiled.querySelector('.app-sidebar-button-results');

    expect(button).toBeDefined();
  });

  it('should render toolbar', () => {
    const toolBar = compiled.querySelector('.app-toolbar');

    expect(toolBar).toBeDefined();
  });

  it('should render logo link', () => {
    const logoLink = compiled.querySelector('.logo-link');

    expect(logoLink).toBeDefined();
  });

  it('should render general settings button', () => {
    const generalSettingsButton = compiled.querySelector(
      '.app-toolbar-button-general-settings'
    );

    expect(generalSettingsButton).toBeDefined();
  });

  it('should navigate to the devices when "devices" button is clicked', fakeAsync(() => {
    fixture.detectChanges();

    const button = compiled.querySelector(
      '.app-sidebar-button-devices'
    ) as HTMLButtonElement;

    button?.click();
    tick();

    expect(router.url).toBe(Routes.Devices);
  }));

  it('should navigate to the testrun when "testrun" button is clicked', fakeAsync(() => {
    fixture.detectChanges();

    const button = compiled.querySelector(
      '.app-sidebar-button-testrun'
    ) as HTMLButtonElement;

    button?.click();
    tick();

    expect(router.url).toBe(Routes.Testing);
  }));

  it('should navigate to the reports when "reports" button is clicked', fakeAsync(() => {
    fixture.detectChanges();

    const button = compiled.querySelector(
      '.app-sidebar-button-reports'
    ) as HTMLButtonElement;

    button?.click();
    tick();

    expect(router.url).toBe(Routes.Reports);
  }));

  it('should call toggleSettingsBtn focus when settingsDrawer close on closeSetting', fakeAsync(() => {
    fixture.detectChanges();

    spyOn(component.settingsDrawer, 'close').and.returnValue(
      Promise.resolve('close')
    );
    spyOn(component.toggleSettingsBtn, 'focus');

    component.closeSetting(true);
    tick();

    component.settingsDrawer.close().then(() => {
      expect(component.toggleSettingsBtn.focus).toHaveBeenCalled();
    });
  }));

  it('should call focusFirstElementInContainer if settingsDrawer opened not from toggleBtn', fakeAsync(() => {
    fixture.detectChanges();

    spyOn(component.settingsDrawer, 'close').and.returnValue(
      Promise.resolve('close')
    );

    component.openGeneralSettings(false, false);
    tick();
    component.closeSetting(false);
    flush();

    component.settingsDrawer.close().then(() => {
      expect(
        mockFocusManagerService.focusFirstElementInContainer
      ).toHaveBeenCalled();
    });
  }));

  it('should update interfaces and config', () => {
    fixture.detectChanges();

    spyOn(component.settings, 'getSystemInterfaces');
    spyOn(component.settings, 'getSystemConfig');

    component.openGeneralSettings(false, false);

    expect(component.settings.getSystemInterfaces).toHaveBeenCalled();
    expect(component.settings.getSystemConfig).toHaveBeenCalled();
  });

  it('should call settingsDrawer open on openSetting', fakeAsync(() => {
    fixture.detectChanges();
    spyOn(component.settingsDrawer, 'open');

    component.openSetting(false);
    tick();

    expect(component.settingsDrawer.open).toHaveBeenCalledTimes(1);
  }));

  it('should announce settingsDrawer disabled on openSetting and settings are disabled', fakeAsync(() => {
    fixture.detectChanges();

    spyOn(component.settingsDrawer, 'open').and.returnValue(
      Promise.resolve('open')
    );

    component.openSetting(true);
    tick();

    expect(mockLiveAnnouncer.announce).toHaveBeenCalledWith(
      'The settings panel is disabled'
    );
  }));

  it('should call settingsDrawer open on click settings button', () => {
    fixture.detectChanges();

    const settingsBtn = compiled.querySelector(
      '.app-toolbar-button-general-settings'
    ) as HTMLButtonElement;
    spyOn(component.settingsDrawer, 'open');

    settingsBtn.click();

    expect(component.settingsDrawer.open).toHaveBeenCalledTimes(1);
  });

  describe('menu button', () => {
    beforeEach(() => {
      mockFocusManagerService.focusFirstElementInContainer.calls.reset();
      store.overrideSelector(selectHasDevices, false);
      fixture.detectChanges();
    });

    it('should dispatch toggleMenu action', () => {
      const menuBtn = compiled.querySelector(
        '.app-toolbar-button-menu'
      ) as HTMLButtonElement;

      menuBtn.click();

      expect(store.dispatch).toHaveBeenCalledWith(toggleMenu());
    });

    it('should focus navigation on tab press if menu button was clicked', () => {
      focusNavigation = true;
      const menuBtn = compiled.querySelector(
        '.app-toolbar-button-menu'
      ) as HTMLButtonElement;

      menuBtn.dispatchEvent(new KeyboardEvent('keydown', { key: 'Tab' }));
      const navigation = compiled.querySelector('.app-sidebar');

      expect(store.dispatch).toHaveBeenCalledWith(
        updateFocusNavigation({ focusNavigation: false })
      );
      expect(
        mockFocusManagerService.focusFirstElementInContainer
      ).toHaveBeenCalledWith(navigation);
    });

    it('should not focus navigation button on tab press if menu button was not clicked', () => {
      focusNavigation = false;
      const menuBtn = compiled.querySelector(
        '.app-toolbar-button-menu'
      ) as HTMLButtonElement;

      menuBtn.dispatchEvent(new KeyboardEvent('keydown', { key: 'Tab' }));

      expect(
        mockFocusManagerService.focusFirstElementInContainer
      ).not.toHaveBeenCalled();
    });
  });

  it('should have spinner', () => {
    const spinner = compiled.querySelector('app-spinner');

    expect(spinner).toBeTruthy();
  });

  it('should have bypass', () => {
    const bypass = compiled.querySelector('app-bypass');

    expect(bypass).toBeTruthy();
  });

  it('should have version', () => {
    fixture.detectChanges();
    const version = compiled.querySelector('app-version');

    expect(version).toBeTruthy();
  });

  describe('Callout component visibility', () => {
    describe('with no connection settings', () => {
      beforeEach(() => {
        store.overrideSelector(selectHasConnectionSettings, false);
        fixture.detectChanges();
      });

      it('should have callout component with "Step 1" text', () => {
        const callout = compiled.querySelector('app-callout');
        const calloutContent = callout?.innerHTML.trim();

        expect(callout).toBeTruthy();
        expect(calloutContent).toContain('Step 1');
      });

      it('should have callout content with "System settings" link ', () => {
        const calloutLinkEl = compiled.querySelector(
          '.message-link'
        ) as HTMLAnchorElement;
        const calloutLinkContent = calloutLinkEl.innerHTML.trim();

        expect(calloutLinkEl).toBeTruthy();
        expect(calloutLinkContent).toContain('System settings');
      });

      keyboardCases.forEach(testCase => {
        it(`should call openSetting on keydown ${testCase.name} "Connection settings" link`, fakeAsync(() => {
          const spyOpenSetting = spyOn(component, 'openSetting');
          const calloutLinkEl = compiled.querySelector(
            '.message-link'
          ) as HTMLAnchorElement;

          calloutLinkEl.dispatchEvent(testCase.event);
          flush();

          expect(spyOpenSetting).toHaveBeenCalled();
        }));
      });
    });

    describe('with system status as "Idle"', () => {
      beforeEach(() => {
        component.appStore.updateIsStatusLoaded(true);
        store.overrideSelector(selectHasConnectionSettings, true);
        store.overrideSelector(selectHasDevices, true);
        store.overrideSelector(selectSystemStatus, MOCK_PROGRESS_DATA_IDLE);

        fixture.detectChanges();
      });

      it('should have callout component with "Step 3" text', () => {
        const callout = compiled.querySelector('app-callout');
        const calloutContent = callout?.innerHTML.trim();

        expect(callout).toBeTruthy();
        expect(calloutContent).toContain('Step 3');
      });

      it('should NOT have callout component with "Step 3" if has reports', () => {
        store.overrideSelector(selectReports, [...HISTORY]);
        store.refreshState();
        fixture.detectChanges();

        const callout = compiled.querySelector('app-callout');

        expect(callout).toBeFalsy();
      });
    });

    describe('with systemStatus data IN Progress and without riskProfiles', () => {
      beforeEach(() => {
        store.overrideSelector(selectHasConnectionSettings, true);
        store.overrideSelector(selectHasDevices, true);
        store.overrideSelector(selectHasRiskProfiles, false);
        store.overrideSelector(
          selectStatus,
          MOCK_PROGRESS_DATA_IN_PROGRESS.status
        );
        fixture.detectChanges();
      });

      it('should have callout component with "Congratulations" text', () => {
        const callout = compiled.querySelector('app-callout');
        const calloutContent = callout?.innerHTML.trim();

        expect(callout).toBeTruthy();
        expect(calloutContent).toContain('Congratulations');
      });

      it('should have callout component with "Risk Assessment" link', () => {
        const callout = compiled.querySelector('app-callout');
        const calloutLinkEl = compiled.querySelector(
          '.message-link'
        ) as HTMLAnchorElement;
        const calloutLinkContent = calloutLinkEl.innerHTML.trim();

        expect(callout).toBeTruthy();
        expect(calloutLinkContent).toContain('Risk Assessment');
      });
    });

    describe('with systemStatus data IN Progress and without riskProfiles', () => {
      beforeEach(() => {
        store.overrideSelector(selectHasConnectionSettings, true);
        store.overrideSelector(selectHasDevices, true);
        store.overrideSelector(selectHasRiskProfiles, false);
        store.overrideSelector(
          selectStatus,
          MOCK_PROGRESS_DATA_IN_PROGRESS.status
        );
        fixture.detectChanges();
      });

      it('should have callout component with "Congratulations" text', () => {
        const callout = compiled.querySelector('app-callout');
        const calloutContent = callout?.innerHTML.trim();

        expect(callout).toBeTruthy();
        expect(calloutContent).toContain('Congratulations');
      });

      it('should have callout component with "Risk Assessment" link', () => {
        const callout = compiled.querySelector('app-callout');
        const calloutLinkEl = compiled.querySelector(
          '.message-link'
        ) as HTMLAnchorElement;
        const calloutLinkContent = calloutLinkEl.innerHTML.trim();

        expect(callout).toBeTruthy();
        expect(calloutLinkContent).toContain('Risk Assessment');
      });
    });

    describe('with no devices setted', () => {
      beforeEach(() => {
        store.overrideSelector(selectHasDevices, false);
        fixture.detectChanges();
      });

      it('should have callout component', () => {
        const callout = compiled.querySelector('app-callout');

        expect(callout).toBeTruthy();
      });

      it('should have callout component with "Step 2" text', () => {
        const callout = compiled.querySelector('app-callout');
        const calloutContent = callout?.innerHTML.trim();

        expect(callout).toBeTruthy();
        expect(calloutContent).toContain('Step 2');
      });

      it('should have callout content with "Create a Device" link ', () => {
        const calloutLinkEl = compiled.querySelector(
          '.message-link'
        ) as HTMLAnchorElement;
        const calloutLinkContent = calloutLinkEl.innerHTML.trim();

        expect(calloutLinkEl).toBeTruthy();
        expect(calloutLinkContent).toContain('Create a Device');
      });

      keyboardCases.forEach(testCase => {
        it(`should navigate to the device-repository on keydown ${testCase.name} "Create a Device" link`, fakeAsync(() => {
          const calloutLinkEl = compiled.querySelector(
            '.message-link'
          ) as HTMLAnchorElement;

          calloutLinkEl.dispatchEvent(testCase.event);
          flush();

          expect(router.url).toBe(Routes.Devices);
        }));
      });

      it('should navigate to the device-repository on click "Create a Device" link', fakeAsync(() => {
        const calloutLinkEl = compiled.querySelector(
          '.message-link'
        ) as HTMLAnchorElement;

        calloutLinkEl.click();
        flush();

        expect(router.url).toBe(Routes.Devices);
        expect(store.dispatch).toHaveBeenCalledWith(
          setIsOpenAddDevice({ isOpenAddDevice: true })
        );
      }));
    });

    describe('with devices setted but without systemStatus data', () => {
      beforeEach(() => {
        store.overrideSelector(selectHasDevices, true);
        component.appStore.updateIsStatusLoaded(true);
        store.overrideSelector(selectHasConnectionSettings, true);
        store.overrideSelector(selectSystemStatus, null);

        fixture.detectChanges();
      });

      it('should have callout component with "Step 3" text', () => {
        const callout = compiled.querySelector('app-callout');
        const calloutContent = callout?.innerHTML.trim();

        expect(callout).toBeTruthy();
        expect(calloutContent).toContain('Step 3');
      });

      it('should have callout component with "testing" link', () => {
        const callout = compiled.querySelector('app-callout');
        const calloutLinkEl = compiled.querySelector(
          '.message-link'
        ) as HTMLAnchorElement;
        const calloutLinkContent = calloutLinkEl.innerHTML.trim();

        expect(callout).toBeTruthy();
        expect(calloutLinkContent).toContain('testing');
      });

      keyboardCases.forEach(testCase => {
        it(`should navigate to the runtime on keydown ${testCase.name} "Run the Test" link`, fakeAsync(() => {
          const calloutLinkEl = compiled.querySelector(
            '.message-link'
          ) as HTMLAnchorElement;

          calloutLinkEl.dispatchEvent(testCase.event);
          flush();

          expect(router.url).toBe(Routes.Testing);
        }));
      });
    });

    describe('with devices setted, without systemStatus data, but run the tests ', () => {
      beforeEach(() => {
        store.overrideSelector(selectHasDevices, true);
        fixture.detectChanges();
      });

      it('should not have callout component', () => {
        const callout = compiled.querySelector('app-callout');

        expect(callout).toBeNull();
      });
    });

    describe('with devices setted and systemStatus data', () => {
      beforeEach(() => {
        store.overrideSelector(selectHasDevices, true);
        store.overrideSelector(
          selectSystemStatus,
          MOCK_PROGRESS_DATA_IN_PROGRESS
        );
        fixture.detectChanges();
      });

      it('should not have callout component', () => {
        const callout = compiled.querySelector('app-callout');

        expect(callout).toBeNull();
      });
    });

    describe('error', () => {
      describe('with settingMissedError with one port is missed', () => {
        beforeEach(() => {
          store.overrideSelector(selectError, {
            isSettingMissed: true,
            devicePortMissed: true,
            internetPortMissed: false,
          });
          fixture.detectChanges();
        });

        it('should have callout component', () => {
          const callout = compiled.querySelector('app-callout');
          const calloutContent = callout?.innerHTML.trim();

          expect(callout).toBeTruthy();
          expect(calloutContent).toContain('Selected port is missing!');
        });
      });

      describe('with settingMissedError with two ports are missed', () => {
        beforeEach(() => {
          store.overrideSelector(selectError, {
            isSettingMissed: true,
            devicePortMissed: true,
            internetPortMissed: true,
          });
          fixture.detectChanges();
        });

        it('should have callout component', () => {
          const callout = compiled.querySelector('app-callout');
          const calloutContent = callout?.innerHTML.trim();

          expect(callout).toBeTruthy();
          expect(calloutContent).toContain('No ports are detected.');
        });
      });

      describe('with no settingMissedError', () => {
        beforeEach(() => {
          store.overrideSelector(selectError, null);
          store.overrideSelector(selectHasDevices, true);
          fixture.detectChanges();
        });
        it('should not have callout component', () => {
          const callout = compiled.querySelector('app-callout');

          expect(callout).toBeNull();
        });
      });
    });
  });

  it('should not call toggleSettingsBtn focus on closeSetting when device length is 0', async () => {
    fixture.detectChanges();

    spyOn(component.settingsDrawer, 'close').and.returnValue(
      Promise.resolve('close')
    );
    const spyToggle = spyOn(component.toggleSettingsBtn, 'focus');

    await component.closeSetting(false);

    expect(spyToggle).toHaveBeenCalledTimes(0);
  });

  it('should render certificates button', () => {
    const generalSettingsButton = compiled.querySelector(
      '.app-toolbar-button-certificates'
    );

    expect(generalSettingsButton).toBeDefined();
  });

  it('should call certificates open on click certificates button', () => {
    fixture.detectChanges();

    const settingsBtn = compiled.querySelector(
      '.app-toolbar-button-certificates'
    ) as HTMLButtonElement;
    spyOn(component.certDrawer, 'open');

    settingsBtn.click();

    expect(component.certDrawer.open).toHaveBeenCalledTimes(1);
  });
});

@Component({
  selector: 'app-settings',
  template: '<div></div>',
})
class FakeGeneralSettingsComponent {
  @Input() settingsDisable = false;
  @Output() closeSettingEvent = new EventEmitter<void>();
  getSystemInterfaces = () => {};
  getSystemConfig = () => {};
}

@Component({
  selector: 'app-spinner',
  template: '<div></div>',
})
class FakeSpinnerComponent {}

@Component({
  selector: 'app-shutdown-app',
  template: '<div></div>',
})
class FakeShutdownAppComponent {
  @Input() disable!: boolean;
}

@Component({
  selector: 'app-version',
  template: '<div></div>',
})
class FakeVersionComponent {
  @Input() consentShown!: boolean;
  @Input() hasRiskProfiles!: boolean;
  @Output() consentShownEvent = new EventEmitter<void>();
  @Output() navigateToRiskAssessmentEvent = new EventEmitter<void>();
}<|MERGE_RESOLUTION|>--- conflicted
+++ resolved
@@ -59,10 +59,7 @@
   selectIsOpenStartTestrun,
   selectIsOpenWaitSnackBar,
   selectMenuOpened,
-<<<<<<< HEAD
   selectReports,
-=======
->>>>>>> 3694fb0d
   selectStatus,
   selectSystemStatus,
 } from './store/selectors';
@@ -71,12 +68,9 @@
 import { of } from 'rxjs';
 import { WINDOW } from './providers/window.provider';
 import { LiveAnnouncer } from '@angular/cdk/a11y';
-<<<<<<< HEAD
 import { HISTORY } from './mocks/reports.mock';
 import { TestRunMqttService } from './services/test-run-mqtt.service';
 import { MOCK_ADAPTERS } from './mocks/settings.mock';
-=======
->>>>>>> 3694fb0d
 
 const windowMock = {
   location: {
@@ -94,10 +88,7 @@
   let focusNavigation = true;
   let mockFocusManagerService: SpyObj<FocusManagerService>;
   let mockLiveAnnouncer: SpyObj<LiveAnnouncer>;
-<<<<<<< HEAD
   let mockMqttService: SpyObj<TestRunMqttService>;
-=======
->>>>>>> 3694fb0d
 
   const enterKeyEvent = new KeyboardEvent('keydown', {
     key: 'Enter',
@@ -123,10 +114,7 @@
       'testrunInProgress',
       'fetchProfiles',
       'fetchCertificates',
-<<<<<<< HEAD
       'getHistory',
-=======
->>>>>>> 3694fb0d
     ]);
 
     mockService.fetchCertificates.and.returnValue(of([]));
@@ -134,10 +122,7 @@
       'focusFirstElementInContainer',
     ]);
     mockLiveAnnouncer = jasmine.createSpyObj('mockLiveAnnouncer', ['announce']);
-<<<<<<< HEAD
     mockMqttService = jasmine.createSpyObj(['getNetworkAdapters']);
-=======
->>>>>>> 3694fb0d
 
     TestBed.configureTestingModule({
       imports: [
@@ -157,10 +142,7 @@
       providers: [
         { provide: TestRunService, useValue: mockService },
         { provide: LiveAnnouncer, useValue: mockLiveAnnouncer },
-<<<<<<< HEAD
         { provide: TestRunMqttService, useValue: mockMqttService },
-=======
->>>>>>> 3694fb0d
         {
           provide: State,
           useValue: {
@@ -185,10 +167,7 @@
             { selector: selectSystemStatus, value: null },
             { selector: selectIsOpenStartTestrun, value: false },
             { selector: selectIsOpenWaitSnackBar, value: false },
-<<<<<<< HEAD
             { selector: selectReports, value: [] },
-=======
->>>>>>> 3694fb0d
           ],
         }),
         { provide: FocusManagerService, useValue: mockFocusManagerService },
