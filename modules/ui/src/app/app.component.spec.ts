--- conflicted
+++ resolved
@@ -71,10 +71,7 @@
 import { HISTORY } from './mocks/reports.mock';
 import { TestRunMqttService } from './services/test-run-mqtt.service';
 import { MOCK_ADAPTERS } from './mocks/settings.mock';
-<<<<<<< HEAD
-=======
 import { WifiComponent } from './components/wifi/wifi.component';
->>>>>>> 5be54daf
 import { MatTooltipModule } from '@angular/material/tooltip';
 
 const windowMock = {
@@ -146,10 +143,7 @@
         CalloutComponent,
         MatIconTestingModule,
         CertificatesComponent,
-<<<<<<< HEAD
-=======
         WifiComponent,
->>>>>>> 5be54daf
         MatTooltipModule,
       ],
       providers: [
