--- conflicted
+++ resolved
@@ -151,16 +151,7 @@
     this.appStore.setContent();
   }
 
-<<<<<<< HEAD
   isTestrunInProgress(status?: string) {
     return this.testRunService.testrunInProgress(status);
-=======
-  testrunInProgress(status?: string): boolean {
-    return (
-      status === StatusOfTestrun.InProgress ||
-      status === StatusOfTestrun.WaitingForDevice ||
-      status === StatusOfTestrun.Monitoring
-    );
->>>>>>> e8fd570f
   }
 }