/**
 * Copyright 2023 Google LLC
 *
 * Licensed under the Apache License, Version 2.0 (the "License");
 * you may not use this file except in compliance with the License.
 * You may obtain a copy of the License at
 *
 *     https://www.apache.org/licenses/LICENSE-2.0
 *
 * Unless required by applicable law or agreed to in writing, software
 * distributed under the License is distributed on an "AS IS" BASIS,
 * WITHOUT WARRANTIES OR CONDITIONS OF ANY KIND, either express or implied.
 * See the License for the specific language governing permissions and
 * limitations under the License.
 */
import { Component, ElementRef, ViewChild } from '@angular/core';
import { MatIconRegistry } from '@angular/material/icon';
import { DomSanitizer } from '@angular/platform-browser';
import { MatDrawer } from '@angular/material/sidenav';
import { StatusOfTestrun } from './model/testrun-status';
import { Router } from '@angular/router';
import { CalloutType } from './model/callout-type';
import { Routes } from './model/routes';
import { FocusManagerService } from './services/focus-manager.service';
import { State, Store } from '@ngrx/store';
import { AppState } from './store/state';
import {
  setIsOpenAddDevice,
  toggleMenu,
  updateFocusNavigation,
} from './store/actions';
import { appFeatureKey } from './store/reducers';
import { GeneralSettingsComponent } from './pages/settings/general-settings.component';
import { AppStore } from './app.store';
import { TestRunService } from './services/test-run.service';

const DEVICES_LOGO_URL = '/assets/icons/devices.svg';
const DEVICES_RUN_URL = '/assets/icons/device_run.svg';
const REPORTS_LOGO_URL = '/assets/icons/reports.svg';
const RISK_ASSESSMENT_LOGO_URL = '/assets/icons/risk-assessment.svg';
const TESTRUN_LOGO_URL = '/assets/icons/testrun_logo_small.svg';
const TESTRUN_LOGO_COLOR_URL = '/assets/icons/testrun_logo_color.svg';
const CLOSE_URL = '/assets/icons/close.svg';

@Component({
  selector: 'app-root',
  templateUrl: './app.component.html',
  styleUrls: ['./app.component.scss'],
  providers: [AppStore],
})
export class AppComponent {
  public readonly CalloutType = CalloutType;
  public readonly StatusOfTestrun = StatusOfTestrun;
  public readonly Routes = Routes;
  private openedSettingFromToggleBtn = true;

  @ViewChild('settingsDrawer') public settingsDrawer!: MatDrawer;
  @ViewChild('certDrawer') public certDrawer!: MatDrawer;
  @ViewChild('toggleSettingsBtn') public toggleSettingsBtn!: HTMLButtonElement;
  @ViewChild('toggleCertificatesBtn')
  public toggleCertificatesBtn!: HTMLButtonElement;
  @ViewChild('navigation') public navigation!: ElementRef;
  @ViewChild('settings') public settings!: GeneralSettingsComponent;
  viewModel$ = this.appStore.viewModel$;

  constructor(
    private matIconRegistry: MatIconRegistry,
    private domSanitizer: DomSanitizer,
    private route: Router,
    private store: Store<AppState>,
    private state: State<AppState>,
    private readonly focusManagerService: FocusManagerService,
    private testRunService: TestRunService,
    public appStore: AppStore
  ) {
    this.appStore.getDevices();
    this.appStore.getSystemStatus();
    this.matIconRegistry.addSvgIcon(
      'devices',
      this.domSanitizer.bypassSecurityTrustResourceUrl(DEVICES_LOGO_URL)
    );
    this.matIconRegistry.addSvgIcon(
      'device_run',
      this.domSanitizer.bypassSecurityTrustResourceUrl(DEVICES_RUN_URL)
    );
    this.matIconRegistry.addSvgIcon(
      'reports',
      this.domSanitizer.bypassSecurityTrustResourceUrl(REPORTS_LOGO_URL)
    );
    this.matIconRegistry.addSvgIcon(
      'risk_assessment',
      this.domSanitizer.bypassSecurityTrustResourceUrl(RISK_ASSESSMENT_LOGO_URL)
    );
    this.matIconRegistry.addSvgIcon(
      'testrun_logo_small',
      this.domSanitizer.bypassSecurityTrustResourceUrl(TESTRUN_LOGO_URL)
    );
    this.matIconRegistry.addSvgIcon(
      'testrun_logo_color',
      this.domSanitizer.bypassSecurityTrustResourceUrl(TESTRUN_LOGO_COLOR_URL)
    );
    this.matIconRegistry.addSvgIcon(
      'close',
      this.domSanitizer.bypassSecurityTrustResourceUrl(CLOSE_URL)
    );
  }

  navigateToDeviceRepository(): void {
    this.route.navigate([Routes.Devices]);
    this.store.dispatch(setIsOpenAddDevice({ isOpenAddDevice: true }));
  }

  navigateToRuntime(): void {
    this.route.navigate([Routes.Testing]);
    this.appStore.setIsOpenStartTestrun();
<<<<<<< HEAD
=======
  }

  async closeCertificates(): Promise<void> {
    await this.certDrawer.close();
>>>>>>> a458a942
  }

  async closeSetting(hasDevices: boolean): Promise<void> {
    return await this.settingsDrawer.close().then(() => {
      if (hasDevices) {
        this.toggleSettingsBtn.focus();
      } // else device create window will be opened
      if (!this.openedSettingFromToggleBtn) {
        this.focusManagerService.focusFirstElementInContainer();
      }
    });
  }

  async openSetting(): Promise<void> {
    return await this.openGeneralSettings(false);
  }

  public toggleMenu(event: MouseEvent) {
    event.stopPropagation();
    this.store.dispatch(toggleMenu());
  }

  /**
   * When side menu is opened
   */
  skipToNavigation(event: Event) {
    if (this.state.getValue()[appFeatureKey].appComponent.focusNavigation) {
      event.preventDefault(); // if not prevented, second element will be focused
      this.focusManagerService.focusFirstElementInContainer(
        this.navigation.nativeElement
      );
      this.store.dispatch(updateFocusNavigation({ focusNavigation: false })); // user will be navigated according to normal flow on tab
    }
  }

  async openGeneralSettings(openSettingFromToggleBtn: boolean) {
    this.openedSettingFromToggleBtn = openSettingFromToggleBtn;
    this.settings.getSystemInterfaces();
    this.settings.getSystemConfig();
    await this.settingsDrawer.open();
  }

  async openCert() {
    await this.certDrawer.open();
  }

  consentShown() {
    this.appStore.setContent();
  }

<<<<<<< HEAD
  isTestrunInProgress(status?: string) {
=======
  isTestrunInProgress(status?: string | null) {
>>>>>>> a458a942
    return this.testRunService.testrunInProgress(status);
  }
}<|MERGE_RESOLUTION|>--- conflicted
+++ resolved
@@ -113,13 +113,10 @@
   navigateToRuntime(): void {
     this.route.navigate([Routes.Testing]);
     this.appStore.setIsOpenStartTestrun();
-<<<<<<< HEAD
-=======
   }
 
   async closeCertificates(): Promise<void> {
     await this.certDrawer.close();
->>>>>>> a458a942
   }
 
   async closeSetting(hasDevices: boolean): Promise<void> {
@@ -170,11 +167,7 @@
     this.appStore.setContent();
   }
 
-<<<<<<< HEAD
-  isTestrunInProgress(status?: string) {
-=======
   isTestrunInProgress(status?: string | null) {
->>>>>>> a458a942
     return this.testRunService.testrunInProgress(status);
   }
 }