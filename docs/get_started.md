# Getting Started

It is recommended that you run Testrun on a standalone machine running a fresh-install of Ubuntu 22.04.3 LTS.

## Prerequisites

### Hardware

Before starting with Testrun, ensure you have the following hardware:

- PC running Ubuntu LTS (laptop or desktop)
- 2x USB Ethernet adapter (one may be a built-in Ethernet port)
- Internet connection

### Software

Ensure the following software is installed on your Ubuntu LTS PC:
- Docker - installation guide: [https://docs.docker.com/engine/install/ubuntu/#install-using-the-repository](https://docs.docker.com/engine/install/ubuntu/#install-using-the-repository)
- System dependencies (These will be installed automatically when installing Testrun if not already installed): 
   - Python3-dev
   - Python3-venv
   - Openvswitch Common
   - Openvswitch Switch
   - Build Essential
   - Net Tools
<<<<<<< HEAD

### Device
Any device with an ethernet connection, and support for IPv4 DHCP can be tested.

However, to achieve a compliant test outcome, your device must be configured correctly and implement the required security features. These standards are outlined in the [Application Security Requirements for IoT Devices](https://partner-security.withgoogle.com/docs/iot_requirements). but further detail is available in [documentation for each test module](/docs/test/modules.md).
=======
>>>>>>> b652479f

## Installation

1. Download the latest version of the Testrun installer from the [releases page](https://github.com/google/test-run/releases)

2. Open a terminal and navigate to location of the Testrun installer (most likely your downloads folder)
<<<<<<< HEAD

3. Install the package using ``sudo apt install ./testrun*.deb``

 - Testrun will be installed under the /usr/local/testrun directory.
   - Testing data will be available in the ``local/devices/{device}/reports`` folders
   - Additional configuration options are available in the ``local/system.json`` file

## Start Testrun

1. Attach network interfaces:
   - Connect one USB Ethernet adapter to the internet source (e.g., router or switch) using an ethernet cable.
   - Connect the other USB Ethernet adapter directly to the IoT device you want to test using an ethernet cable.

   **NOTE: The device under test should be powered off until prompted**

   **NOTE: Both adapters should be disabled in the host system (IPv4, IPv6 and general). You can do this by going to Settings > Network** 

2. Start Testrun.

Start Testrun with the command `sudo testrun`

=======

3. Install the package using ``sudo apt install ./testrun*.deb``

 - Testrun will be installed under the /usr/local/testrun directory.
   - Testing data will be available in the ``local/devices/{device}/reports`` folders
   - Additional configuration options are available in the ``local/system.json`` file

## Start Testrun

1. Attach network interfaces:
   - Connect one USB Ethernet adapter to the internet source (e.g., router or switch) using an ethernet cable.
   - Connect the other USB Ethernet adapter directly to the IoT device you want to test using an ethernet cable.

   **NOTE: Both adapters should be disabled in the host system (IPv4, IPv6 and general). You can do this by going to Settings > Network** 

2. Start Testrun.

Start Testrun with the command `sudo testrun`

>>>>>>> b652479f
   - To run Testrun in network-only mode (without running any tests), use the `--net-only` option.

   - To run Testrun with just one interface (connected to the device), use the ``--single-intf`` option.

## Test Your Device

1. Once Testrun has started, open your browser to http://localhost:8080.

2.  Configure your network interfaces under the settings menu - located in the top right corner of the application. Settings can be changed at any time.
<<<<<<< HEAD

    ![](/docs/ui/settings_icon.png)

3. Navigate to the device repository icon to add a new device for testing.

    ![](/docs/ui/device_icon.png)

4. Click the button 'Add Device'.

5. Enter the MAC address, manufacturer name and model number.

6. Select the test modules you wish to enable for this device (Hint: All are required for qualification purposes) and click save.

7. Navigate to the Testrun progress icon and click the button 'Start New Testrun'.

    ![](/docs/ui/progress_icon.png)

8. Select the device you would like to test.

9. Enter the version number of the firmware running on the device.

10. Click 'Start Testrun'

 - During testing, if you would like to stop Testrun, click 'Stop' next to the test name.

11. Once the notification 'Waiting for Device' appears, power on the device under test.

12. On completion of the test sequence, a report will appear under the history icon. 

=======

    ![](/docs/ui/settings_icon.png)

3. Navigate to the device repository icon to add a new device for testing.

    ![](/docs/ui/device_icon.png)

4. Click the button 'Add Device'.

5. Enter the MAC address, manufacturer name and model number.

6. Select the test modules you wish to enable for this device (Hint: All are required for qualification purposes) and click save.

7. Navigate to the Testrun progress icon and click the button 'Start New Testrun'.

    ![](/docs/ui/progress_icon.png)

8. Select the device you would like to test.

9. Enter the version number of the firmware running on the device.

10. Click 'Start Testrun'

 - During testing, if you would like to stop Testrun, click 'Stop' next to the test name.

11. On completion of the test sequence, a report will appear under the history icon. 

>>>>>>> b652479f
    ![](/docs/ui/history_icon.png)

# Troubleshooting

If you encounter any issues or need assistance, consider the following:

- Ensure that all hardware and software prerequisites are met.
- Verify that the network interfaces are connected correctly.
- Check the configuration settings.
<<<<<<< HEAD
- Refer to the Testrun documentation or ask for assistance in the issues page: https://github.com/google/testrun/issues

# Uninstall
To uninstall Testrun, use the built-in dpkg uninstall command to remove Testrun correctly. For Testrun, this would be:  ```sudo apt-get remove testrun```
=======
- Refer to the Testrun documentation or ask for assistance in the issues page: https://github.com/google/testrun/issues
>>>>>>> b652479f
<|MERGE_RESOLUTION|>--- conflicted
+++ resolved
@@ -23,21 +23,17 @@
    - Openvswitch Switch
    - Build Essential
    - Net Tools
-<<<<<<< HEAD
 
 ### Device
 Any device with an ethernet connection, and support for IPv4 DHCP can be tested.
 
 However, to achieve a compliant test outcome, your device must be configured correctly and implement the required security features. These standards are outlined in the [Application Security Requirements for IoT Devices](https://partner-security.withgoogle.com/docs/iot_requirements). but further detail is available in [documentation for each test module](/docs/test/modules.md).
-=======
->>>>>>> b652479f
 
 ## Installation
 
 1. Download the latest version of the Testrun installer from the [releases page](https://github.com/google/test-run/releases)
 
 2. Open a terminal and navigate to location of the Testrun installer (most likely your downloads folder)
-<<<<<<< HEAD
 
 3. Install the package using ``sudo apt install ./testrun*.deb``
 
@@ -59,27 +55,6 @@
 
 Start Testrun with the command `sudo testrun`
 
-=======
-
-3. Install the package using ``sudo apt install ./testrun*.deb``
-
- - Testrun will be installed under the /usr/local/testrun directory.
-   - Testing data will be available in the ``local/devices/{device}/reports`` folders
-   - Additional configuration options are available in the ``local/system.json`` file
-
-## Start Testrun
-
-1. Attach network interfaces:
-   - Connect one USB Ethernet adapter to the internet source (e.g., router or switch) using an ethernet cable.
-   - Connect the other USB Ethernet adapter directly to the IoT device you want to test using an ethernet cable.
-
-   **NOTE: Both adapters should be disabled in the host system (IPv4, IPv6 and general). You can do this by going to Settings > Network** 
-
-2. Start Testrun.
-
-Start Testrun with the command `sudo testrun`
-
->>>>>>> b652479f
    - To run Testrun in network-only mode (without running any tests), use the `--net-only` option.
 
    - To run Testrun with just one interface (connected to the device), use the ``--single-intf`` option.
@@ -89,7 +64,6 @@
 1. Once Testrun has started, open your browser to http://localhost:8080.
 
 2.  Configure your network interfaces under the settings menu - located in the top right corner of the application. Settings can be changed at any time.
-<<<<<<< HEAD
 
     ![](/docs/ui/settings_icon.png)
 
@@ -119,35 +93,6 @@
 
 12. On completion of the test sequence, a report will appear under the history icon. 
 
-=======
-
-    ![](/docs/ui/settings_icon.png)
-
-3. Navigate to the device repository icon to add a new device for testing.
-
-    ![](/docs/ui/device_icon.png)
-
-4. Click the button 'Add Device'.
-
-5. Enter the MAC address, manufacturer name and model number.
-
-6. Select the test modules you wish to enable for this device (Hint: All are required for qualification purposes) and click save.
-
-7. Navigate to the Testrun progress icon and click the button 'Start New Testrun'.
-
-    ![](/docs/ui/progress_icon.png)
-
-8. Select the device you would like to test.
-
-9. Enter the version number of the firmware running on the device.
-
-10. Click 'Start Testrun'
-
- - During testing, if you would like to stop Testrun, click 'Stop' next to the test name.
-
-11. On completion of the test sequence, a report will appear under the history icon. 
-
->>>>>>> b652479f
     ![](/docs/ui/history_icon.png)
 
 # Troubleshooting
@@ -157,11 +102,7 @@
 - Ensure that all hardware and software prerequisites are met.
 - Verify that the network interfaces are connected correctly.
 - Check the configuration settings.
-<<<<<<< HEAD
 - Refer to the Testrun documentation or ask for assistance in the issues page: https://github.com/google/testrun/issues
 
 # Uninstall
-To uninstall Testrun, use the built-in dpkg uninstall command to remove Testrun correctly. For Testrun, this would be:  ```sudo apt-get remove testrun```
-=======
-- Refer to the Testrun documentation or ask for assistance in the issues page: https://github.com/google/testrun/issues
->>>>>>> b652479f
+To uninstall Testrun, use the built-in dpkg uninstall command to remove Testrun correctly. For Testrun, this would be:  ```sudo apt-get remove testrun```