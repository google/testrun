<img width="200" alt="Testrun logo" src="https://user-images.githubusercontent.com/7399056/221927867-4190a4e8-a571-4e40-9c2b-65780ad9264c.png" alt="Testrun">

# Testing

<<<<<<< HEAD
Testrun provides modules for you to test your own device. You can learn more about the requirements for each on the [Test modules page](/docs/test/modules.md). The [Test results page](/docs/test/statuses.md) outlines possible results and how to interpret them.
=======
## Testing
The test requirements that are investigated by Testrun can be found in the [test modules documentation](/docs/test/modules.md).

To understand the testing results, various definitions of test results and requirements are specified in the [statuses documentation](/docs/test/statuses.md).
>>>>>>> 549641c2
<|MERGE_RESOLUTION|>--- conflicted
+++ resolved
@@ -2,11 +2,4 @@
 
 # Testing
 
-<<<<<<< HEAD
-Testrun provides modules for you to test your own device. You can learn more about the requirements for each on the [Test modules page](/docs/test/modules.md). The [Test results page](/docs/test/statuses.md) outlines possible results and how to interpret them.
-=======
-## Testing
-The test requirements that are investigated by Testrun can be found in the [test modules documentation](/docs/test/modules.md).
-
-To understand the testing results, various definitions of test results and requirements are specified in the [statuses documentation](/docs/test/statuses.md).
->>>>>>> 549641c2
+Testrun provides modules for you to test your own device. You can learn more about the requirements for each on the [Test modules page](/docs/test/modules.md). The [Test results page](/docs/test/statuses.md) outlines possible results and how to interpret them.