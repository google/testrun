--- conflicted
+++ resolved
@@ -21,10 +21,7 @@
 -  Recommended: The device should implement the feature but won't receive an overall Non-Compliant if it's not implemented.
 -  Roadmap: The device should implement this feature in the future, but it's not required at the moment.
 -  Required If Applicable: If the device implements this feature, it must be implemented correctly (per the test requirements).
-<<<<<<< HEAD
-=======
 -  Informational: Regardless whether the device implements the feature or not, the test will receive an Informational result.
->>>>>>> 7247ac4e
 
 # Testrun statuses
 
