--- conflicted
+++ resolved
@@ -4,7 +4,6 @@
 
 Testrun provides some pre-built modules you can use when testing your own device. The table below lists the test module, its purpose, and a link to additional information.
 
-<<<<<<< HEAD
 | Module name  | Purpose                      | Additional documentation      |
 | ------------ | ---------------------------- | ----------------------------- |
 | Base         | Template for all test modules      | [Base module]                 |
@@ -24,16 +23,4 @@
 [Services module]: /modules/test/services/README.md
 [NTP module]: /modules/test/ntp/README.md
 [Protocol Module]: /modules/test/protocol/README.md
-[TLS module]: /modules/test/tls/README.md
-=======
-| Name | Description | Read more |
-|---|---|---|
-| Base | Template for all test modules | [Base module](/modules/test/base/README.md) |
-| Baseline | A sample test module | [Baseline module](/modules/test/baseline/README.md) |
-| Connection | Verify IP and DHCP based behavior | [Connection module](/modules/test/conn/README.md) |
-| DNS | Verify DNS functionality | [DNS module](/modules/test/dns/README.md) |
-| Services | Ensure unsecure services are disabled | [Services module](/modules/test/services/README.md) |
-| NTP | Verify NTP functionality | [NTP module](/modules/test/ntp/README.md) |
-| Protocol | Inspect BMS protocol implementation | [Protocol Module](/modules/test/protocol/README.md) |
-| TLS | Determine TLS client and server behavior | [TLS module](/modules/test/tls/README.md) |
->>>>>>> 549641c2
+[TLS module]: /modules/test/tls/README.md