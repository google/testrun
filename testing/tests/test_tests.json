--- conflicted
+++ resolved
@@ -13,22 +13,16 @@
         "args": "ntpv4_dhcp dns_dhcp",
         "ethmac": "02:42:aa:00:00:02",
         "expected_results": {
-<<<<<<< HEAD
-            "security.nmap.ports": "compliant",
-            "ntp.network.ntp_support": "compliant",
-            "ntp.network.ntp_dhcp": "compliant",
-            "connection.shared_address": "compliant",
-            "connection.dhcp_address": "compliant",
-            "connection.mac_address": "compliant",
-            "connection.target_ping": "compliant",
-            "connection.single_ip": "compliant",
-            "connection.dhcp_failover": "compliant",
-            "connection.ip_change": "compliant"
-=======
             "security.nmap.ports": "Compliant",
             "ntp.network.ntp_support": "Compliant",
-            "ntp.network.ntp_dhcp": "Compliant"
->>>>>>> 8d7c6f77
+            "ntp.network.ntp_dhcp": "Compliant",
+            "connection.shared_address": "Compliant",
+            "connection.dhcp_address": "Compliant",
+            "connection.mac_address": "Compliant",
+            "connection.target_ping": "Compliant",
+            "connection.single_ip": "Compliant",
+            "connection.dhcp_failover": "Compliant",
+            "connection.ip_change": "Compliant"
         }
     },
     "tester3": {
