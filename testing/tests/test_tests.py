--- conflicted
+++ resolved
@@ -111,15 +111,10 @@
       print('  actual results:')
       for test in collect_actual_results(results[tester]):
         if test.name in test_matrix[tester]['expected_results']:
-<<<<<<< HEAD
-          print(f'''    {test.name}: {test.result} 
-                (exp: {test_matrix[tester]["expected_results"][test.name]})''')
-=======
           print(
               f'''    {test.name}: {test.result} (exp: {test_matrix[
                 tester]["expected_results"][test.name]})'''
           )
->>>>>>> 8503605e
         else:
           print(f'    {test.name}: {test.result}')
 
