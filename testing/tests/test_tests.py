# Copyright 2023 Google LLC
#
# Licensed under the Apache License, Version 2.0 (the "License");
# you may not use this file except in compliance with the License.
# You may obtain a copy of the License at
#
#    https://www.apache.org/licenses/LICENSE-2.0
#
# Unless required by applicable law or agreed to in writing, software
# distributed under the License is distributed on an "AS IS" BASIS,
# WITHOUT WARRANTIES OR CONDITIONS OF ANY KIND, either express or implied.
# See the License for the specific language governing permissions and
# limitations under the License.
""" Test assertions for CI testing of tests """
# Temporarily disabled because using Pytest fixtures
# TODO refactor fixtures to not trigger error
# pylint: disable=redefined-outer-name

import json
import pytest
import os
import glob
import itertools

from pathlib import Path
from dataclasses import dataclass

TEST_MATRIX = 'test_tests.json'
RESULTS_PATH = '/tmp/results/*.json'


#TODO add reason
@dataclass(frozen=True)
class TestResult:
  name: str
  result: str
  __test__ = False


def collect_expected_results(expected_results):
  """ Yields results from expected_results property of the test matrix"""
  for name, result in expected_results.items():
    yield TestResult(name, result)


def collect_actual_results(results_dict):
  """ Yields results from an already loaded testrun results file """
  # "module"."results".[list]."result"
  for test in results_dict.get('tests', {}).get('results', []):
    yield TestResult(test['name'], test['result'])


@pytest.fixture
def test_matrix():
  basedir = os.path.dirname(os.path.abspath(__file__))
  with open(os.path.join(basedir, TEST_MATRIX), encoding='utf-8') as f:
    return json.load(f)


@pytest.fixture
def results():
  results = {}
  for file in [Path(x) for x in glob.glob(RESULTS_PATH)]:
    with open(file, encoding='utf-8') as f:
      results[file.stem] = json.load(f)
  return results


def test_tests(results, test_matrix):
  """ Check if each testers expect results were obtained """
  for tester, props in test_matrix.items():
    expected = set(collect_expected_results(props['expected_results']))
    actual = set(collect_actual_results(results[tester]))
    assert expected & actual == expected


def test_list_tests(capsys, results, test_matrix):
  all_tests = set(
      itertools.chain.from_iterable(
          [collect_actual_results(results[x]) for x in results.keys()]))

  ci_pass = set([
      test for testers in test_matrix.values()
      for test, result in testers['expected_results'].items()
      if result == 'Compliant'
  ])

  ci_fail = set([
      test for testers in test_matrix.values()
      for test, result in testers['expected_results'].items()
      if result == 'Non-Compliant'
  ])

  with capsys.disabled():
    #TODO print matching the JSON schema for easy copy/paste
    print('============')
    print('============')
    print('tests seen:')
    print('\n'.join(set([x.name for x in all_tests])))
    print('\ntesting for pass:')
    print('\n'.join(ci_pass))
    print('\ntesting for fail:')
    print('\n'.join(ci_fail))
    print('\ntester results')
    for tester in test_matrix.keys():
      print(f'\n{tester}:')
      print('  expected results:')
      for test in collect_expected_results(
<<<<<<< HEAD
        test_matrix[tester]['expected_results']):
=======
          test_matrix[tester]['expected_results']):
>>>>>>> b7a30e53
        print(f'    {test.name}: {test.result}')
      print('  actual results:')
      for test in collect_actual_results(results[tester]):
        if test.name in test_matrix[tester]['expected_results']:
<<<<<<< HEAD
          print(f'''    {test.name}: {test.result} 
                (exp: {test_matrix[tester]["expected_results"][test.name]})''')
=======
          print(
              f'    {test.name}: {test.result} (exp: {test_matrix[tester]["expected_results"][test.name]})'
          )
>>>>>>> b7a30e53
        else:
          print(f'    {test.name}: {test.result}')

  assert True<|MERGE_RESOLUTION|>--- conflicted
+++ resolved
@@ -106,23 +106,13 @@
       print(f'\n{tester}:')
       print('  expected results:')
       for test in collect_expected_results(
-<<<<<<< HEAD
         test_matrix[tester]['expected_results']):
-=======
-          test_matrix[tester]['expected_results']):
->>>>>>> b7a30e53
         print(f'    {test.name}: {test.result}')
       print('  actual results:')
       for test in collect_actual_results(results[tester]):
         if test.name in test_matrix[tester]['expected_results']:
-<<<<<<< HEAD
           print(f'''    {test.name}: {test.result} 
                 (exp: {test_matrix[tester]["expected_results"][test.name]})''')
-=======
-          print(
-              f'    {test.name}: {test.result} (exp: {test_matrix[tester]["expected_results"][test.name]})'
-          )
->>>>>>> b7a30e53
         else:
           print(f'    {test.name}: {test.result}')
 
