--- conflicted
+++ resolved
@@ -48,11 +48,8 @@
 BASELINE_MAC_ADDR = "02:42:aa:00:01:01"
 ALL_MAC_ADDR = "02:42:aa:00:00:01"
 
-<<<<<<< HEAD
 TIMESTAMP = "2024-01-01 00:00:00"
-=======
 DEVICE_PROFILE_QUESTIONS = "resources/devices/device_profile.json"
->>>>>>> 06911899
 
 def pretty_print(dictionary: dict):
   """ Pretty print dictionary """
