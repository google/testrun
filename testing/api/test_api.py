--- conflicted
+++ resolved
@@ -1217,21 +1217,12 @@
   # Check if the correct error message is returned
   assert "Report could not be found" in response["error"]
 
-<<<<<<< HEAD
 @pytest.mark.parametrize("add_profiles", [
   ["valid_profile.json"]
 ], indirect=True)
 def test_export_report_with_profile(empty_devices_dir, add_one_device, # pylint: disable=W0613
                                   empty_profiles_dir, add_profiles, # pylint: disable=W0613
                                        create_report_folder, testrun): # pylint: disable=W0613
-=======
-@pytest.mark.parametrize("add_devices", [
-  ["device_1"]
-],indirect=True)
-def test_export_report_with_profile(empty_devices_dir, add_devices, # pylint: disable=W0613
-                               empty_profiles_dir, add_one_profile, # pylint: disable=W0613
-                                    create_report_folder, testrun): # pylint: disable=W0613
->>>>>>> 58d52ef9
   """Test export results with existing profile when report exists (200)"""
 
   # Load the profile using load_json utility method
