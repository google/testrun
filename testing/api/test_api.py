# Copyright 2023 Google LLC
#
# Licensed under the Apache License, Version 2.0 (the "License");
# you may not use this file except in compliance with the License.
# You may obtain a copy of the License at
#
#    https://www.apache.org/licenses/LICENSE-2.0
#
# Unless required by applicable law or agreed to in writing, software
# distributed under the License is distributed on an "AS IS" BASIS,
# WITHOUT WARRANTIES OR CONDITIONS OF ANY KIND, either express or implied.
# See the License for the specific language governing permissions and
# limitations under the License.

"""Test assertions for CI network baseline test"""
# Temporarily disabled because using Pytest fixtures
# TODO refactor fixtures to not trigger error
# pylint: disable=redefined-outer-name

from collections.abc import Callable
import copy
import json
import os
from pathlib import Path
import re
import shutil
import signal
import subprocess
import time
from typing import Iterator
import pytest
import requests

ALL_DEVICES = "*"
API = "http://127.0.0.1:8000"
LOG_PATH = "/tmp/testrun.log"
TEST_SITE_DIR = ".."

DEVICES_DIRECTORY = "local/devices"
TESTING_DEVICES = "../device_configs"
SYSTEM_CONFIG_PATH = "local/system.json"

BASELINE_MAC_ADDR = "02:42:aa:00:01:01"
ALL_MAC_ADDR = "02:42:aa:00:00:01"


def pretty_print(dictionary: dict):
  """ Pretty print dictionary """
  print(json.dumps(dictionary, indent=4))


def query_system_status() -> str:
  """Query system status from API and returns this"""
  r = requests.get(f"{API}/system/status", timeout=5)
  response = json.loads(r.text)
  return response["status"]


def query_test_count() -> int:
  """Queries status and returns number of test results"""
  r = requests.get(f"{API}/system/status", timeout=5)
  response = json.loads(r.text)
  return len(response["tests"]["results"])


def start_test_device(
    device_name, mac_address, image_name="ci_test_device1", args=""
):
  """ Start test device container with given name """
  cmd = subprocess.run(
      f"docker run -d --network=endev0 --mac-address={mac_address}"
      f" --cap-add=NET_ADMIN -v /tmp:/out --privileged --name={device_name}"
      f" {image_name} {args}",
      shell=True,
      check=True,
      capture_output=True,
  )
  print(cmd.stdout)


def stop_test_device(device_name):
  """ Stop docker container with given name """
  cmd = subprocess.run(
      f"docker stop {device_name}", shell=True, capture_output=True
  )
  print(cmd.stdout)
  cmd = subprocess.run(
      f"docker rm {device_name}", shell=True, capture_output=True
  )
  print(cmd.stdout)


def docker_logs(device_name):
  """ Print docker logs from given docker container name """
  cmd = subprocess.run(
      f"docker logs {device_name}", shell=True, capture_output=True
  )
  print(cmd.stdout)


@pytest.fixture
def empty_devices_dir():
  """ Use e,pty devices directory """
  local_delete_devices(ALL_DEVICES)


@pytest.fixture
def testing_devices():
  """ Use devices from the testing/device_configs directory """
  local_delete_devices(ALL_DEVICES)
  shutil.copytree(
      os.path.join(os.path.dirname(__file__), TESTING_DEVICES),
      os.path.join(DEVICES_DIRECTORY),
      dirs_exist_ok=True,
  )
  return local_get_devices()


@pytest.fixture
def testrun(request): # pylint: disable=W0613
  """ Start intstance of testrun """
  proc = subprocess.Popen(
      "bin/testrun",
      stdout=subprocess.PIPE,
      stderr=subprocess.STDOUT,
      encoding="utf-8",
      preexec_fn=os.setsid,
  )

  while True:
    try:
      outs = proc.communicate(timeout=1)[0]
    except subprocess.TimeoutExpired as e:
      if e.output is not None:
        output = e.output.decode("utf-8")
        if re.search("API waiting for requests", output):
          break
    except Exception:
      pytest.fail("testrun terminated")

  time.sleep(2)

  yield

  os.killpg(os.getpgid(proc.pid), signal.SIGTERM)
  try:
    outs = proc.communicate(timeout=60)[0]
  except Exception as e:
    print(e.output)
    os.killpg(os.getpgid(proc.pid), signal.SIGKILL)
    pytest.exit(
        "waited 60s but test run did not cleanly exit .. terminating all tests"
    )

  print(outs)

  cmd = subprocess.run(
      f"docker stop $(docker ps -a -q)", shell=True, capture_output=True
  )
  print(cmd.stdout)
  cmd = subprocess.run(
      f"docker rm  $(docker ps -a -q)", shell=True, capture_output=True
  )
  print(cmd.stdout)


def until_true(func: Callable, message: str, timeout: int):
  """ Blocks until given func returns True

  Raises:
    Exception if timeout has elapsed
  """
  expiry_time = time.time() + timeout
  while time.time() < expiry_time:
    if func():
      return True
    time.sleep(1)
  raise Exception(f"Timed out waiting {timeout}s for {message}")


def dict_paths(thing: dict, stem: str = "") -> Iterator[str]:
  """Returns json paths (in dot notation) from a given dictionary"""
  for k, v in thing.items():
    path = f"{stem}.{k}" if stem else k
    if isinstance(v, dict):
      yield from dict_paths(v, path)
    else:
      yield path


def get_network_interfaces():
  """return list of network interfaces on machine

  uses /sys/class/net rather than inetfaces as test-run uses the latter
  """
  ifaces = []
  path = Path("/sys/class/net")
  for i in path.iterdir():
    if not i.is_dir():
      continue
    if i.stem.startswith("en") or i.stem.startswith("eth"):
      ifaces.append(i.stem)
  return ifaces


def local_delete_devices(path):
  """ Deletes all local devices 
  """
  for thing in Path(DEVICES_DIRECTORY).glob(path):
    if thing.is_file():
      thing.unlink()
    else:
      shutil.rmtree(thing)


def local_get_devices():
  """ Returns path to device configs of devices in local/devices directory"""
  return sorted(
      Path(DEVICES_DIRECTORY).glob(
          "*/device_config.json"
      )
  )


def test_get_system_interfaces(testrun): # pylint: disable=W0613
  """Tests API system interfaces against actual local interfaces"""
  r = requests.get(f"{API}/system/interfaces", timeout=5)
  response = json.loads(r.text)
  local_interfaces = get_network_interfaces()
  assert set(response.keys()) == set(local_interfaces)

  # schema expects a flat list
  assert all([isinstance(x, str) for x in response])


<<<<<<< HEAD
def test_modify_device(testing_devices, testrun): # pylint: disable=W0613
  with open(
      os.path.join(
          DEVICES_DIRECTORY, testing_devices[1]
      ), encoding="utf-8"
  ) as f:
=======
def test_modify_device(testing_devices, testrun):
  with open(testing_devices[1], encoding="utf-8") as f:
>>>>>>> 8993bc7d
    local_device = json.load(f)

  mac_addr = local_device["mac_addr"]
  new_model = "Alphabet"

  r = requests.get(f"{API}/devices", timeout=5)
  all_devices = json.loads(r.text)

  api_device = next(x for x in all_devices if x["mac_addr"] == mac_addr)

  updated_device = copy.deepcopy(api_device)
  updated_device["model"] = new_model

  new_test_modules = {
      k: {"enabled": not v["enabled"]}
      for k, v in updated_device["test_modules"].items()
  }
  updated_device["test_modules"] = new_test_modules

  updated_device_payload = {}
  updated_device_payload["device"] = updated_device
  updated_device_payload["mac_addr"] = mac_addr

  print("updated_device")
  pretty_print(updated_device)
  print("api_device")
  pretty_print(api_device)

  # update device
  r = requests.post(f"{API}/device/edit",
                    data=json.dumps(updated_device_payload), timeout=5)

  assert r.status_code == 200

  r = requests.get(f"{API}/devices", timeout=5)
  all_devices = json.loads(r.text)
  updated_device_api = next(x for x in all_devices if x["mac_addr"] == mac_addr)

  assert updated_device_api["model"] == new_model
  assert updated_device_api["test_modules"] == new_test_modules


def test_create_get_devices(empty_devices_dir, testrun): # pylint: disable=W0613
  device_1 = {
      "manufacturer": "Google",
      "model": "First",
      "mac_addr": "00:1e:42:35:73:c4",
      "test_modules": {
          "dns": {"enabled": True},
          "connection": {"enabled": True},
          "ntp": {"enabled": True},
          "baseline": {"enabled": True},
          "nmap": {"enabled": True},
      },
  }

  r = requests.post(f"{API}/device", data=json.dumps(device_1), timeout=5)
  print(r.text)
  assert r.status_code == 201
  assert len(local_get_devices()) == 1

  device_2 = {
      "manufacturer": "Google",
      "model": "Second",
      "mac_addr": "00:1e:42:35:73:c6",
      "test_modules": {
          "dns": {"enabled": True},
          "connection": {"enabled": True},
          "ntp": {"enabled": True},
          "baseline": {"enabled": True},
          "nmap": {"enabled": True},
      },
  }
  r = requests.post(f"{API}/device",
                    data=json.dumps(device_2), timeout=5)
  assert r.status_code == 201
  assert len(local_get_devices()) == 2

  # Test that returned devices API endpoint matches expected structure
  r = requests.get(f"{API}/devices", timeout=5)
  all_devices = json.loads(r.text)
  pretty_print(all_devices)

  with open(
      os.path.join(os.path.dirname(__file__), "mockito/get_devices.json"),
      encoding="utf-8"
  ) as f:
    mockito = json.load(f)

  print(mockito)

  # Validate structure
  assert all([isinstance(x, dict) for x in all_devices])

  # TOOO uncomment when is done
  # assert set(dict_paths(mockito[0])) == set(dict_paths(all_devices[0]))

  # Validate contents of given keys matches
  for key in ["mac_addr", "manufacturer", "model"]:
    assert set([all_devices[0][key], all_devices[1][key]]) == set(
        [device_1[key], device_2[key]]
    )


def test_get_system_config(testrun): # pylint: disable=W0613
  r = requests.get(f"{API}/system/config", timeout=5)

  with open(SYSTEM_CONFIG_PATH, encoding="utf-8") as f:
    local_config = json.load(f)

  api_config = json.loads(r.text)

  # validate structure
  assert set(dict_paths(api_config)) | set(dict_paths(local_config)) == set(
      dict_paths(api_config)
  )

  assert (
      local_config["network"]["device_intf"]
      == api_config["network"]["device_intf"]
  )
  assert (
      local_config["network"]["internet_intf"]
      == api_config["network"]["internet_intf"]
  )


# TODO change to invalid jsdon request
@pytest.mark.skip()
def test_invalid_path_get(testrun): # pylint: disable=W0613
  r = requests.get(f"{API}/blah/blah", timeout=5)
  response = json.loads(r.text)
  assert r.status_code == 404
  with open(
      os.path.join(os.path.dirname(__file__), "mockito/invalid_request.json"),
      encoding="utf-8"
  ) as f:
    mockito = json.load(f)

  # validate structure
  assert set(dict_paths(mockito)) == set(dict_paths(response))


def test_trigger_run(testing_devices, testrun): # pylint: disable=W0613
  payload = {"device": {"mac_addr": BASELINE_MAC_ADDR, "firmware": "asd"}}
  r = requests.post(f"{API}/system/start", data=json.dumps(payload),
                    timeout=5)
  assert r.status_code == 200

  until_true(
      lambda: query_system_status().lower() == "waiting for device",
      "system status is `waiting for device`",
      30,
  )

  start_test_device("x123", BASELINE_MAC_ADDR)

  until_true(
      lambda: query_system_status().lower() == "compliant",
      "system status is `complete`",
      600,
  )

  stop_test_device("x123")

  # Validate response
  r = requests.get(f"{API}/system/status", timeout=5)
  response = json.loads(r.text)
  pretty_print(response)

  # Validate results
  results = {x["name"]: x for x in response["tests"]["results"]}
  print(results)
  # there are only 3 baseline tests
  assert len(results) == 3

  # Validate structure
  with open(
      os.path.join(
          os.path.dirname(__file__), "mockito/running_system_status.json"
      ), encoding="utf-8"
  ) as f:
    mockito = json.load(f)

  # validate structure
  assert set(dict_paths(mockito)).issubset(set(dict_paths(response)))

  # Validate results structure
  assert set(dict_paths(mockito["tests"]["results"][0])).issubset(
      set(dict_paths(response["tests"]["results"][0]))
  )

  # Validate a result
  assert results["baseline.compliant"]["result"] == "Compliant"

def test_stop_running_test(testing_devices, testrun): # pylint: disable=W0613
  payload = {"device": {"mac_addr": ALL_MAC_ADDR, "firmware": "asd"}}
  r = requests.post(f"{API}/system/start", data=json.dumps(payload),
                    timeout=5)
  assert r.status_code == 200

  until_true(
      lambda: query_system_status().lower() == "waiting for device",
      "system status is `waiting for device`",
      30,
  )

  start_test_device("x12345", ALL_MAC_ADDR)

  until_true(
      lambda: query_test_count() > 1,
      "system status is `complete`",
      1000,
  )

  stop_test_device("x12345")

  # Validate response
  r = requests.post(f"{API}/system/stop", timeout=5)
  response = json.loads(r.text)
  pretty_print(response)
  assert response == {"success": "Testrun stopped"}
  time.sleep(1)
  # Validate response
  r = requests.get(f"{API}/system/status", timeout=5)
  response = json.loads(r.text)
  pretty_print(response)

  #TODO uncomment when bug is fixed
  #assert len(response["tests"]["results"]) == response["tests"]["total"]
  assert len(response["tests"]["results"]) < 15
  #TODO uncomment when bug is fixed
  #assert response["status"] == "Stopped"


@pytest.mark.skip()
def test_stop_running_not_running(testrun): # pylint: disable=W0613
  # Validate response
  r = requests.post(f"{API}/system/stop", timeout=5)
  response = json.loads(r.text)
  pretty_print(response)

  assert False

def test_multiple_runs(testing_devices, testrun): # pylint: disable=W0613
  payload = {"device": {"mac_addr": BASELINE_MAC_ADDR, "firmware": "asd"}}
  r = requests.post(f"{API}/system/start", data=json.dumps(payload),
                    timeout=10)
  assert r.status_code == 200
  print(r.text)

  until_true(
      lambda: query_system_status().lower() == "waiting for device",
      "system status is `waiting for device`",
      30,
  )

  start_test_device("x123", BASELINE_MAC_ADDR)

  until_true(
      lambda: query_system_status().lower() == "compliant",
      "system status is `complete`",
      900,
  )

  stop_test_device("x123")

  # Validate response
  r = requests.get(f"{API}/system/status", timeout=5)
  response = json.loads(r.text)
  pretty_print(response)

  # Validate results
  results = {x["name"]: x for x in response["tests"]["results"]}
  print(results)
  # there are only 3 baseline tests
  assert len(results) == 3

  payload = {"device": {"mac_addr": BASELINE_MAC_ADDR, "firmware": "asd"}}
  r = requests.post(f"{API}/system/start", data=json.dumps(payload),
                    timeout=5)
  # assert r.status_code == 200
  # returns 409
  print(r.text)

  until_true(
      lambda: query_system_status().lower() == "waiting for device",
      "system status is `waiting for device`",
      30,
  )

  start_test_device("x123", BASELINE_MAC_ADDR)

  until_true(
      lambda: query_system_status().lower() == "compliant",
      "system status is `complete`",
      900,
  )

  stop_test_device("x123")

#TODO uncomment when functionality is implemented
@pytest.mark.skip()
def test_create_invalid_chars(empty_devices_dir, testrun): # pylint: disable=W0613
  # local_delete_devices(ALL_DEVICES)
  # We must start test run with no devices in local/devices for this test
  # to function as expected!
  assert len(local_get_devices()) == 0

  # Test adding device
  device_1 = {
      "manufacturer": "/'disallowed characters///",
      "model": "First",
      "mac_addr": BASELINE_MAC_ADDR,
      "test_modules": {
          "dns": {"enabled": False},
          "connection": {"enabled": True},
          "ntp": {"enabled": True},
          "baseline": {"enabled": True},
          "nmap": {"enabled": True},
      },
  }

  r = requests.post(f"{API}/device", data=json.dumps(device_1),
                    timeout=5)
  print(r.text)
  print(r.status_code)<|MERGE_RESOLUTION|>--- conflicted
+++ resolved
@@ -233,17 +233,8 @@
   assert all([isinstance(x, str) for x in response])
 
 
-<<<<<<< HEAD
-def test_modify_device(testing_devices, testrun): # pylint: disable=W0613
-  with open(
-      os.path.join(
-          DEVICES_DIRECTORY, testing_devices[1]
-      ), encoding="utf-8"
-  ) as f:
-=======
 def test_modify_device(testing_devices, testrun):
   with open(testing_devices[1], encoding="utf-8") as f:
->>>>>>> 8993bc7d
     local_device = json.load(f)
 
   mac_addr = local_device["mac_addr"]
