# Copyright 2023 Google LLC
#
# Licensed under the Apache License, Version 2.0 (the "License");
# you may not use this file except in compliance with the License.
# You may obtain a copy of the License at
#
#    https://www.apache.org/licenses/LICENSE-2.0
#
# Unless required by applicable law or agreed to in writing, software
# distributed under the License is distributed on an "AS IS" BASIS,
# WITHOUT WARRANTIES OR CONDITIONS OF ANY KIND, either express or implied.
# See the License for the specific language governing permissions and
# limitations under the License.

"""Test assertions for CI network baseline test"""
# pylint: disable=redefined-outer-name

from collections.abc import Callable
import json
import os
import re
import shutil
import signal
import subprocess
import time
import pytest
import requests

API = "http://127.0.0.1:8000"
LOG_PATH = "/tmp/testrun.log"
TEST_SITE_DIR = ".."

DEVICES_DIRECTORY = "local/devices"
TESTING_DEVICES = "../devices"
PROFILES_DIRECTORY = "local/risk_profiles"
SYS_CONFIG_FILE = "local/system.json"
CERTS_DIRECTORY = "local/root_certs"

SYS_CONFIG_PATH = "testing/api/sys_config"
CERTS_PATH = "testing/api/certificates"
PROFILES_PATH = "testing/api/profiles"
REPORTS_PATH = "testing/api/reports"
DEVICES_PATH = "testing/api/devices"
DEVICE_1_PATH = "testing/api/devices/device_1"
DEVICE_2_PATH = "testing/api/devices/device_2"


BASELINE_MAC_ADDR = "02:42:aa:00:01:01"
ALL_MAC_ADDR = "02:42:aa:00:00:01"

DEVICE_PROFILE_QUESTIONS = "resources/devices/device_profile.json"

def pretty_print(dictionary: dict):
  """ Pretty print dictionary """
  print(json.dumps(dictionary, indent=4))

def query_system_status():
  """ Query system/status endpoint and returns 'status' value """

  # Send the get request
  r = requests.get(f"{API}/system/status", timeout=5)

  # Parse the json response
  response = r.json()

  # Return the system status
  return response["status"]

def query_test_count() -> int:
  """ Queries status and returns number of test results """
  r = requests.get(f"{API}/system/status", timeout=5)
  response = r.json()
  return len(response["tests"]["results"])

@pytest.fixture
def testing_devices():
  """ Use devices from the testing/devices directory """
  delete_all_devices()
  shutil.copytree(
      os.path.join(os.path.dirname(__file__), TESTING_DEVICES),
      os.path.join(DEVICES_DIRECTORY),
      dirs_exist_ok=True,
  )
  return get_all_devices()

def start_test_device(
    device_name, mac_addr, image_name="test-run/ci_device_1", args=""
):
  """ Start test device container with given name """
  cmd = subprocess.run(
      f"docker run -d --network=endev0 --mac-address={mac_addr}"
      f" --cap-add=NET_ADMIN -v /tmp:/out --privileged --name={device_name}"
      f" {image_name} {args}",
      shell=True,
      check=True,
      capture_output=True,
  )
  print(cmd.stdout)

def stop_test_device(device_name):
  """ Stop docker container with given name """
  cmd = subprocess.run(
      f"docker stop {device_name}", shell=True, capture_output=True,
      check=False
  )
  print(cmd.stdout)
  cmd = subprocess.run(
      f"docker rm {device_name}", shell=True, capture_output=True,
      check=False
  )
  print(cmd.stdout)

def docker_logs(device_name):
  """ Print docker logs from given docker container name """
  cmd = subprocess.run(
      f"docker logs {device_name}", shell=True, capture_output=True,
      check=False
  )
  print(cmd.stdout)

def load_json(file_name, directory):
  """ Utility method to load json files """

  # Construct the base path relative to the main folder
  base_path = os.path.abspath(os.path.join(__file__, "../../.."))

  # Construct the full file path
  file_path = os.path.join(base_path, directory, file_name)

  # Open the file in read mode
  with open(file_path, "r", encoding="utf-8") as file:

    # Return the file content
    return json.load(file)

@pytest.fixture
def testrun(request): # pylint: disable=W0613
  """ Start instance of testrun """

  # Launch the Testrun in a new process group
  # pylint: disable=W1509
  with subprocess.Popen(
      "bin/testrun",
      stdout=subprocess.PIPE,
      stderr=subprocess.STDOUT,
      encoding="utf-8",
      preexec_fn=os.setsid
  ) as proc:

    # Wait until the API is ready to accept requests or timeout
    while True:

      try:

        # Capture the process output
        outs = proc.communicate(timeout=1)[0]

      except subprocess.TimeoutExpired as e:

        # If output is captured during timeout, decode and check
        if e.output is not None:
          output = e.output.decode("utf-8")

          # Check if the output contains the message indicating the API is ready
          if re.search("API waiting for requests", output):
            break

      except Exception:
        # Fail if the Testrun process unexpectedly terminates
        pytest.fail("Testrun terminated")

    # Wait for two seconds before yielding
    time.sleep(2)

    yield

    # Terminate the Testrun process group
    os.killpg(os.getpgid(proc.pid), signal.SIGTERM)
    try:

      # Wait up to 60 seconds for clean termination of the Testrun process
      outs = proc.communicate(timeout=60)[0]

    # If termination exceeds the timeout, force to kill the process
    except subprocess.TimeoutExpired as e:
      print(e.output)
      os.killpg(os.getpgid(proc.pid), signal.SIGKILL)
      pytest.exit(
          "Waited 60s but Testrun did not cleanly exit .. terminating all tests"
      )

  print(outs)

  # Stop any remaining Docker containers after the test
  cmd = subprocess.run(
      "docker stop $(docker ps -a -q)", shell=True,
      capture_output=True, check=False
  )

  print(cmd.stdout)

  # Remove the stopped Docker containers
  cmd = subprocess.run(
      "docker rm  $(docker ps -a -q)", shell=True,
      capture_output=True, check=False
  )

  print(cmd.stdout)

def until_true(func: Callable, message: str, timeout: int):
  """ Blocks until given func returns True

  Raises:
    Exception if timeout has elapsed
  """
  expiry_time = time.time() + timeout
  while time.time() < expiry_time:
    if func():
      return True
    time.sleep(1)
  raise TimeoutError(f"Timed out waiting {timeout}s for {message}")

def dict_paths(thing: dict, stem: str = ""):
  """ Returns json paths (in dot notation) from a given dictionary """
  for k, v in thing.items():
    path = f"{stem}.{k}" if stem else k
    if isinstance(v, dict):
      yield from dict_paths(v, path)
    else:
      yield path

def get_network_interfaces() -> str:
  """ Return list of network interfaces on machine

  Uses /sys/class/net rather than interfaces as testrun uses the latter
  """
  # Initialise empty list
  ifaces = []

  # Path to the directory containing network interfaces
  path = "/sys/class/net"

  # Iterate over the items in the directory
  for item in os.listdir(path):

    # Construct the full path
    full_path = os.path.join(path, item)

    # Skip if the item is not a directory
    if not os.path.isdir(full_path):
      continue

    # Check if the interface name starts with 'en' or 'eth'
    if item.startswith("en") or item.startswith("eth"):
      ifaces.append(item)

  # Return the list of network interfaces
  return ifaces

def test_invalid_api_path(testrun): # pylint: disable=W0613
  """ Test for invalid API path (404)"""

  # Send the get request to the invalid path
  r = requests.get(f"{API}/non-existing", timeout=5)

  # Check that the response status code is 404 (Not Found)
  assert r.status_code == 404

# Tests for system endpoints

@pytest.fixture()
def restore_sys_config():
  """ Restore the original system configuration (system.json) after the test """

  yield

  # Construct the full path for 'system.json'
  sys_config = os.path.join(SYS_CONFIG_PATH, "system.json")

  # Restore system.json from 'testing/api/sys_config' after the test
  if os.path.exists(sys_config):

    shutil.copy(sys_config, SYS_CONFIG_FILE)

@pytest.fixture()
def update_sys_config():
  """ Update the system configuration (system.json) before the test """

  # Construct the full path for 'updated_system.json'
  updated_sys_config = os.path.join(SYS_CONFIG_PATH, "updated_system.json")

  # Restore system.json from 'testing/api/sys_config' after the test
  if os.path.exists(updated_sys_config):

    shutil.copy(updated_sys_config, SYS_CONFIG_FILE)

def test_get_sys_interfaces(testrun): # pylint: disable=W0613
  """ Tests API system interfaces against actual local interfaces (200) """

  # Send a GET request to the API to retrieve system interfaces
  r = requests.get(f"{API}/system/interfaces", timeout=5)

  # Check if status code is 200 (OK)
  assert r.status_code == 200

  # Parse the JSON response
  response = r.json()

  # Retrieve the actual network interfaces
  local_interfaces = get_network_interfaces()

  # Check if the key are in the response
  assert set(response.keys()) == set(local_interfaces)

  # Ensure that all values in the response are strings
  assert all(isinstance(x, str) for x in response)

def test_update_sys_config(testrun, restore_sys_config): # pylint: disable=W0613
  """ Test update system configuration endpoint (200) """

  # Load the updated system configuration
  updated_sys_config = load_json("updated_system.json",
                                 directory=SYS_CONFIG_PATH)

  # Assign the values of 'device_intf' and 'internet_intf' from payload
  updated_device_intf = updated_sys_config["network"]["device_intf"]
  updated_internet_intf = updated_sys_config["network"]["internet_intf"]

  # Send the post request to update the system configuration
  r = requests.post(f"{API}/system/config",
                    data=json.dumps(updated_sys_config),
                    timeout=5)

  # Check if status code is 200 (OK)
  assert r.status_code == 200

  # Load 'system.json' from 'local' folder
  local_sys_config = load_json("system.json", directory="local")

  # Assign 'device_intf' and 'internet_intf' values from 'local/system.json'
  local_device_intf = local_sys_config["network"]["device_intf"]
  local_internet_intf = local_sys_config["network"]["internet_intf"]

  # Check if 'device_intf' has been updated
  assert updated_device_intf == local_device_intf

  # Check if 'internet_intf' has been updated
  assert updated_internet_intf == local_internet_intf

def test_update_sys_config_invalid_json(testrun): # pylint: disable=W0613
  """ Test invalid payload for update system configuration (400) """

  # Empty payload
  updated_system_config = {}

  # Send the post request to update the system configuration
  r = requests.post(f"{API}/system/config",
                    data=json.dumps(updated_system_config),
                    timeout=5)

  # Check if status code is 400 (Invalid config)
  assert r.status_code == 400

def test_get_sys_config(testrun): # pylint: disable=W0613
  """ Tests get system configuration endpoint (200) """

  # Send a GET request to the API to retrieve system configuration
  r = requests.get(f"{API}/system/config", timeout=5)

  # Check if status code is 200 (OK)
  assert r.status_code == 200

  # Parse the JSON response
  api_sys_config = r.json()

  # Assign the json response keys and expected types
  expected_keys = {
    "network": dict,
    "log_level": str, 
    "startup_timeout": int, 
    "monitor_period": int,
    "max_device_reports": int,
    "api_url": str,
    "api_port": int,
    "org_name": str,
  }

  # Iterate over the dict keys and values
  for key, key_type in expected_keys.items():

    # Check if the key is in the JSON response
    assert key in api_sys_config

    # Check if the key has the expected data type
    assert isinstance(api_sys_config[key], key_type)

  # Load the local system configuration file 'local/system.json'
  local_sys_config = load_json("system.json", directory="local")

  # Assign 'device_intf' and 'internet_intf' values from 'local/system.json'
  local_device_intf = local_sys_config["network"]["device_intf"]
  local_internet_intf = local_sys_config["network"]["internet_intf"]

  # Assign 'device_intf' and 'internet_intf' values from the api response
  api_device_intf = api_sys_config["network"]["device_intf"]
  api_internet_intf = api_sys_config["network"]["internet_intf"]

  # Check if the device interface in the local config matches the API config
  assert api_device_intf == local_device_intf

  # Check if the internet interface in the local config matches the API config
  assert api_internet_intf == local_internet_intf

@pytest.fixture()
def start_test():
  """ Starts a testrun test using the API """  

  # Load the device (payload) using load_json utility method
  device = load_json("device_config.json", directory=DEVICE_1_PATH)

  # Assign the mac address
  mac_addr = device["mac_addr"]

  # Assign the test modules
  test_modules = device["test_modules"]

  # Payload with device details
  payload = {
    "device": {
      "mac_addr": mac_addr,
      "firmware": "test",
      "test_modules": test_modules
    }
  }

  # Send the post request (start test)
  r = requests.post(f"{API}/system/start",
                    data=json.dumps(payload),
                    timeout=10)

  # Exception if status code is not 200
  if r.status_code != 200:
    raise ValueError(f"API request failed with code: {r.status_code}")

@pytest.fixture()
def stop_test():
  """ Stops a testrun test using the API """ 

  # Send the post request to stop the test
  r = requests.post(f"{API}/system/stop", timeout=10)

  # Exception if status code is not 200
  if r.status_code != 200:
    raise ValueError(f"API request failed with code: {r.status_code}")

  # Validate system status

@pytest.mark.parametrize("add_devices", [
  ["device_1"]
],indirect=True)
def test_start_testrun_success(empty_devices_dir, add_devices, testrun): # pylint: disable=W0613
  """ Test for testrun started successfully (200) """

  # Load the device using load_json utility method
  device = load_json("device_config.json", directory=DEVICE_1_PATH)

  # Assign the device mac address
  mac_addr = device["mac_addr"]

  # Assign device modules
  test_modules = device["test_modules"]

  # Payload with device details
  payload = {
    "device": {
      "mac_addr": mac_addr,
      "firmware": "test",
      "test_modules": test_modules
    }
  }

  # Send the post request
  r = requests.post(f"{API}/system/start", data=json.dumps(payload), timeout=10)

  # Check if the response status code is 200 (OK)
  assert r.status_code == 200

  # Parse the json response
  response = r.json()

  # Check that device is in response
  assert "device" in response

  # Assign the json response keys and expected types
  expected_keys = {
    "mac_addr": str,
    "firmware": str,
    "test_modules": dict
  }

  # Assign the device properties
  device = response["device"]

  # Iterate over the 'expected_keys' dict keys and values
  for key, key_type in expected_keys.items():

    # Check if the key is in the device
    assert key in device

    # Check if the key has the expected data type
    assert isinstance(device[key], key_type)

def test_start_testrun_invalid_json(testrun): # pylint: disable=W0613
  """ Test for invalid JSON payload when testrun is started (400) """

  # Payload empty dict (no device)
  payload = {}

  # Send the post request
  r = requests.post(f"{API}/system/start", data=json.dumps(payload), timeout=10)

  # Check if the response status code is 400 (bad request)
  assert r.status_code == 400

  # Parse the json response
  response = r.json()

  # Check if 'error' in response
  assert "error" in response

@pytest.mark.parametrize("add_devices", [
  ["device_1"]
],indirect=True)
def test_start_testrun_already_started(empty_devices_dir, add_devices, # pylint: disable=W0613
                                                    testrun, start_test): # pylint: disable=W0613
  """ Test for testrun already started (409) """

  # Load the device using load_json utility method
  device = load_json("device_config.json", directory=DEVICE_1_PATH)

  # Assign the device mac address
  mac_addr = device["mac_addr"]

  # Assign the test modules
  test_modules = device["test_modules"]

  # Payload with device details
  payload = {
    "device": {
      "mac_addr": mac_addr,
      "firmware": "test",
      "test_modules": test_modules
    }
  }

  # Send the post request (start test)
  r = requests.post(f"{API}/system/start", data=json.dumps(payload), timeout=10)

  # Parse the json response
  response = r.json()

  # Check if the response status code is 409 (Conflict)
  assert r.status_code == 409

  # Check if 'error' in response
  assert "error" in response

def test_start_testrun_device_not_found(empty_devices_dir, testrun): # pylint: disable=W0613
  """ Test for start testrun when device is not found (404) """

  # Payload with device details with no mac address assigned
  payload = {"device": {
    "mac_addr": "",
    "firmware": "test",
    "test_modules": {}
    }}

  # Send the post request
  r = requests.post(f"{API}/system/start", data=json.dumps(payload), timeout=10)

  # Check if the response status code is 404 (not found)
  assert r.status_code == 404

  # Parse the json response
  response = r.json()

  # Check if 'error' in response
  assert "error" in response

@pytest.mark.parametrize("add_devices", [
  ["device_1"]
],indirect=True)
def test_start_testrun_error(empty_devices_dir, add_devices, # pylint: disable=W0613
               update_sys_config, testrun, restore_sys_config): # pylint: disable=W0613
  """ Test for start testrun internal server error (500) """

  # Load the device using load_json utility method
  device = load_json("device_config.json", directory=DEVICE_1_PATH)

  # Assign the mac address
  mac_addr = device["mac_addr"]

  # Assign the test modules
  test_modules = device["test_modules"]

  # Payload with device details
  payload = { "device":
                {
                "mac_addr": mac_addr,
                "firmware": "test",
                "test_modules": test_modules
                }
            }

  # Send the post request
  r = requests.post(f"{API}/system/start", data=json.dumps(payload), timeout=10)

  # Parse the json response
  response = r.json()

  # Check if the response status code is 500
  assert r.status_code == 500

  # Check if 'error' in response
  assert "error" in response

@pytest.mark.parametrize("add_devices", [
  ["device_1"]
],indirect=True)
def test_stop_running_testrun(empty_devices_dir, add_devices, # pylint: disable=W0613
                                        testrun, start_test): # pylint: disable=W0613
  """ Test for successfully stop testrun when test is running (200) """

  # Send the post request to stop the test
  r = requests.post(f"{API}/system/stop", timeout=10)

  # Parse the json response
  response = r.json()

  # Check if status code is 200 (ok)
  assert r.status_code == 200

  # Check if error in response
  assert "success" in response

def test_stop_testrun_not_running(testrun): # pylint: disable=W0613
  """ Test for stop testrun when is not running (404) """

  # Send the post request to stop the test
  r = requests.post(f"{API}/system/stop", timeout=10)

  # Parse the json response
  response = r.json()

  # Check if status code is 404 (not found)
  assert r.status_code == 404

  # Check if error in response
  assert "error" in response

def test_sys_shutdown(testrun): # pylint: disable=W0613
  """ Test for testrun shutdown endpoint (200) """

  # Send a POST request to initiate the system shutdown
  r = requests.post(f"{API}/system/shutdown", timeout=5)

  # Parse the json response
  response = r.json()

  # Check if the response status code is 200 (OK)
  assert r.status_code == 200

  # Check if null in response
  assert response is None

@pytest.mark.parametrize("add_devices", [
  ["device_1"]
],indirect=True)
def test_sys_shutdown_in_progress(empty_devices_dir, add_devices, # pylint: disable=W0613
                                            testrun, start_test): # pylint: disable=W0613
  """ Test system shutdown during an in-progress test (400) """

  # Attempt to shutdown while the test is running
  r = requests.post(f"{API}/system/shutdown", timeout=5)

  # Check if the response status code is 400 (test in progress)
  assert r.status_code == 400

  # Parse the json response
  response = r.json()

  # Check if 'error' in response
  assert "error" in response

def test_sys_status_idle(testrun): # pylint: disable=W0613
  """ Test for system status 'Idle' (200) """

  # Send the get request
  r = requests.get(f"{API}/system/status", timeout=5)

  # Check if the response status code is 200 (OK)
  assert r.status_code == 200

  # Parse the json response
  response = r.json()

  # Check if system status is 'Idle'
  assert response["status"] == "Idle"

@pytest.mark.parametrize("add_devices", [
  ["device_1"]
],indirect=True)
def test_sys_status_cancelled(empty_devices_dir, add_devices, # pylint: disable=W0613
                             testrun, start_test, stop_test): # pylint: disable=W0613
  """ Test for system status 'cancelled' (200) """

  # Send the get request to retrieve system status
  r = requests.get(f"{API}/system/status", timeout=5)

  # Parse the json response
  response = r.json()

  # Check if status is 'Cancelled'
  assert response["status"] == "Cancelled"

@pytest.mark.parametrize("add_devices", [
  ["device_1"]
],indirect=True)
def test_sys_status_waiting(empty_devices_dir, add_devices, # pylint: disable=W0613
                                      testrun, start_test): # pylint: disable=W0613
  """ Test for system status 'Waiting for Device' (200) """

  # Send the get request
  r = requests.get(f"{API}/system/status", timeout=5)

  # Check if the response status code is 200 (OK)
  assert r.status_code == 200

  # Parse the json response
  response = r.json()

  # Check if system status is 'Waiting for Device'
  assert response["status"] == "Waiting for Device"

def test_system_version(testrun): # pylint: disable=W0613
  """Test for testrun version endpoint"""

  # Send the get request to the API
  r = requests.get(f"{API}/system/version", timeout=5)

  # Check if status code is 200 (ok)
  assert r.status_code == 200

  # Parse the response
  response = r.json()

  # Assign the expected json response keys and expected types
  expected_keys = {
    "installed_version": str,
    "update_available": bool, 
    "latest_version": str, 
    "latest_version_url": str
  }

  # Iterate over the dict keys and values
  for key, key_type in expected_keys.items():

    # Check if the key is in the JSON response
    assert key in response

    # Check if the key has the expected data type
    assert isinstance(response[key], key_type)

def test_get_test_modules(testrun): # pylint: disable=W0613
  """ Test the /system/modules endpoint to get the test modules (200) """

  # Send a GET request to the API endpoint
  r = requests.get(f"{API}/system/modules", timeout=5)

  # Check if status code is 200 (OK)
  assert r.status_code == 200

  # Parse the JSON response
  response = r.json()

  # Check if the response is a list
  assert isinstance(response, list)

# Tests for reports endpoints

def get_timestamp(formatted=False):
  """ Returns timestamp value from 'started' field from the report
      found at 'testing/api/reports/report.json'
      By default it will return the raw time format or iso if formatted=True
  """

  # Load the report.json using load_json utility method
  report_json = load_json("report.json", directory="testing/api/reports")

  # Assign the timestamp from report.json
  timestamp = report_json["started"]

  # If formatted is changed to 'True'
  if formatted:

    # Return the iso formatted timestamp
    return timestamp.replace(" ", "T")

  # Else return the raw timestamp
  return timestamp

@pytest.fixture
def create_report_folder(): # pylint: disable=W0613
  """ Fixture to create the device reports folder in local/devices """

  # Load the device using load_json utility method
  device = load_json("device_config.json", directory=DEVICE_1_PATH)

  # Assign the device mac address
  mac_addr = device["mac_addr"]

  # Assign the device name
  device_name = f'{device["manufacturer"]} {device["model"]}'

  # Create the device folder path
  main_folder = os.path.join(DEVICES_DIRECTORY, device_name)

  # Remove the ":" from mac address for the folder structure
  mac_addr = mac_addr.replace(":", "")

  # Assign the timestamp from get_timestamp utility method
  timestamp = get_timestamp(formatted=True)

  # Create the report folder path
  report_folder = os.path.join(main_folder, "reports", timestamp,
                                "test", mac_addr)

  # Ensure the report folder exists
  os.makedirs(report_folder, exist_ok=True)

  # Iterate over the files from 'testing/api/reports' folder
  for file in os.listdir(REPORTS_PATH):

    # Construct full path of the file from 'testing/api/reports' folder
    source_path = os.path.join(REPORTS_PATH, file)

    # Construct full path where the file will be copied
    target_path = os.path.join(report_folder, file)

    # Copy the file
    shutil.copy(source_path, target_path)

def test_get_reports_no_reports(empty_devices_dir, testrun): # pylint: disable=W0613
  """Test get reports when no reports exist"""

  # Set the Origin headers to API address
  headers = {
        "Origin": API 
    }

  # Send a GET request to the /reports endpoint
  r = requests.get(f"{API}/reports", headers=headers, timeout=5)

  # Check if the status code is 200 (OK)
  assert r.status_code == 200

  # Parse the JSON response
  response = r.json()

  # Check if the response is a list
  assert isinstance(response, list)

  # Check if the response is an empty list
  assert response == []

<<<<<<< HEAD
def test_get_reports(empty_devices_dir, add_one_device, # pylint: disable=W0613
                     create_report_folder, testrun): # pylint: disable=W0613
  """ Test for get reports when one report is available (200) """

  # Set the Origin headers to API address
  headers = {
        "Origin": API 
    }

  # Get request to retrieve the generated reports
  r = requests.get(f"{API}/reports", headers=headers, timeout=5)

  # Parse the json
  response = r.json()

  # Check if status code is 200 (ok)
  assert r.status_code == 200

  # Check if response is a list
  assert isinstance(response, list)

  # Check if there is one report
  assert len(response) == 1

  # Assign the report from the response list
  report = response[0]

  # Assign the expected report properties
  expected_keys = [
    "testrun",
    "mac_addr",
    "device",
    "status",
    "started",
    "finished",
    "tests",
    "report"
  ]

  # Iterate through the expected_keys
  for key in expected_keys:

    # Check if the key exists in the report
    assert key in report

def test_delete_report(empty_devices_dir, add_one_device, # pylint: disable=W0613
                          create_report_folder, testrun): # pylint: disable=W0613
  """Test for succesfully delete a report (200)"""
=======
@pytest.mark.parametrize("add_devices", [
  ["device_1"]
],indirect=True)
def test_delete_report(empty_devices_dir, add_devices, # pylint: disable=W0613
                       create_report_folder, testrun): # pylint: disable=W0613
  """ Test for succesfully delete a report (200) """
>>>>>>> 58d52ef9

  # Load the device using load_json utility method
  device = load_json("device_config.json", directory=DEVICE_1_PATH)

  # Assign the device mac address
  mac_addr = device["mac_addr"]

  # Assign the device name
  device_name = f'{device["manufacturer"]} {device["model"]}'

  # Payload
  delete_data = {
    "mac_addr": mac_addr,
    "timestamp": get_timestamp()
  }

  # Send a DELETE request to remove the report
  r = requests.delete(f"{API}/report", data=json.dumps(delete_data), timeout=5)

  # Check if status code is 200 (OK)
  assert r.status_code == 200

  # Parse the json response
  response = r.json()

  # Check if "success" in response
  assert "success" in response

  # Construct the 'reports' folder path
  reports_folder = os.path.join(device_name, "reports")

  # Check if reports folder has been deleted
  assert not os.path.exists(reports_folder)

@pytest.mark.parametrize("add_devices", [
  ["device_1"]
],indirect=True)
def test_delete_report_no_payload(empty_devices_dir, add_devices, # pylint: disable=W0613
                                  create_report_folder, testrun): # pylint: disable=W0613
  """ Test delete report bad request when the payload is missing (400) """

  # Send a DELETE request to remove the report without the payload
  r = requests.delete(f"{API}/report", timeout=5)

  # Check if status code is 400 (bad request)
  assert r.status_code == 400

  # Parse the json response
  response = r.json()

  # Check if "error" in response
  assert "error" in response

  # Check if the correct error message returned
  assert "Invalid request received, missing body" in response["error"]

@pytest.mark.parametrize("add_devices", [
  ["device_1"]
],indirect=True)
def test_delete_report_invalid_payload(empty_devices_dir, add_devices, # pylint: disable=W0613
                                       create_report_folder, testrun): # pylint: disable=W0613
  """ Test delete report bad request missing mac addr or timestamp (400) """

  # Empty payload
  delete_data = {}

  # Send a DELETE request to remove the report
  r = requests.delete(f"{API}/report", data=json.dumps(delete_data), timeout=5)

  # Check if status code is 400 (bad request)
  assert r.status_code == 400

  # Parse the json response
  response = r.json()

  # Check if "error" in response
  assert "error" in response

  # Check if the correct error message returned
  assert "Missing mac address or timestamp" in response["error"]

@pytest.mark.parametrize("add_devices", [
  ["device_1"]
],indirect=True)
def test_delete_report_invalid_timestamp(empty_devices_dir, add_devices, # pylint: disable=W0613
                                         create_report_folder, testrun): # pylint: disable=W0613
  """ Test delete report bad request if timestamp format is not valid (400) """

  # Load the device using load_json utility method
  device = load_json("device_config.json", directory=DEVICE_1_PATH)

  # Assign the device mac address
  mac_addr = device["mac_addr"]

  # Assign the incorrect timestamp format
  invalid_timestamp = "2024-01-01 invalid"

  # Payload
  delete_data = {
    "mac_addr": mac_addr,
    "timestamp": invalid_timestamp
  }

  # Send a DELETE request to remove the report
  r = requests.delete(f"{API}/report", data=json.dumps(delete_data), timeout=5)

  # Check if status code is 400 (bad request)
  assert r.status_code == 400

  # Parse the json response
  response = r.json()

  # Check if "error" in response
  assert "error" in response

  # Check if the correct error message returned
  assert "Incorrect timestamp format" in response["error"]

def test_delete_report_no_device(empty_devices_dir, testrun): # pylint: disable=W0613
  """ Test delete report when device does not exist (404) """

  # Payload to be deleted for a non existing device
  delete_data = {
      "mac_addr": "00:1e:42:35:73:c4",
      "timestamp": get_timestamp()
  }

  # Send the delete request to the endpoint
  r = requests.delete(f"{API}/report", data=json.dumps(delete_data), timeout=5)

  # Check if status is 404 (not found)
  assert r.status_code == 404

  # Parse the response json
  response = r.json()

  # Check if "error" in response
  assert "error" in response

  # Check if the correct error message returned
  assert "Could not find device" in response["error"]

@pytest.mark.parametrize("add_devices", [
  ["device_1"]
],indirect=True)
def test_delete_report_no_report(empty_devices_dir, add_devices, testrun): # pylint: disable=W0613
  """Test for delete report when report does not exist (404)"""

  # Load the device using load_json utility method
  device = load_json("device_config.json", directory=DEVICE_1_PATH)

  # Assign the device mac address
  mac_addr = device["mac_addr"]

  # Prepare the payload for the DELETE request
  delete_data = {
      "mac_addr": mac_addr,
      "timestamp": get_timestamp()
  }

  # Send the delete request to delete the report
  r = requests.delete(f"{API}/report",
                      data=json.dumps(delete_data),
                      timeout=5)

  # Check if status code is 404 (not found)
  assert r.status_code == 404

  # Parse the JSON response
  response = r.json()

  # Check if error is present in the response
  assert "error" in response

  # Check if the correct error message is returned
  assert "Report not found" in response["error"]

@pytest.mark.parametrize("add_devices", [
  ["device_1"]
],indirect=True)
def test_get_report_success(empty_devices_dir, add_devices, # pylint: disable=W0613
                            create_report_folder, testrun): # pylint: disable=W0613
  """Test for successfully get report when report exists (200)"""

  # Load the device using load_json utility method
  device = load_json("device_config.json", directory=DEVICE_1_PATH)

  # Assign the device name
  device_name = f'{device["manufacturer"]} {device["model"]}'

  # Assign the timestamp and change the format
  timestamp = get_timestamp(formatted=True)

  # Send the get request
  r = requests.get(f"{API}/report/{device_name}/{timestamp}", timeout=5)

  # Check if status code is 200 (ok)
  assert r.status_code == 200

  # Check if the response is a PDF
  assert r.headers["Content-Type"] == "application/pdf"

@pytest.mark.parametrize("add_devices", [
  ["device_1"]
],indirect=True)
def test_get_report_not_found(empty_devices_dir, add_devices, testrun): # pylint: disable=W0613
  """Test get report when report doesn't exist (404)"""

  # Load the device using load_json utility method
  device = load_json("device_config.json", directory=DEVICE_1_PATH)

  # Assign the device name
  device_name = f'{device["manufacturer"]} {device["model"]}'

  # Assign the timestamp
  timestamp = get_timestamp()

  # Send the get request
  r = requests.get(f"{API}/report/{device_name}/{timestamp}", timeout=5)

  # Check if status code is 404 (not found)
  assert r.status_code == 404

  # Parse the response json
  response = r.json()

  # Check if "error" in response
  assert "error" in response

  # Check if the correct error message returned
  assert "Report could not be found" in response["error"]

def test_get_report_device_not_found(empty_devices_dir, testrun): # pylint: disable=W0613
  """Test getting a report when the device is not found (404)"""

  # Assign device name
  device_name = "nonexistent_device"

  # Assign the timestamp
  timestamp = get_timestamp()

  # Send the get request
  r = requests.get(f"{API}/report/{device_name}/{timestamp}", timeout=5)

  # Check if is 404 (not found)
  assert r.status_code == 404

  # Parse the json response
  response = r.json()

  # Check if "error" in response
  assert "error" in response

  # Check if the correct error message is returned
  assert "Device not found" in response["error"]

def test_export_report_device_not_found(empty_devices_dir, create_report_folder, # pylint: disable=W0613
                                                                       testrun): # pylint: disable=W0613
  """Test for export the report result when the device could not be found"""

  # Assign the non-existing device name
  device_name = "non existing device"

  # Assign the timestamp
  timestamp = get_timestamp()

  # Send the post request
  r = requests.post(f"{API}/export/{device_name}/{timestamp}", timeout=5)

  # Check if is 404 (not found)
  assert r.status_code == 404

  # Parse the json response
  response = r.json()

  # Check if "error" in response
  assert "error" in response

  # Check if the correct error message returned
  assert "A device with that name could not be found" in response["error"]

@pytest.mark.parametrize("add_devices", [
  ["device_1"]
],indirect=True)
def test_export_report_profile_not_found(empty_devices_dir, add_devices, # pylint: disable=W0613
                                         create_report_folder, testrun): # pylint: disable=W0613
  """Test for export report result when the profile is not found"""

  # Load the device using load_json utility method
  device = load_json("device_config.json", directory=DEVICE_1_PATH)

  # Assign the device name
  device_name = f'{device["manufacturer"]} {device["model"]}'

  # Assign the timestamp
  timestamp = get_timestamp()

  # Add a non existing profile into the payload
  payload = {"profile": "non_existent_profile"}

  # Send the post request
  r = requests.post(f"{API}/export/{device_name}/{timestamp}",
                    json=payload,
                    timeout=5)

  # Check if is 404 (not found)
  assert r.status_code == 404

  # Parse the json response
  response = r.json()

  # Check if "error" in response
  assert "error" in response

  # Check if the correct error message returned
  assert "A profile with that name could not be found" in response["error"]

@pytest.mark.parametrize("add_devices", [
  ["device_1"]
],indirect=True)
def test_export_report_not_found(empty_devices_dir, add_devices, testrun): # pylint: disable=W0613
  """Test for export the report result when the report could not be found"""

  # Load the device using load_json utility method
  device = load_json("device_config.json", directory=DEVICE_1_PATH)

  # Assign the device name
  device_name = f'{device["manufacturer"]} {device["model"]}'

  # Assign the timestamp
  timestamp = get_timestamp()

  # Send the post request to trigger the zipping process
  r = requests.post(f"{API}/export/{device_name}/{timestamp}", timeout=10)

  # Check if status code is 500 (Internal Server Error)
  assert r.status_code == 404

  # Parse the json response
  response = r.json()

  # Check if "error" in response
  assert "error" in response

  # Check if the correct error message is returned
  assert "Report could not be found" in response["error"]

@pytest.mark.parametrize("add_devices", [
  ["device_1"]
],indirect=True)
def test_export_report_with_profile(empty_devices_dir, add_devices, # pylint: disable=W0613
                               empty_profiles_dir, add_one_profile, # pylint: disable=W0613
                                    create_report_folder, testrun): # pylint: disable=W0613
  """Test export results with existing profile when report exists (200)"""

  # Load the profile using load_json utility method
  profile = load_json("valid_profile.json", directory=PROFILES_PATH)

  # Load the device using load_json utility method
  device = load_json("device_config.json", directory=DEVICE_1_PATH)

  # Assign the device name
  device_name = f'{device["manufacturer"]} {device["model"]}'

  # Assign the timestamp and change the format
  timestamp = get_timestamp(formatted=True)

  # Send the post request
  r = requests.post(f"{API}/export/{device_name}/{timestamp}",
                    json=profile,
                    timeout=5)

  # Check if status code is 200 (OK)
  assert r.status_code == 200

  # Check if the response is a zip file
  assert r.headers["Content-Type"] == "application/zip"

@pytest.mark.parametrize("add_devices", [
  ["device_1"]
],indirect=True)
def test_export_results_with_no_profile(empty_devices_dir, add_devices, # pylint: disable=W0613
                                        create_report_folder, testrun): # pylint: disable=W0613
  """Test export results with no profile when report exists (200)"""

  # Load the device using load_json utility method
  device = load_json("device_config.json", directory=DEVICE_1_PATH)

  # Assign the device name
  device_name = f'{device["manufacturer"]} {device["model"]}'

  # Assign the timestamp and change the format
  timestamp = get_timestamp(formatted=True)

  # Send the post request
  r = requests.post(f"{API}/export/{device_name}/{timestamp}", timeout=5)

  # Check if status code is 200 (OK)
  assert r.status_code == 200

  # Check if the response is a zip file
  assert r.headers["Content-Type"] == "application/zip"

# Tests for device endpoints
@pytest.fixture()
def add_devices(request):
  """ Upload specified device to local/devices """

  # Access the parameter (devices list) provided to the fixture
  devices = request.param

  # Iterate over the device names provided
  for device in devices:

    # Construct the full path for the device_config.json
    device_path = os.path.join(DEVICES_PATH, device)

    # Load the device configurations using load_json utility method
    device = load_json("device_config.json", directory=device_path)

    # Assign the device name for the target directory
    target_device_name = f'{device["manufacturer"]} {device["model"]}'

    # Construct the source path of the device config file
    source_path = os.path.join(device_path, "device_config.json")

    # Construct the target path where the device config will be copied
    target_path = os.path.join(DEVICES_DIRECTORY, target_device_name)

    # Create the target directory if it doesn't exist
    os.makedirs(target_path, exist_ok=True)

    # Copy the device config from source to target
    shutil.copy(source_path, target_path)

  # Return the list with devices names
  return devices

def delete_all_devices():
  """Utility method to delete all devices from local/devices"""

  try:

    # Check if the device_path (local/devices) exists and is a folder
    if os.path.exists(DEVICES_DIRECTORY) and os.path.isdir(DEVICES_DIRECTORY):

      # Iterate over all devices from devices folder
      for item in os.listdir(DEVICES_DIRECTORY):

        # Create the full path
        item_path = os.path.join(DEVICES_DIRECTORY, item)

        # Check if item is a file
        if os.path.isfile(item_path):

          # Remove file
          os.unlink(item_path)

        else:

          # If item is a folder remove it
          shutil.rmtree(item_path)

  except PermissionError:

    # Permission related issues
    print(f"Permission Denied: {item}")

  except OSError as err:

    # System related issues
    print(f"Error removing {item}: {err}")

@pytest.fixture
def empty_devices_dir():
  """Delete all devices before and after test"""

  # Empty the directory before the test
  delete_all_devices()

  yield

  # Empty the directory after the test
  delete_all_devices()

def get_all_devices():
  """ Returns list with paths to all devices from local/devices """

  # List to store the paths of all 'device_config.json' files
  devices = []

  # Loop through each file/folder from 'local/devices'.
  for device_folder in os.listdir(DEVICES_DIRECTORY):

    # Construct the full path for the file/folder
    device_path = os.path.join(DEVICES_DIRECTORY, device_folder)

    # Check if the current path is a folder
    if os.path.isdir(device_path):

      # Construct the full path to 'device_config.json' inside the folder.
      config_path = os.path.join(device_path, "device_config.json")

      # Check if 'device_config.json' exists in the path.
      if os.path.exists(config_path):

        # Append the file path to the list.
        devices.append(config_path)

  # Return all the device_config.json paths
  return devices

def device_exists(device_mac):
  """ Utility method to check if device exists """

  # Send the get request
  r = requests.get(f"{API}/devices", timeout=5)

  # Check if status code is not 200 (OK)
  if r.status_code != 200:
    raise ValueError(f"Api request failed with code: {r.status_code}")

  # Parse the JSON response to get the list of devices
  devices = r.json()

  # Return if mac address is in the list of devices
  return any(p["mac_addr"] == device_mac for p in devices)

@pytest.mark.parametrize(
  "add_devices",
  [
    [],
    ["device_1"],
    ["device_1", "device_2"]
  ],
  indirect=True
)
def test_get_devices(empty_devices_dir, add_devices, testrun): # pylint: disable=W0613
  """ Test get devices when none, one or two devices are available (200) """

  # Send the get request to retrieve all devices
  r = requests.get(f"{API}/devices", timeout=5)

  # Check if status code is 200 (Ok)
  assert r.status_code == 200

  # Parse the json response
  response = r.json()

  # Check if response is a list
  assert isinstance(response, list)

  # Check if the number of devices matches the number of devices available
  assert len(response) == len(add_devices)

  # Assign the expected device fields
  expected_fields = [
    "status",
    "mac_addr",
    "manufacturer",
    "model",
    "type",
    "technology",
    "test_pack",
    "test_modules",
  ]

  # If devices are in the list
  if len(add_devices) > 0:

    # Iterate over all expected_fields list
    for field in expected_fields:

      # Check if devices have the expected fields
      assert all(field in device for device in response)

def test_create_device(empty_devices_dir, testrun): # pylint: disable=W0613
  """ Test for successfully create device endpoint (201) """

  # Load the first device using load_json utility method
  device_1 = load_json("device_config.json", directory=DEVICE_1_PATH)

  # Assign the mac address for the first device
  mac_addr_1 = device_1["mac_addr"]

  # Send the post request to the '/device' endpoint
  r = requests.post(f"{API}/device", data=json.dumps(device_1), timeout=5)

  # Check if status code is 201 (Created)
  assert r.status_code == 201

  # Check if there is one device in 'local/devices'
  assert len(get_all_devices()) == 1

  # Load the second device using load_json utility method
  device_2 = load_json("device_config.json", directory=DEVICE_2_PATH)

  # Assign the mac address for the second device
  mac_addr_2 = device_2["mac_addr"]

  # Send the post request to the '/device' endpoint
  r = requests.post(f"{API}/device", data=json.dumps(device_2), timeout=5)

  # Check if status code is 201 (Created)
  assert r.status_code == 201

  # Check if there are two devices in 'local/devices'
  assert len(get_all_devices()) == 2

  # Send a get request to retrieve created devices
  r = requests.get(f"{API}/devices", timeout=5)

  # Parse the json response (devices)
  response = r.json()

  # Iterate through all the devices to find the device based on the "mac_addr"
  created_devices = [
    d for d in response
    if d["mac_addr"] in {mac_addr_1, mac_addr_2}
  ]

  # Check if both devices have been found
  assert len(created_devices) == 2

@pytest.mark.parametrize("add_devices", [
  ["device_1"]
],indirect=True)
def test_create_device_already_exists(empty_devices_dir, add_devices, # pylint: disable=W0613
                                                               testrun): # pylint: disable=W0613
  """ Test for crete device when device already exists (409) """

  # Error handling if there is not one devices in local/devices
  if len(get_all_devices()) != 1:
    raise Exception("Expected one device in local/devices")

  # Load the device (payload) using load_json utility method
  device = load_json("device_config.json", directory=DEVICE_1_PATH)

  # Send the post request to create the device
  r = requests.post(f"{API}/device", data=json.dumps(device), timeout=5)

  # Check if status code is 409 (conflict)
  assert r.status_code == 409

  # Parse the json response (devices)
  response = r.json()

  # Check if 'error' in response
  assert "error" in response

  # Check if 'local/device' has only one device
  assert len(get_all_devices()) == 1

def test_create_device_invalid_json(empty_devices_dir, testrun): # pylint: disable=W0613
  """ Test for create device invalid json payload """

  # Error handling if there are devices in local/devices
  if len(get_all_devices()) != 0:
    raise Exception("Expected no device in local/devices")

  # Empty payload
  device = {}

  # Send the post request
  r = requests.post(f"{API}/device", data=json.dumps(device), timeout=5)

  # Check if status code is 400 (bad request)
  assert r.status_code == 400

  # Parse the json response (devices)
  response = r.json()

  # Check if 'error' in response
  assert "error" in response

  # Check if 'local/device' has no devices
  assert len(get_all_devices()) == 0

def test_create_device_invalid_request(empty_devices_dir, testrun): # pylint: disable=W0613
  """ Test for create device when no payload is added """

  # Send the post request with no payload
  r = requests.post(f"{API}/device", data=None, timeout=5)

  # Check if status code is 400 (bad request)
  assert r.status_code == 400

  # Parse the json response (devices)
  response = r.json()

  # Check if 'error' in response
  assert "error" in response

  # Check if 'local/device' has no devices
  assert len(get_all_devices()) == 0

@pytest.mark.parametrize("add_devices", [
  ["device_1"]
],indirect=True)
def test_edit_device(empty_devices_dir, add_devices, # pylint: disable=W0613
                                           testrun): # pylint: disable=W0613
  """ Test for successfully edit device (200) """

  # Error handling if there is not one devices in local/devices
  if len(get_all_devices()) != 1:
    raise Exception("Expected one device in local/devices")

  # Load the device (payload) using load_json utility method
  device = load_json("device_config.json", directory=DEVICE_1_PATH)

  # Assign the mac address
  mac_addr = device["mac_addr"]

  # Update the manufacturer and model values
  device["manufacturer"] = "Updated Manufacturer"
  device["model"] = "Updated Model"

  # Payload with the updated device name
  updated_device = {
    "mac_addr": mac_addr,
    "device": device 
    }

  # Exception if the device is not found
  if not device_exists(mac_addr):
    raise ValueError(f"Device with mac address:{mac_addr} not found")

  # Send the post request to update the device
  r = requests.post(
      f"{API}/device/edit",
      data=json.dumps(updated_device),
      timeout=5)

  # Check if status code is 200 (OK)
  assert r.status_code == 200

  # Check if 'local/device' still has only one device
  assert len(get_all_devices()) == 1

  # Send a get request to verify device update
  r = requests.get(f"{API}/devices", timeout=5)

  # Check if status code is 200 (OK)
  assert r.status_code == 200

  # Parse the response (devices list)
  response = r.json()

  # Iterate through the devices to find the device based on "mac_addr"
  updated_device = next(
    (d for d in response if d["mac_addr"] == mac_addr),
    None
  )

  # Error handling if the device is not being found
  if updated_device is None:
    raise Exception("The device could not be found")

  # Check if device "manufacturer" was updated
  assert device["manufacturer"] == updated_device["manufacturer"]

  # Check if device "manufacturer" was updated
  assert device["model"] == updated_device["model"]

def test_edit_device_not_found(empty_devices_dir, testrun): # pylint: disable=W0613

  """ Test for edit device when device is not found (404) """

  # Error handling if there are devices in local/devices
  if len(get_all_devices()) != 0:
    raise Exception("Expected no device in local/devices")

  # Load the device (payload) using load_json utility method
  device = load_json("device_config.json", directory=DEVICE_1_PATH)

  # Assign the mac address
  mac_addr = device["mac_addr"]

  # Update the manufacturer and model values
  device["manufacturer"] = "Updated manufacturer"
  device["model"] = "Updated model"

  # Payload with the updated device name
  updated_device = {
    "mac_addr": mac_addr,
    "device": device 
    }

  # Exception if the device is found
  if device_exists(mac_addr):
    raise ValueError(f"Device with mac address:{mac_addr} found")

  # Send the post request to update the device
  r = requests.post(
      f"{API}/device/edit",
      data=json.dumps(updated_device),
      timeout=5)

  # Check if status code is 404 (not found)
  assert r.status_code == 404

  # Parse the json response (devices)
  response = r.json()

  # Check if 'error' in response
  assert "error" in response

  # Check if 'local/device' still has no devices
  assert len(get_all_devices()) == 0

def test_edit_device_invalid_json(empty_devices_dir, testrun): # pylint: disable=W0613
  """ Test for edit device invalid json (400) """

  # Empty payload
  payload = {}

  # Send the post request to update the device
  r = requests.post(f"{API}/device/edit",
                      data=json.dumps(payload),
                      timeout=5)

  # Check if status code is 400 (bad request)
  assert r.status_code == 400

  # Parse the json response (devices)
  response = r.json()

  # Check if 'error' in response
  assert "error" in response

@pytest.mark.parametrize(
  "add_devices",
  [
    ["device_1", "device_2"]
  ],
  indirect=True
)
def test_edit_device_mac_already_exists( empty_devices_dir, add_devices, # pylint: disable=W0613
                                                               testrun): # pylint: disable=W0613
  """ Test for edit device when the mac address already exists (409) """

  # Load the first device (payload) using load_json utility method
  device_1 = load_json("device_config.json", directory=DEVICE_1_PATH)

  # Assign the device_1 initial mac address
  mac_addr_1 = device_1["mac_addr"]

  # Load the second device using load_json utility method
  device_2 = load_json("device_config.json", directory=DEVICE_2_PATH)

  # Update the device_1 mac address with device_2 mac address
  device_1["mac_addr"] = device_2["mac_addr"]

  # Payload with the updated device mac address
  updated_device = {
    "mac_addr": mac_addr_1,
    "device": device_1 
    }

  # Exception if the device is not found
  if not device_exists(mac_addr_1):
    raise ValueError(f"Device with mac address:{mac_addr_1} not found")

  # Send the post request to update the device
  r = requests.post(f"{API}/device/edit",
                    data=json.dumps(updated_device),
                    timeout=5)

  # Check if status code is 409 (conflict)
  assert r.status_code == 409

  # Parse the json response (devices)
  response = r.json()

  # Check if 'error' in response
  assert "error" in response

@pytest.mark.parametrize("add_devices", [
  ["device_1"]
],indirect=True)
def test_edit_device_test_in_progress(empty_devices_dir, add_devices, # pylint: disable=W0613
                                                testrun, start_test): # pylint: disable=W0613
  """ Test for edit device when a test is in progress (403) """

  # Load the device (payload) using load_json utility method
  device = load_json("device_config.json", directory=DEVICE_1_PATH)

  # Assign the mac address
  mac_addr = device["mac_addr"]

  # Update the manufacturer and model values
  device["manufacturer"] = "Updated Manufacturer"
  device["model"] = "Updated Model"

  # Payload with the updated device name
  updated_device = {
    "mac_addr": mac_addr,
    "device": device 
    }

  # Exception if the device is not found
  if not device_exists(mac_addr):
    raise ValueError(f"Device with mac address:{mac_addr} not found")

  # Send the post request to update the device
  r = requests.post(
      f"{API}/device/edit",
      data=json.dumps(updated_device),
      timeout=5)

  # Check if status code is 403 (forbidden)
  assert r.status_code == 403

  # Send a get request to verify that device was not updated
  r = requests.get(f"{API}/devices", timeout=5)

  # Exception if status code is not 200
  if r.status_code != 200:
    raise ValueError(f"API request failed with code: {r.status_code}")

  # Parse the response (devices list)
  response = r.json()

  # Iterate through the devices to find the device based on "mac_addr"
  updated_device = next(
    (d for d in response if d["mac_addr"] == mac_addr),
    None
  )

  # Error handling if the device is not being found
  if updated_device is None:
    raise Exception("The device could not be found")

  # Check that device "manufacturer" was not updated
  assert device["manufacturer"] != updated_device["manufacturer"]

  # Check that device "manufacturer" was not updated
  assert device["model"] != updated_device["model"]

@pytest.mark.parametrize("add_devices", [
  ["device_1"]
],indirect=True)
def test_edit_device_invalid_manufacturer(empty_devices_dir, add_devices, # pylint: disable=W0613
                                                                testrun): # pylint: disable=W0613
  """ Test for edit device invalid chars in 'manufacturer' field (400) """

  # Load the device
  device = load_json("device_config.json", directory=DEVICE_1_PATH)

  # Modify the "manufacturer" field value with the invalid characters
  device["manufacturer"] = "/';disallowed characters"

  # Send the post request to update the device
  r = requests.post(f"{API}/device", data=json.dumps(device),
                    timeout=5)

  # Check if the status code is 400 (bad request)
  assert r.status_code == 400

  # Parse the json response
  response = r.json()

  # Check if 'error' in response
  assert "error" in response

@pytest.mark.parametrize("add_devices", [
  ["device_1"]
],indirect=True)
def test_edit_device_invalid_model(empty_devices_dir, add_devices, testrun): # pylint: disable=W0613
  """ Test for edit device invalid chars in 'model' field (400) """

  # Load the device
  device = load_json("device_config.json", directory=DEVICE_1_PATH)

  # Modify the "model" field value with the invalid characters
  device["model"] = "/';disallowed characters"

  # Send the post request to update the device
  r = requests.post(f"{API}/device", data=json.dumps(device),
                    timeout=5)

  # Check if the status code is 400 (bad request)
  assert r.status_code == 400

  # Parse the json response
  response = r.json()

  # Check if 'error' in response
  assert "error" in response

def test_edit_long_chars(empty_devices_dir, testrun): # pylint: disable=W0613
  """ Test for edit a device with model over 28 chars (400) """

  # Load the device
  device = load_json("device_config.json", directory=DEVICE_1_PATH)

  # Modify the "model" field value with 29 chars
  device["model"] = "a" * 29

  # Send the post request to edit the device
  r = requests.post(f"{API}/device", data=json.dumps(device),
                    timeout=5)

  # Check if the status code is 400 (bad request)
  assert r.status_code == 400

  # Parse the json response
  response = r.json()

  # Check if 'error' in response
  assert "error" in response

@pytest.mark.parametrize("add_devices", [
  ["device_1"]
],indirect=True)
def test_delete_device(empty_devices_dir, add_devices, testrun): # pylint: disable=W0613
  """ Test for succesfully delete device endpoint (200) """

  # Load the device
  device = load_json("device_config.json", directory=DEVICE_1_PATH)

  # Assign the mac address
  mac_addr = device["mac_addr"]

  # Assign the payload with device to be deleted
  payload = { "mac_addr": mac_addr }

  # Send the delete request
  r = requests.delete(f"{API}/device/",
              data=json.dumps(payload),
                            timeout=5)

  # Check if status code is 200 (OK)
  assert r.status_code == 200

  # Parse the JSON response
  response = r.json()

  # Check if the response contains "success" key
  assert "success" in response

  # Send the get request to check if the device has been deleted
  r = requests.get(f"{API}/devices", timeout=5)

  # Exception if status code is not 200
  if r.status_code != 200:
    raise ValueError(f"API request failed with code: {r.status_code}")

  # Parse the JSON response (device)
  device = r.json()

  # Iterate through the devices to find the device based on the 'mac address'
  deleted_device = next(
      (d for d in device if d["mac_addr"] == mac_addr),
      None
  )

  # Check if device was deleted
  assert deleted_device is None

def test_delete_device_not_found(empty_devices_dir, testrun): # pylint: disable=W0613
  """ Test for delete device when the device doesn't exist (404) """  

  # Assign the payload with non existing device mac address
  payload = {"mac_addr" : "non-existing"}

  # Test that device_1 is not found
  r = requests.delete(f"{API}/device/",
                      data=json.dumps(payload),
                      timeout=5)

  # Check if status code is 404 (not found)
  assert r.status_code == 404

  # Parse the JSON response
  response = r.json()

  # Check if error in response
  assert "error" in response

@pytest.mark.parametrize("add_devices", [
  ["device_1"]
],indirect=True)
def test_delete_device_no_mac(empty_devices_dir, add_devices, testrun): # pylint: disable=W0613
  """ Test for delete device when no mac address in payload (400) """

  # Assign an empty payload (no mac address)
  payload = {}

  # Send the delete request
  r = requests.delete(f"{API}/device/",
                      data=json.dumps(payload),
                      timeout=5)

  # Check if status code is 400 (bad request)
  assert r.status_code == 400

  # Parse the JSON response
  response = r.json()

  # Check if 'error' in response
  assert "error" in response

  # Check that device wasn't deleted from 'local/devices'
  assert len(get_all_devices()) == 1

@pytest.mark.parametrize("add_devices", [
  ["device_1"]
],indirect=True)
def test_delete_device_testrun_in_progress(empty_devices_dir, add_devices, # pylint: disable=W0613
                                                     testrun, start_test): # pylint: disable=W0613
  """ Test for delete device when testrun is in progress (403) """

  # Load the device details
  device = load_json("device_config.json", directory=DEVICE_1_PATH)

  # Assign the mac address
  mac_addr = device["mac_addr"]

  # Assign the payload with device to be deleted mac address
  payload = { "mac_addr": mac_addr }

  # Send the delete request
  r = requests.delete(f"{API}/device/",
              data=json.dumps(payload),
                            timeout=5)

  # Check if status code is 403 (forbidden)
  assert r.status_code == 403

  # Parse the JSON response
  response = r.json()

  # Check if the response contains "success" key
  assert "error" in response

def test_create_invalid_manufacturer(empty_devices_dir, testrun): # pylint: disable=W0613
  """ Test for create device invalid chars in 'manufacturer' field (400) """

  # Load the device
  device = load_json("device_config.json", directory=DEVICE_1_PATH)

  # Modify the "manufacturer" field value with the invalid characters
  device["manufacturer"] = "/';disallowed characters"

  # Send the post request to create the device
  r = requests.post(f"{API}/device", data=json.dumps(device),
                    timeout=5)

  # Check if the status code is 400 (bad request)
  assert r.status_code == 400

  # Parse the json response
  response = r.json()

  # Check if 'error' in response
  assert "error" in response

def test_create_invalid_model(empty_devices_dir, testrun): # pylint: disable=W0613
  """ Test for create device invalid chars in 'model' field (400) """

  # Load the device
  device = load_json("device_config.json", directory=DEVICE_1_PATH)

  # Modify the "model" field value with the invalid characters
  device["model"] = "/';disallowed characters"

  # Send the post request to create the device
  r = requests.post(f"{API}/device", data=json.dumps(device),
                    timeout=5)

  # Check if the status code is 400 (bad request)
  assert r.status_code == 400

  # Parse the json response
  response = r.json()

  # Check if 'error' in response
  assert "error" in response

def test_create_long_chars(empty_devices_dir, testrun): # pylint: disable=W0613
  """ Test for create a device with model over 28 chars (400) """

  # Load the device
  device = load_json("device_config.json", directory=DEVICE_1_PATH)

  # Modify the "model" field value with 29 chars
  device["model"] = "a" * 29

  # Send the post request to create the device
  r = requests.post(f"{API}/device", data=json.dumps(device),
                    timeout=5)

  # Check if the status code is 400 (bad request)
  assert r.status_code == 400

  # Parse the json response
  response = r.json()

  # Check if 'error' in response
  assert "error" in response

def test_get_devices_format(testrun): # pylint: disable=W0613
  """ Test for get devices format (200) """

  # Send the get request
  r = requests.get(f"{API}/devices/format", timeout=5)

  # Check if status code is 200 (OK)
  assert r.status_code == 200

  # Parse the JSON response
  response = r.json()

  # Check if the response is a list
  assert isinstance(response, list)

  # Store the expected main keys and types
  response_keys = {
    "step": int,
    "title": str, 
    "questions": list
  }

  # Store the 'questions' field expected keys and types
  questions_keys = {
    "id": int,
    "question": str,
    "type": str,
    "options": list
  }

  # Iterate over the response items
  for item in response:

    # Iterate over the 'response_keys' dict keys and values
    for key, key_type in response_keys.items():

      # Check if the key is in the response item
      assert key in item

      # Check if the key has the expected data type
      assert isinstance(item[key], key_type)

      # Iterate over the 'questions' field
      for questions in item["questions"]:

        # Iterate over the 'questions_keys' dict keys and values
        for key, key_type in questions_keys.items():

          # Check if the key is in 'questions' field
          assert key in questions

          # Check if the key has the expected data type
          assert isinstance(questions[key], key_type)

def test_sys_testpacks(testrun): # pylint: disable=W0613
  """ Test for system testpack endpoint (200) """

  # Send the get request to the API
  r = requests.get(f"{API}/system/testpacks", timeout=5)

  # Check if status code is 200 (ok)
  assert r.status_code == 200

  # Parse the response
  response = r.json()

  # Check if the response is a list
  assert isinstance(response, list)

# Tests for certificates endpoints

def delete_all_certs():
  """ Delete all certificates from root_certs folder """

  try:

    # Check if the profile_path (local/root_certs) exists and is a folder
    if os.path.exists(CERTS_DIRECTORY) and os.path.isdir(CERTS_DIRECTORY):

       # Iterate over all certificates from root_certs folder
      for item in os.listdir(CERTS_DIRECTORY):

        # Combine the directory path with the item name to create the full path
        item_path = os.path.join(CERTS_DIRECTORY, item)

        # Check if item is a file
        if os.path.isfile(item_path):

          #If True remove file
          os.unlink(item_path)

        else:

          # If item is a folder remove it
          shutil.rmtree(item_path)

  except PermissionError:

    # Permission related issues
    print(f"Permission Denied: {item}")

  except OSError as err:

    # System related issues
    print(f"Error removing {item}: {err}")

def load_certificate_file(cert_filename):
  """ Utility method to load a certificate file in binary read mode """

  # Construct the full file path
  cert_path = os.path.join(CERTS_PATH, cert_filename)

  # Open the certificate file in binary read mode
  with open(cert_path, "rb") as cert_file:

    # Return the certificate file
    return cert_file.read()

@pytest.fixture()
def reset_certs():
  """ Delete the certificates before and after each test """

  # Delete before the test
  delete_all_certs()

  yield

  # Delete after the test
  delete_all_certs()

@pytest.fixture()
def add_cert():
  """ Upload certificates during tests """

  # Utility method to upload a certificate
  def _upload_cert(filename):

    # Load the certificate using the utility method
    cert_file = load_certificate_file(filename)

    # Send a POST request to the API endpoint to upload the certificate
    response = requests.post(
        f"{API}/system/config/certs",
        files={"file": (filename, cert_file, "application/x-x509-ca-cert")},
        timeout=5)

    # Return the response
    return response

  # Returning the reference to upload_certificate
  return _upload_cert

def test_get_certs_no_certs(reset_certs, testrun): # pylint: disable=W0613
  """ Test for get certificate when no certificates are available (200) """

  # Send the get request to "/system/config/certs" endpoint
  r = requests.get(f"{API}/system/config/certs", timeout=5)

  # Check if status code is 200 (OK)
  assert r.status_code == 200

  # Parse the response (certificates)
  response = r.json()

  # Check if response is a list
  assert isinstance(response, list)

  # Check if the list is empty
  assert len(response) == 0

def test_get_certs(testrun, reset_certs, add_cert): # pylint: disable=W0613
  """ Test for get certificates (one and two certificates) (200) """

  # Use add_cert fixture to upload the first certificate
  add_cert("crt.pem")

  # Send the get request to "/system/config/certs" endpoint
  r = requests.get(f"{API}/system/config/certs", timeout=5)

  # Check if status code is 200 (OK)
  assert r.status_code == 200

  # Parse the response (certificates)
  response = r.json()

  # Check if response is a list
  assert isinstance(response, list)

  # Check if response contains one certificate
  assert len(response) == 1

  # Use add_cert fixture to upload the second certificate
  add_cert("WR2.pem")

  # Send the get request to "/system/config/certs" endpoint
  r = requests.get(f"{API}/system/config/certs", timeout=5)

  # Check if status code is 200 (OK)
  assert r.status_code == 200

  # Parse the response (certificates)
  response = r.json()

  # Check if response is a list
  assert isinstance(response, list)

  # Check if response contains two certificates
  assert len(response) == 2

def test_upload_cert(testrun, reset_certs): # pylint: disable=W0613
  """ Test for upload certificate successfully (200) """

  # Load the first certificate file content using the utility method
  cert_file = load_certificate_file("crt.pem")

  # Send a POST request to the API endpoint to upload the certificate
  r = requests.post(
    f"{API}/system/config/certs",
    files={"file": ("crt.pem", cert_file, "application/x-x509-ca-cert")},
    timeout=5
  )

  # Check if status code is 201 (Created)
  assert r.status_code == 201

  # Parse the response
  response = r.json()

  # Check if 'filename' field is in the response
  assert "filename" in response

  # Check if the certificate filename is 'crt.pem'
  assert response["filename"] == "crt.pem"

  # Load the second certificate file using the utility method
  cert_file = load_certificate_file("WR2.pem")

  # Send a POST request to the API endpoint to upload the second certificate
  r = requests.post(
    f"{API}/system/config/certs",
    files={"file": ("WR2.pem", cert_file, "application/x-x509-ca-cert")},
    timeout=5
  )

  # Check if status code is 201 (Created)
  assert r.status_code == 201

  # Parse the response
  response = r.json()

  # Check if 'filename' field is in the response
  assert "filename" in response

  # Check if the certificate filename is 'WR2.pem'
  assert response["filename"] == "WR2.pem"

  # Send get request to check that the certificates are listed
  r = requests.get(f"{API}/system/config/certs", timeout=5)

  # Parse the response
  response = r.json()

  # Check if "crt.pem" exists
  assert any(cert["filename"] == "crt.pem" for cert in response)

  # Check if "WR2.pem" exists
  assert any(cert["filename"] == "WR2.pem" for cert in response)

def test_upload_invalid_cert_format(testrun, reset_certs): # pylint: disable=W0613
  """ Test for upload an invalid certificate format (400) """

  # Load the first certificate file content using the utility method
  cert_file = load_certificate_file("invalid.pem")

  # Send a POST request to the API endpoint to upload the certificate
  r = requests.post(
    f"{API}/system/config/certs",
    files={"file": ("invalid.pem", cert_file, "application/x-x509-ca-cert")},
    timeout=5
  )

  # Check if status code is 400 (bad request)
  assert r.status_code == 400

  # Parse the response
  response = r.json()

  # Check if "error" key is in response
  assert "error" in response

def test_upload_invalid_cert_name(testrun, reset_certs): # pylint: disable=W0613
  """ Test for upload a valid certificate with invalid filename (400) """

  # Assign the invalid certificate name to a variable
  cert_name = "invalidname1234567891234.pem"

  # Load the first certificate file content using the utility method
  cert_file = load_certificate_file(cert_name)

  # Send a POST request to the API endpoint to upload the certificate
  r = requests.post(
    f"{API}/system/config/certs",
    files={"file": (cert_name, cert_file, "application/x-x509-ca-cert")},
    timeout=5
  )

  # Check if status code is 400 (bad request)
  assert r.status_code == 400

  # Parse the response
  response = r.json()

  # Check if "error" key is in response
  assert "error" in response

def test_upload_existing_cert(testrun, reset_certs): # pylint: disable=W0613
  """ Test for upload an existing certificate (409) """

  # Load the first certificate file content using the utility method
  cert_file = load_certificate_file("crt.pem")

  # Send a POST request to the API endpoint to upload the certificate
  r = requests.post(
    f"{API}/system/config/certs",
    files={"file": ("crt.pem", cert_file, "application/x-x509-ca-cert")},
    timeout=5
  )

  # Check if status code is 201 (Created)
  assert r.status_code == 201

  # Parse the response
  response = r.json()

  # Check if 'filename' field is in the response
  assert "filename" in response

  # Check if the certificate name is 'crt.pem'
  assert response["filename"] == "crt.pem"

  # Load the same certificate file content using the utility method
  cert_file = load_certificate_file("crt.pem")

  # Send a POST request to the API endpoint to upload the second certificate
  r = requests.post(
    f"{API}/system/config/certs",
    files={"file": ("crt.pem", cert_file, "application/x-x509-ca-cert")},
    timeout=5
  )

  # Check if status code is 409 (conflict)
  assert r.status_code == 409

  # Parse the json response
  response = r.json()

  # Check if "error" key is in response
  assert "error" in response

def test_delete_cert(testrun, reset_certs, add_cert): # pylint: disable=W0613
  """ Test for successfully deleting an existing certificate (200) """

  # Use the add_cert fixture to upload the first certificate
  add_cert("crt.pem")

  # Retrieve the uploaded certificate's details
  r = requests.get(f"{API}/system/config/certs", timeout=5)

  # Parse the json response
  response = r.json()

  # Extract the name of the uploaded certificate
  uploaded_cert = next(
    (cert for cert in response if cert["filename"] == "crt.pem")
  )

  # Assign the certificate name
  cert_name = uploaded_cert["name"]

  # Send delete certificate request
  delete_payload = {"name": cert_name}
  r = requests.delete(f"{API}/system/config/certs",
                      data=json.dumps(delete_payload),
                      timeout=5)

  # Check if status code is 200 (OK)
  assert r.status_code == 200

  # Send the get request to display all certificates
  r = requests.get(f"{API}/system/config/certs", timeout=5)

  # Parse the json response
  response = r.json()

  # Check that the certificate is no longer listed
  assert not any(cert["filename"] == "crt.pem" for cert in response)

def test_delete_cert_bad_request(testrun, reset_certs, add_cert): # pylint: disable=W0613
  """ Test for delete a certificate without providing the name (400)"""

  # Use the add_cert fixture to upload the certificate
  add_cert("crt.pem")

   # Empty payload
  delete_payload = {}

  # Send the delete request
  r = requests.delete(f"{API}/system/config/certs",
                      data=json.dumps(delete_payload),
                      timeout=5)

  # Check if status code is 400 (Bad Request)
  assert r.status_code == 400

  # parse the json response
  response = r.json()

  # Check if error in response
  assert "error" in response

def test_delete_cert_not_found(testrun, reset_certs): # pylint: disable=W0613
  """ Test for delete certificate when does not exist (404) """

  # Attempt to delete a certificate with a name that doesn't exist
  delete_payload = {"name": "non existing"}

  # Send the delete request
  r = requests.delete(f"{API}/system/config/certs",
                      data=json.dumps(delete_payload),
                      timeout=5)

  # Check if status code is 404 (Not Found)
  assert r.status_code == 404

  # parse the json response
  response = r.json()

  # Check if error in response
  assert "error" in response

# Tests for profile endpoints

@pytest.fixture()
def add_one_profile():
  """ Create one profile during tests """

  # Construct full path of the profile from 'testing/api/profiles' folder
  source_path = os.path.join(PROFILES_PATH, "valid_profile.json")

  # Copy the profile from 'testing/api/profiles' to 'local/risk_profiles'
  shutil.copy(source_path, PROFILES_DIRECTORY)

@pytest.fixture()
def add_two_profiles():
  """ Create two profiles during tests """

  # Iterate over the files from 'testing/api/profiles' folder
  for profile in os.listdir(PROFILES_PATH):

    # Construct full path of the file from 'testing/api/profiles' folder
    source_path = os.path.join(PROFILES_PATH, profile)

    # Copy the file_name from 'testing/api/profiles' to 'local/risk_profiles'
    shutil.copy(source_path, PROFILES_DIRECTORY)

def delete_all_profiles():
  """Utility method to delete all profiles from local/risk_profiles"""

  try:

    # Check if the profile_path (local/risk_profiles) exists and is a folder
    if os.path.exists(PROFILES_DIRECTORY) and os.path.isdir(PROFILES_DIRECTORY):

      # Iterate over all profiles from risk_profiles folder
      for item in os.listdir(PROFILES_DIRECTORY):

        # Create the full path
        item_path = os.path.join(PROFILES_DIRECTORY, item)

        # Check if item is a file
        if os.path.isfile(item_path):

          # Remove file
          os.unlink(item_path)

        else:

          # If item is a folder remove it
          shutil.rmtree(item_path)

  except PermissionError:

    # Permission related issues
    print(f"Permission Denied: {item}")

  except OSError as err:

    # System related issues
    print(f"Error removing {item}: {err}")

@pytest.fixture()
def empty_profiles_dir():
  """ Delete all the profiles before and after test """

  # Delete before the test
  delete_all_profiles()

  yield

  # Delete after the test
  delete_all_profiles()

def profile_exists(profile_name):
  """ Utility method to check if profile exists """

  # Send the get request
  r = requests.get(f"{API}/profiles", timeout=5)

  # Check if status code is not 200 (OK)
  if r.status_code != 200:
    raise ValueError(f"Api request failed with code: {r.status_code}")

  # Parse the JSON response to get the list of profiles
  profiles = r.json()

  # Return if name is in the list of profiles
  return any(p["name"] == profile_name for p in profiles)

def test_get_profiles_format(testrun): # pylint: disable=W0613
  """ Test for profiles format (200) """

  # Send the get request
  r = requests.get(f"{API}/profiles/format", timeout=5)

  # Check if status code is 200 (OK)
  assert r.status_code == 200

  # Parse the response
  response = r.json()

  # Check if the response is a list
  assert isinstance(response, list)

  # Check that each item in the response has keys "questions" and "type"
  for item in response:
    assert "question" in item
    assert "type" in item

def test_get_profiles_no_profiles(empty_profiles_dir, testrun): # pylint: disable=W0613
  """ Test for get profiles when no profiles created (200) """

  # Send the get request to "/profiles" endpoint
  r = requests.get(f"{API}/profiles", timeout=5)

  # Check if status code is 200 (OK)
  assert r.status_code == 200

  # Parse the response (profiles)
  response = r.json()

  # Check if response is a list
  assert isinstance(response, list)

  # Check if the list is empty
  assert len(response) == 0

def test_get_profiles_one_profile(empty_profiles_dir, add_one_profile, testrun): # pylint: disable=W0613
  """ Test for get profiles when one profile is created (200) """

  # Send get request to the "/profiles" endpoint
  r = requests.get(f"{API}/profiles", timeout=5)

  # Check if status code is 200 (OK)
  assert r.status_code == 200

  # Parse the response (profiles)
  response = r.json()

  # Check if response is a list
  assert isinstance(response, list)

  # Check if response contains one profile
  assert len(response) == 1

  # Check that each profile has the expected fields
  for profile in response:
    for field in ["name", "status", "created", "version", "questions", "risk"]:
      assert field in profile

    # Assign profile["questions"]
    profile_questions = profile["questions"]

    # Check if "questions" value is a list
    assert isinstance(profile_questions, list)

    # Check that "questions" value has the expected fields
    for element in profile_questions:

      # Check if each element is dict
      assert isinstance(element, dict)

      # Check if "question" key is in dict element
      assert "question" in element

      # Check if "asnswer" key is in dict element
      assert "answer" in element

def test_get_profiles_two_profiles(empty_profiles_dir, add_two_profiles, # pylint: disable=W0613
                                   testrun): # pylint: disable=W0613
  """ Test for get profiles when two profiles are created (200) """

  # Send the get request to "/profiles" endpoint
  r = requests.get(f"{API}/profiles", timeout=5)

  # Parse the response (profiles)
  response = r.json()

  # Check if status code is 200 (OK)
  assert r.status_code == 200

  # Check if response is a list
  assert isinstance(response, list)

  # Check if response contains two profiles
  assert len(response) == 2

def test_create_profile(testrun): # pylint: disable=W0613
  """ Test for create profile when profile does not exist (201) """

  # Load the profile
  new_profile = load_json("valid_profile.json", directory=PROFILES_PATH)

  # Assign the profile name to profile_name
  profile_name = new_profile["name"]

  # Check if the profile already exists
  if profile_exists(profile_name):
    raise ValueError(f"Profile: {profile_name} exists")

  # Send the post request
  r = requests.post(f"{API}/profiles", data=json.dumps(new_profile), timeout=5)

  # Check if status code is 201 (Created)
  assert r.status_code == 201

  # Parse the response
  response = r.json()

  # Check if "success" key in response
  assert "success" in response

  # Verify profile creation
  r = requests.get(f"{API}/profiles", timeout=5)

  # Check if status code is 200 (OK)
  assert r.status_code == 200

  # Parse the response
  profiles = r.json()

  # Iterate through all the profiles to find the profile based on the "name"
  created_profile = next(
      (p for p in profiles if p["name"] == profile_name), None
  )

  # Check if profile was created
  assert created_profile is not None

def test_update_profile(empty_profiles_dir, add_one_profile, testrun): # pylint: disable=W0613
  """ Test for update profile when profile already exists (200) """

  # Load the profile using load_json utility method
  new_profile = load_json("valid_profile.json", directory=PROFILES_PATH)

  # Assign the new_profile name
  profile_name = new_profile["name"]

  # Assign the profile questions
  profile_questions = new_profile["questions"]

  # Assign the updated_profile name
  updated_profile_name = "updated_valid_profile"

  # Payload with the updated device name
  updated_profile = {
    "name": profile_name,
    "rename" : updated_profile_name,
    "questions": profile_questions    
    }

  # Exception if the profile does not exists
  if not profile_exists(profile_name):
    raise ValueError(f"Profile: {profile_name} does not exists")

  # Send the post request to update the profile
  r = requests.post(
      f"{API}/profiles",
      data=json.dumps(updated_profile),
      timeout=5)

  # Check if status code is 200 (OK)
  assert r.status_code == 200

  # Parse the response
  response = r.json()

  # Check if "success" key in response
  assert "success" in response

  # Get request to verify profile update
  r = requests.get(f"{API}/profiles", timeout=5)

  # Check if status code is 200 (OK)
  assert r.status_code == 200

  # Parse the response
  profiles = r.json()

  # Iterate through the profiles to find the profile based on the updated "name"
  updated_profile_check = next(
    (p for p in profiles if p["name"] == updated_profile_name),
    None
  )
  # Check if profile was updated
  assert updated_profile_check is not None

def test_update_profile_invalid_json(empty_profiles_dir, add_one_profile, # pylint: disable=W0613
                                     testrun): # pylint: disable=W0613
  """ Test for update profile invalid JSON payload (400) """

  # Invalid JSON
  updated_profile = {}

  # Send the post request to update the profile
  r = requests.post(
      f"{API}/profiles",
      data=json.dumps(updated_profile),
      timeout=5)

  # Parse the response
  response = r.json()

  # Check if status code is 400 (Bad request)
  assert r.status_code == 400

  # Check if "error" key in response
  assert "error" in response

def test_create_profile_invalid_json(empty_profiles_dir, testrun): # pylint: disable=W0613
  """ Test for create profile invalid JSON payload (400) """

  # Invalid JSON
  new_profile = {}

  # Send the post request to update the profile
  r = requests.post(
      f"{API}/profiles",
      data=json.dumps(new_profile),
      timeout=5)

  # Parse the response
  response = r.json()

  # Check if status code is 400 (Bad request)
  assert r.status_code == 400

  # Check if "error" key in response
  assert "error" in response

def test_delete_profile(empty_profiles_dir, add_one_profile, testrun): # pylint: disable=W0613
  """ Test for successfully delete profile (200) """

  # Load the profile using load_json utility method
  profile_to_delete = load_json("valid_profile.json", directory=PROFILES_PATH)

  # Assign the profile name
  profile_name = profile_to_delete["name"]

  # Send the delete request
  r = requests.delete(
      f"{API}/profiles",
      data=json.dumps(profile_to_delete),
      timeout=5)

  # Check if status code is 200 (OK)
  assert r.status_code == 200

  # Parse the JSON response
  response = r.json()

  # Check if the response contains "success" key
  assert "success" in response

  # Check if the profile has been deleted
  r = requests.get(f"{API}/profiles", timeout=5)

  # Check if status code is 200 (OK)
  assert r.status_code == 200

  # Parse the JSON response
  profiles = r.json()

  # Iterate through the profiles to find the profile based on the "name"
  deleted_profile = next(
      (p for p in profiles if p["name"] == profile_name),
      None
  )

  # Check if profile was deleted
  assert deleted_profile is None

def test_delete_profile_no_profile(empty_profiles_dir, testrun): # pylint: disable=W0613
  """ Test delete profile if the profile does not exists (404) """

  # Assign the profile to delete
  profile_to_delete = {"name": "non existing"}

  # Delete the profile
  r = requests.delete(
      f"{API}/profiles",
      data=json.dumps(profile_to_delete),
      timeout=5)

  # Check if status code is 404 (Profile does not exist)
  assert r.status_code == 404

  # Parse the response
  response = r.json()

  # Check if "error" key in response
  assert "error" in response

def test_delete_profile_invalid_json(empty_profiles_dir, testrun): # pylint: disable=W0613
  """ Test for delete profile invalid JSON payload (400) """

  # Invalid payload
  profile_to_delete = {}

  # Delete the profile
  r = requests.delete(
      f"{API}/profiles",
      data=json.dumps(profile_to_delete),
      timeout=5)

  # Check if status code is 400 (bad request)
  assert r.status_code == 400

  # Parse the response
  response = r.json()

  # Check if "error" key in response
  assert "error" in response

  # Invalid payload
  profile_to_delete_2 = {"status": "Draft"}

  # Delete the profile
  r = requests.delete(
      f"{API}/profiles",
      data=json.dumps(profile_to_delete_2),
      timeout=5)

  # Check if status code is 400 (bad request)
  assert r.status_code == 400

  # Parse the response
  response = r.json()

  # Check if "error" key in response
  assert "error" in response

def test_delete_profile_server_error(empty_profiles_dir, add_one_profile, # pylint: disable=W0613
                                     testrun): # pylint: disable=W0613
  """ Test for delete profile causing internal server error (500) """

  # Assign the profile from the fixture
  profile_to_delete = load_json("valid_profile.json", directory=PROFILES_PATH)

  # Assign the profile name to profile_name
  profile_name = profile_to_delete["name"]

  # Construct the path to the profile JSON file in local/risk_profiles
  risk_profile_path = os.path.join(PROFILES_DIRECTORY, f"{profile_name}.json")

  # Delete the profile JSON file before making the DELETE request
  if os.path.exists(risk_profile_path):
    os.remove(risk_profile_path)

  # Send the DELETE request to delete the profile
  r = requests.delete(f"{API}/profiles",
                      json={"name": profile_to_delete["name"]},
                      timeout=5)

  # Check if status code is 500 (Internal Server Error)
  assert r.status_code == 500

  # Parse the json response
  response = r.json()

  # Check if error in response
  assert "error" in response

# Skipped tests currently not working due to blocking during monitoring period

@pytest.mark.skip()
def test_delete_device_testrun_running(testing_devices, testrun): # pylint: disable=W0613

  payload = {"device": {"mac_addr": BASELINE_MAC_ADDR, "firmware": "asd"}}
  r = requests.post(f"{API}/system/start", data=json.dumps(payload), timeout=10)
  assert r.status_code == 200

  until_true(
      lambda: query_system_status().lower() == "waiting for device",
      "system status is `waiting for device`",
      30,
  )

  start_test_device("x123", BASELINE_MAC_ADDR)

  until_true(
      lambda: query_system_status().lower() == "in progress",
      "system status is `in progress`",
      600,
  )

  device_1 = {
        "manufacturer": "Google",
        "model": "First",
        "mac_addr": BASELINE_MAC_ADDR,
        "test_modules": {
            "dns": {"enabled": True},
            "connection": {"enabled": True},
            "ntp": {"enabled": True},
            "baseline": {"enabled": True},
            "nmap": {"enabled": True},
        },
    }
  r = requests.delete(f"{API}/device/",
                      data=json.dumps(device_1),
                      timeout=5)
  assert r.status_code == 403

@pytest.mark.skip()
@pytest.mark.parametrize("add_devices", [
  ["device_1"]
],indirect=True)
def test_stop_running_test(empty_devices_dir, add_devices, testrun): # pylint: disable=W0613
  """ Test for successfully stop testrun when test is running (200) """

  # Load the device and mac address using add_device utility method
  device = load_json("device_config.json", directory=DEVICE_1_PATH)

  mac_addr = device["mac_addr"]

  test_modules = device["test_modules"]

  # Payload with device details
  payload = {
            "device": {
              "mac_addr": mac_addr,
              "firmware": "test",
              "test_modules": test_modules
              }
            }

  r = requests.post(f"{API}/system/start", data=json.dumps(payload),
                    timeout=10)

  assert r.status_code == 200

  until_true(
      lambda: query_system_status().lower() == "waiting for device",
      "system status is `waiting for device`",
      30,
  )

  start_test_device("x12345", ALL_MAC_ADDR)

  until_true(
      lambda: query_test_count() > 1,
      "system status is `complete`",
      1000,
  )

  stop_test_device("x12345")

  # Validate response
  r = requests.post(f"{API}/system/stop", timeout=5)
  response = r.json()
  pretty_print(response)
  assert response == {"success": "Testrun stopped"}
  time.sleep(1)

  # Validate response
  r = requests.get(f"{API}/system/status", timeout=5)
  response = r.json()
  pretty_print(response)

  assert response["status"] == "Cancelled"

@pytest.mark.skip()
def test_status_in_progress(testing_devices, testrun): # pylint: disable=W0613

  payload = {"device": {"mac_addr": BASELINE_MAC_ADDR, "firmware": "asd"}}
  r = requests.post(f"{API}/system/start", data=json.dumps(payload), timeout=10)
  assert r.status_code == 200

  until_true(
      lambda: query_system_status().lower() == "waiting for device",
      "system status is `waiting for device`",
      30,
  )

  start_test_device("x123", BASELINE_MAC_ADDR)

  until_true(
      lambda: query_system_status().lower() == "in progress",
      "system status is `in progress`",
      600,
  )

@pytest.mark.skip()
def test_start_testrun_already_in_progress(
  testing_devices, # pylint: disable=W0613
  testrun): # pylint: disable=W0613
  payload = {"device": {"mac_addr": BASELINE_MAC_ADDR, "firmware": "asd"}}
  r = requests.post(f"{API}/system/start", data=json.dumps(payload), timeout=10)

  until_true(
      lambda: query_system_status().lower() == "waiting for device",
      "system status is `waiting for device`",
      30,
  )

  start_test_device("x123", BASELINE_MAC_ADDR)

  until_true(
      lambda: query_system_status().lower() == "in progress",
      "system status is `in progress`",
      600,
  )
  r = requests.post(f"{API}/system/start", data=json.dumps(payload), timeout=10)
  assert r.status_code == 409

@pytest.mark.skip()
def test_trigger_run(testing_devices, testrun): # pylint: disable=W0613
  payload = {"device": {"mac_addr": BASELINE_MAC_ADDR, "firmware": "asd"}}
  r = requests.post(f"{API}/system/start", data=json.dumps(payload), timeout=10)
  assert r.status_code == 200

  until_true(
      lambda: query_system_status().lower() == "waiting for device",
      "system status is `waiting for device`",
      30,
  )

  start_test_device("x123", BASELINE_MAC_ADDR)

  until_true(
      lambda: query_system_status().lower() == "compliant",
      "system status is `complete`",
      600,
  )

  stop_test_device("x123")

  # Validate response
  r = requests.get(f"{API}/system/status", timeout=5)
  response = r.json()
  pretty_print(response)

  # Validate results
  results = {x["name"]: x for x in response["tests"]["results"]}
  print(results)
  # there are only 3 baseline tests
  assert len(results) == 3

  # Validate structure
  with open(
      os.path.join(
          os.path.dirname(__file__), "mockito/running_system_status.json"
      ), encoding="utf-8"
  ) as f:
    mockito = json.load(f)

  # validate structure
  assert set(dict_paths(mockito)).issubset(set(dict_paths(response)))

  # Validate results structure
  assert set(dict_paths(mockito["tests"]["results"][0])).issubset(
      set(dict_paths(response["tests"]["results"][0]))
  )

  # Validate a result
  assert results["baseline.compliant"]["result"] == "Compliant"

@pytest.mark.skip()
def test_multiple_runs(testing_devices, testrun): # pylint: disable=W0613
  payload = {"device": {"mac_addr": BASELINE_MAC_ADDR, "firmware": "asd"}}
  r = requests.post(f"{API}/system/start", data=json.dumps(payload),
                    timeout=10)
  assert r.status_code == 200
  print(r.text)

  until_true(
      lambda: query_system_status().lower() == "waiting for device",
      "system status is `waiting for device`",
      30,
  )

  start_test_device("x123", BASELINE_MAC_ADDR)

  until_true(
      lambda: query_system_status().lower() == "compliant",
      "system status is `complete`",
      900,
  )

  stop_test_device("x123")

  # Validate response
  r = requests.get(f"{API}/system/status", timeout=5)
  response = r.json()
  pretty_print(response)

  # Validate results
  results = {x["name"]: x for x in response["tests"]["results"]}
  print(results)
  # there are only 3 baseline tests
  assert len(results) == 3

  payload = {"device": {"mac_addr": BASELINE_MAC_ADDR, "firmware": "asd"}}
  r = requests.post(f"{API}/system/start", data=json.dumps(payload),
                    timeout=10)
  # assert r.status_code == 200
  # returns 409
  print(r.text)

  until_true(
      lambda: query_system_status().lower() == "waiting for device",
      "system status is `waiting for device`",
      30,
  )

  start_test_device("x123", BASELINE_MAC_ADDR)

  until_true(
      lambda: query_system_status().lower() == "compliant",
      "system status is `complete`",
      900,
  )

  stop_test_device("x123")

@pytest.mark.skip()
def test_status_non_compliant(testing_devices, testrun): # pylint: disable=W0613

  r = requests.get(f"{API}/devices", timeout=5)
  all_devices = r.json()
  payload = {
    "device": {
      "mac_addr": all_devices[0]["mac_addr"],
      "firmware": "asd"
    }
  }
  r = requests.post(f"{API}/system/start", data=json.dumps(payload),
                    timeout=10)
  assert r.status_code == 200
  print(r.text)

  until_true(
      lambda: query_system_status().lower() == "waiting for device",
      "system status is `waiting for device`",
      30,
  )

  start_test_device("x123", all_devices[0]["mac_addr"])

  until_true(
      lambda: query_system_status().lower() == "non-compliant",
      "system status is `complete",
      600,
  )

  stop_test_device("x123")<|MERGE_RESOLUTION|>--- conflicted
+++ resolved
@@ -873,8 +873,10 @@
   # Check if the response is an empty list
   assert response == []
 
-<<<<<<< HEAD
-def test_get_reports(empty_devices_dir, add_one_device, # pylint: disable=W0613
+@pytest.mark.parametrize("add_devices", [
+  ["device_1"]
+],indirect=True)
+def test_get_reports(empty_devices_dir, add_devices, # pylint: disable=W0613
                      create_report_folder, testrun): # pylint: disable=W0613
   """ Test for get reports when one report is available (200) """
 
@@ -919,17 +921,12 @@
     # Check if the key exists in the report
     assert key in report
 
-def test_delete_report(empty_devices_dir, add_one_device, # pylint: disable=W0613
-                          create_report_folder, testrun): # pylint: disable=W0613
-  """Test for succesfully delete a report (200)"""
-=======
 @pytest.mark.parametrize("add_devices", [
   ["device_1"]
 ],indirect=True)
 def test_delete_report(empty_devices_dir, add_devices, # pylint: disable=W0613
                        create_report_folder, testrun): # pylint: disable=W0613
   """ Test for succesfully delete a report (200) """
->>>>>>> 58d52ef9
 
   # Load the device using load_json utility method
   device = load_json("device_config.json", directory=DEVICE_1_PATH)
