#!/bin/bash

<<<<<<< HEAD
ERROR_LIMIT=100
=======
# Copyright 2023 Google LLC
#
# Licensed under the Apache License, Version 2.0 (the "License");
# you may not use this file except in compliance with the License.
# You may obtain a copy of the License at
#
#    https://www.apache.org/licenses/LICENSE-2.0
#
# Unless required by applicable law or agreed to in writing, software
# distributed under the License is distributed on an "AS IS" BASIS,
# WITHOUT WARRANTIES OR CONDITIONS OF ANY KIND, either express or implied.
# See the License for the specific language governing permissions and
# limitations under the License.

ERROR_LIMIT=1100
>>>>>>> 26f8c5b8

sudo cmd/install

source venv/bin/activate
sudo pip3 install pylint

files=$(find . -path ./venv -prune -o -name '*.py' -print)

OUT=pylint.out

rm -f $OUT && touch $OUT

pylint $files -ry --extension-pkg-allow-list=docker --evaluation="error + warning + refactor + convention" 2>/dev/null | tee -a $OUT

new_errors=$(cat $OUT | grep -oP  "(?!=^Your code has been rated at)([0-9]+)(?=\.00/10[ \(]?)" )

echo "$new_errors > $ERROR_LIMIT?"
if (( $new_errors > $ERROR_LIMIT)); then
    echo new errors $new_errors > error limit $ERROR_LIMIT 
    echo failing ..
    exit 1
fi

exit 0<|MERGE_RESOLUTION|>--- conflicted
+++ resolved
@@ -1,8 +1,5 @@
 #!/bin/bash
 
-<<<<<<< HEAD
-ERROR_LIMIT=100
-=======
 # Copyright 2023 Google LLC
 #
 # Licensed under the Apache License, Version 2.0 (the "License");
@@ -17,8 +14,7 @@
 # See the License for the specific language governing permissions and
 # limitations under the License.
 
-ERROR_LIMIT=1100
->>>>>>> 26f8c5b8
+ERROR_LIMIT=100
 
 sudo cmd/install
 
