#!/bin/bash

# Copyright 2023 Google LLC
#
# Licensed under the Apache License, Version 2.0 (the "License");
# you may not use this file except in compliance with the License.
# You may obtain a copy of the License at
#
#    https://www.apache.org/licenses/LICENSE-2.0
#
# Unless required by applicable law or agreed to in writing, software
# distributed under the License is distributed on an "AS IS" BASIS,
# WITHOUT WARRANTIES OR CONDITIONS OF ANY KIND, either express or implied.
# See the License for the specific language governing permissions and
# limitations under the License.

<<<<<<< HEAD
ERROR_LIMIT=175
=======
ERROR_LIMIT=100
>>>>>>> a57393b0

sudo cmd/install

source venv/bin/activate
sudo pip3 install pylint

files=$(find . -path ./venv -prune -o -name '*.py' -print)

OUT=pylint.out

rm -f $OUT && touch $OUT

pylint $files -ry --extension-pkg-allow-list=docker --evaluation="error + warning + refactor + convention" 2>/dev/null | tee -a $OUT

new_errors=$(cat $OUT | grep -oP  "(?!=^Your code has been rated at)([0-9]+)(?=\.00/10[ \(]?)" )

echo "$new_errors > $ERROR_LIMIT?"
if (( $new_errors > $ERROR_LIMIT)); then
    echo new errors $new_errors > error limit $ERROR_LIMIT 
    echo failing ..
    exit 1
fi

exit 0<|MERGE_RESOLUTION|>--- conflicted
+++ resolved
@@ -14,11 +14,7 @@
 # See the License for the specific language governing permissions and
 # limitations under the License.
 
-<<<<<<< HEAD
 ERROR_LIMIT=175
-=======
-ERROR_LIMIT=100
->>>>>>> a57393b0
 
 sudo cmd/install
 
