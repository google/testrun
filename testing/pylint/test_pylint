--- conflicted
+++ resolved
@@ -21,11 +21,7 @@
 source venv/bin/activate
 sudo pip3 install pylint==3.0.3
 
-<<<<<<< HEAD
 files=$(find . -path ./venv -prune -o -name '*.py' -print)
-=======
-files=$(find ./ -path ./venv -prune -o -name '*.py' -print)
->>>>>>> b50c3090
 
 OUT=pylint.out
 
