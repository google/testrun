--- conflicted
+++ resolved
@@ -1,680 +1,606 @@
-# Copyright 2023 Google LLC
-#
-# Licensed under the Apache License, Version 2.0 (the "License");
-# you may not use this file except in compliance with the License.
-# You may obtain a copy of the License at
-#
-#    https://www.apache.org/licenses/LICENSE-2.0
-#
-# Unless required by applicable law or agreed to in writing, software
-# distributed under the License is distributed on an "AS IS" BASIS,
-# WITHOUT WARRANTIES OR CONDITIONS OF ANY KIND, either express or implied.
-# See the License for the specific language governing permissions and
-# limitations under the License.
-"""Module run all the TLS related unit tests"""
-from tls_module import TLSModule
-from tls_util import TLSUtil
-from tls_module import TLSModule
-import os
-import unittest
-from common import logger
-from scapy.all import sniff, wrpcap
-import threading
-import time
-import netifaces
-import ssl
-import shutil
-import logging
-import socket
-import sys
-from cryptography import x509
-from cryptography.hazmat.backends import default_backend
-from cryptography.hazmat.primitives import serialization
-
-MODULE = 'tls'
-# Define the file paths
-TEST_FILES_DIR = 'testing/unit/' + MODULE
-OUTPUT_DIR = os.path.join(TEST_FILES_DIR, 'output/')
-REPORTS_DIR = os.path.join(TEST_FILES_DIR, 'reports/')
-CAPTURES_DIR = os.path.join(TEST_FILES_DIR, 'captures/')
-CERT_DIR = os.path.join(TEST_FILES_DIR, 'certs/')
-ROOT_CERTS_DIR = os.path.join(TEST_FILES_DIR, 'root_certs')
-
-LOCAL_REPORT = os.path.join(REPORTS_DIR, 'tls_report_local.md')
-LOCAL_REPORT_EXT = os.path.join(REPORTS_DIR, 'tls_report_ext_local.md')
-LOCAL_REPORT_NO_CERT = os.path.join(REPORTS_DIR, 'tls_report_no_cert_local.md')
-CONF_FILE = 'modules/test/' + MODULE + '/conf/module_config.json'
-
-INTERNET_IFACE = 'eth0'
-
-TLS_UTIL = None
-PACKET_CAPTURE = None
-
-
-class TLSModuleTest(unittest.TestCase):
-  """Contains and runs all the unit tests concerning TLS behaviors"""
-
-  @classmethod
-  def setUpClass(cls):
-    log = logger.get_logger('unit_test_' + MODULE)
-    global TLS_UTIL
-    TLS_UTIL = TLSUtil(
-        log,
-        #bin_dir='modules/test/tls/bin',
-        cert_out_dir=OUTPUT_DIR,
-        root_certs_dir=ROOT_CERTS_DIR)
-
-  # Test 1.2 server when only 1.2 connection is established
-  def security_tls_v1_2_server_test(self):
-    tls_1_2_results = TLS_UTIL.validate_tls_server('google.com',
-                                                   tls_version='1.2')
-    tls_1_3_results = None, 'No TLS 1.3'
-    test_results = TLS_UTIL.process_tls_server_results(tls_1_2_results,
-                                                       tls_1_3_results)
-    self.assertTrue(test_results[0])
-
-  # Test 1.2 server when 1.3 connection is established
-  def security_tls_v1_2_for_1_3_server_test(self):
-    tls_1_2_results = None, 'No TLS 1.2'
-    tls_1_3_results = TLS_UTIL.validate_tls_server('google.com',
-                                                   tls_version='1.3')
-    test_results = TLS_UTIL.process_tls_server_results(tls_1_2_results,
-                                                       tls_1_3_results)
-    self.assertTrue(test_results[0])
-
-  # Test 1.2 server when 1.2 and 1.3 connection is established
-  def security_tls_v1_2_for_1_2_and_1_3_server_test(self):
-    tls_1_2_results = TLS_UTIL.validate_tls_server('google.com',
-                                                   tls_version='1.2')
-    tls_1_3_results = TLS_UTIL.validate_tls_server('google.com',
-                                                   tls_version='1.3')
-    test_results = TLS_UTIL.process_tls_server_results(tls_1_2_results,
-                                                       tls_1_3_results)
-    self.assertTrue(test_results[0])
-
-  # Test 1.2 server when 1.2 and failed 1.3 connection is established
-  def security_tls_v1_2_for_1_2_and_1_3_fail_server_test(self):
-    tls_1_2_results = TLS_UTIL.validate_tls_server('google.com',
-                                                   tls_version='1.2')
-    tls_1_3_results = False, 'Signature faild'
-    test_results = TLS_UTIL.process_tls_server_results(tls_1_2_results,
-                                                       tls_1_3_results)
-    self.assertTrue(test_results[0])
-
-  # Test 1.2 server when 1.3 and failed 1.2 connection is established
-  def security_tls_v1_2_for_1_3_and_1_2_fail_server_test(self):
-    tls_1_3_results = TLS_UTIL.validate_tls_server('google.com',
-                                                   tls_version='1.3')
-    tls_1_2_results = False, 'Signature faild'
-    test_results = TLS_UTIL.process_tls_server_results(tls_1_2_results,
-                                                       tls_1_3_results)
-    self.assertTrue(test_results[0])
-
-  def security_tls_server_results_test(self, ):
-    # Generic messages to test they are passing through
-    # to the results as expected
-    fail_message = 'Certificate not validated'
-    success_message = 'Certificate validated'
-    none_message = 'Failed to resolve public certificate'
-
-    # Both None
-    tls_1_2_results = None, none_message
-    tls_1_3_results = None, none_message
-    expected = None, (f'TLS 1.2 not validated: {none_message}\n'
-                      f'TLS 1.3 not validated: {none_message}')
-    result = TLS_UTIL.process_tls_server_results(tls_1_2_results,
-                                                 tls_1_3_results)
-    self.assertEqual(result, expected)
-
-    # TLS 1.2 Pass and TLS 1.3 None
-    tls_1_2_results = True, success_message
-    expected = True, f'TLS 1.2 validated: {success_message}'
-    result = TLS_UTIL.process_tls_server_results(tls_1_2_results,
-                                                 tls_1_3_results)
-    self.assertEqual(result, expected)
-
-    # TLS 1.2 Fail and TLS 1.3 None
-    tls_1_2_results = False, fail_message
-    expected = False, f'TLS 1.2 not validated: {fail_message}'
-    result = TLS_UTIL.process_tls_server_results(tls_1_2_results,
-                                                 tls_1_3_results)
-    self.assertEqual(result, expected)
-
-    # TLS 1.3 Pass and TLS 1.2 None
-    tls_1_2_results = None, fail_message
-    tls_1_3_results = True, success_message
-    expected = True, f'TLS 1.3 validated: {success_message}'
-    result = TLS_UTIL.process_tls_server_results(tls_1_2_results,
-                                                 tls_1_3_results)
-    self.assertEqual(result, expected)
-
-    # TLS 1.3 Fail and TLS 1.2 None
-    tls_1_3_results = False, fail_message
-    expected = False, f'TLS 1.3 not validated: {fail_message}'
-    result = TLS_UTIL.process_tls_server_results(tls_1_2_results,
-                                                 tls_1_3_results)
-    self.assertEqual(result, expected)
-
-    # TLS 1.2 Pass and TLS 1.3 Pass
-    tls_1_2_results = True, success_message
-    tls_1_3_results = True, success_message
-    expected = True, (f'TLS 1.2 validated: {success_message}\n'
-                      f'TLS 1.3 validated: {success_message}')
-    result = TLS_UTIL.process_tls_server_results(tls_1_2_results,
-                                                 tls_1_3_results)
-    self.assertEqual(result, expected)
-
-    # TLS 1.2 Pass and TLS 1.3 Fail
-    tls_1_2_results = True, success_message
-    tls_1_3_results = False, fail_message
-    expected = True, (f'TLS 1.2 validated: {success_message}\n'
-                      f'TLS 1.3 not validated: {fail_message}')
-    result = TLS_UTIL.process_tls_server_results(tls_1_2_results,
-                                                 tls_1_3_results)
-    self.assertEqual(result, expected)
-
-    # TLS 1.2 Fail and TLS 1.2 Pass
-    tls_1_2_results = False, fail_message
-    tls_1_3_results = True, success_message
-    expected = True, (f'TLS 1.2 not validated: {fail_message}\n'
-                      f'TLS 1.3 validated: {success_message}')
-    result = TLS_UTIL.process_tls_server_results(tls_1_2_results,
-                                                 tls_1_3_results)
-    self.assertEqual(result, expected)
-
-    # TLS 1.2 Fail and TLS 1.2 Fail
-    tls_1_3_results = False, fail_message
-    expected = False, (f'TLS 1.2 not validated: {fail_message}\n'
-                       f'TLS 1.3 not validated: {fail_message}')
-    result = TLS_UTIL.process_tls_server_results(tls_1_2_results,
-                                                 tls_1_3_results)
-    self.assertEqual(result, expected)
-
-  # Test 1.2 server when 1.3 and 1.2 failed connection is established
-  def security_tls_v1_2_fail_server_test(self):
-    tls_1_2_results = False, 'Signature faild'
-    tls_1_3_results = False, 'Signature faild'
-    test_results = TLS_UTIL.process_tls_server_results(tls_1_2_results,
-                                                       tls_1_3_results)
-    self.assertFalse(test_results[0])
-
-    # Test 1.2 server when 1.3 and 1.2 failed connection is established
-  def security_tls_v1_2_none_server_test(self):
-    tls_1_2_results = None, 'No cert'
-    tls_1_3_results = None, 'No cert'
-    test_results = TLS_UTIL.process_tls_server_results(tls_1_2_results,
-                                                       tls_1_3_results)
-    self.assertIsNone(test_results[0])
-
-  def security_tls_v1_3_server_test(self):
-    test_results = TLS_UTIL.validate_tls_server('google.com', tls_version='1.3')
-    self.assertTrue(test_results[0])
-
-  def security_tls_v1_2_client_test(self):
-    test_results = self.test_client_tls('1.2')
-    print(str(test_results))
-    self.assertTrue(test_results[0])
-
-  def security_tls_v1_2_client_cipher_fail_test(self):
-    test_results = self.test_client_tls('1.2', disable_valid_ciphers=True)
-    print(str(test_results))
-    self.assertFalse(test_results[0])
-
-  # Scan a known capture without any TLS traffic to
-  # generate a skip result
-  def security_tls_client_skip_test(self):
-    print('security_tls_client_skip_test')
-    capture_file = os.path.join(CAPTURES_DIR, 'no_tls.pcap')
-
-    # Run the client test
-    test_results = TLS_UTIL.validate_tls_client(client_ip='172.27.253.167',
-                                                tls_version='1.2',
-                                                capture_files=[capture_file])
-    print(str(test_results))
-    self.assertIsNone(test_results[0])
-
-  def security_tls_v1_3_client_test(self):
-    test_results = self.test_client_tls('1.3')
-    print(str(test_results))
-    self.assertTrue(test_results[0])
-
-  def client_hello_packets_test(self):
-    packet_fail = {
-        'dst_ip': '10.10.10.1',
-        'src_ip': '10.10.10.14',
-        'dst_port': '443',
-        'cipher_support': {
-            'ecdh': False,
-            'ecdsa': True
-        }
-    }
-    packet_success = {
-        'dst_ip': '10.10.10.1',
-        'src_ip': '10.10.10.14',
-        'dst_port': '443',
-        'cipher_support': {
-            'ecdh': True,
-            'ecdsa': True
-        }
-    }
-    hello_packets = [packet_fail, packet_success]
-    hello_results = TLS_UTIL.process_hello_packets(hello_packets, '1.2')
-    print('Hello packets test results: ' + str(hello_results))
-    expected = {'valid': [packet_success], 'invalid': []}
-    self.assertEqual(hello_results, expected)
-
-  def test_client_tls(self,
-                      tls_version,
-                      tls_generate=None,
-                      disable_valid_ciphers=False):
-    # Make the capture file
-    os.makedirs(OUTPUT_DIR, exist_ok=True)
-    capture_file = OUTPUT_DIR + '/client_tls.pcap'
-
-    # Resolve the client ip used
-    client_ip = self.get_interface_ip(INTERNET_IFACE)
-
-    # Genrate TLS outbound traffic
-    if tls_generate is None:
-      tls_generate = tls_version
-    self.generate_tls_traffic(capture_file, tls_generate, disable_valid_ciphers)
-
-    # Run the client test
-    return TLS_UTIL.validate_tls_client(client_ip=client_ip,
-                                        tls_version=tls_version,
-                                        capture_files=[capture_file])
-
-  def test_client_tls_with_non_tls_client(self):
-    print('\ntest_client_tls_with_non_tls_client')
-    capture_file = os.path.join(CAPTURES_DIR, 'monitor.pcap')
-
-    # Run the client test
-    test_results = TLS_UTIL.validate_tls_client(client_ip='10.10.10.14',
-                                                tls_version='1.2',
-                                                capture_files=[capture_file])
-    print(str(test_results))
-    self.assertFalse(test_results[0])
-
-  # Scan a known capture without u unsupported TLS traffic to
-  # generate a fail result
-  def security_tls_client_unsupported_tls_client(self):
-    print('\nsecurity_tls_client_unsupported_tls_client')
-    capture_file = os.path.join(CAPTURES_DIR, 'unsupported_tls.pcap')
-
-    # Run the client test
-    test_results = TLS_UTIL.validate_tls_client(client_ip='172.27.253.167',
-                                                tls_version='1.2',
-                                                capture_files=[capture_file])
-    print(str(test_results))
-    self.assertFalse(test_results[0])
-
-  # Scan a known capture without u unsupported TLS traffic to
-  # generate a fail result
-  def security_tls_client_allowed_protocols_test(self):
-    print('\nsecurity_tls_client_allowed_protocols_test')
-    capture_file = os.path.join(CAPTURES_DIR, 'monitor_with_quic.pcap')
-
-    # Run the client test
-    test_results = TLS_UTIL.validate_tls_client(client_ip='10.10.10.15',
-                                                tls_version='1.2',
-                                                capture_files=[capture_file])
-    print(str(test_results))
-    self.assertTrue(test_results[0])
-
-<<<<<<< HEAD
-  def outbound_connections_test(self):
-    """ Test generation of the outbound connection ips"""
-    print('\noutbound_connections_test')
-    capture_file = os.path.join(CAPTURES_DIR, 'monitor.pcap')
-    ip_dst = TLS_UTIL.get_all_outbound_connections(
-        device_mac='70:b3:d5:96:c0:00', capture_files=[capture_file])
-    print(str(ip_dst))
-    # Compare as sets since returned order is not guaranteed
-    self.assertEqual(
-        set(ip_dst),
-        set(['8.8.8.8', '224.0.0.22', '18.140.82.197', '216.239.35.0']))
-
-  def outbound_connections_report_test(self):
-    """ Test generation of the outbound connection ips"""
-    print('\noutbound_connections_report_test')
-    capture_file = os.path.join(CAPTURES_DIR, 'monitor.pcap')
-    ip_dst = TLS_UTIL.get_all_outbound_connections(
-        device_mac='70:b3:d5:96:c0:00', capture_files=[capture_file])
-    tls = TLSModule(module=MODULE)
-    gen_html = tls.generate_outbound_connection_table(ip_dst)
-    print(gen_html)
-
-  # Commented out whilst TLS report is recreated
-  # def tls_module_report_test(self):
-  #   print('\ntls_module_report_test')
-  #   os.environ['DEVICE_MAC'] = '38:d1:35:01:17:fe'
-  #   pcap_file = os.path.join(CAPTURES_DIR, 'tls.pcap')
-  #   tls = TLSModule(module=MODULE,
-  #                   log_dir=OUTPUT_DIR,
-  #                   conf_file=CONF_FILE,
-  #                   results_dir=OUTPUT_DIR,
-  #                   startup_capture_file=pcap_file,
-  #                   monitor_capture_file=pcap_file,
-  #                   tls_capture_file=pcap_file)
-  #   report_out_path = tls.generate_module_report()
-
-  #   with open(report_out_path, 'r', encoding='utf-8') as file:
-  #     report_out = file.read()
-
-  #   # Read the local good report
-  #   with open(LOCAL_REPORT, 'r', encoding='utf-8') as file:
-  #     report_local = file.read()
-
-  #   self.assertEqual(report_out, report_local)
-
-  # Commented out whilst TLS report is recreated
-  # def tls_module_report_ext_test(self):
-  #   print('\ntls_module_report_ext_test')
-  #   os.environ['DEVICE_MAC'] = '28:29:86:27:d6:05'
-  #   pcap_file = os.path.join(CAPTURES_DIR, 'tls_ext.pcap')
-  #   tls = TLSModule(module=MODULE,
-  #                   log_dir=OUTPUT_DIR,
-  #                   conf_file=CONF_FILE,
-  #                   results_dir=OUTPUT_DIR,
-  #                   startup_capture_file=pcap_file,
-  #                   monitor_capture_file=pcap_file,
-  #                   tls_capture_file=pcap_file)
-  #   report_out_path = tls.generate_module_report()
-
-  #   # Read the generated report
-  #   with open(report_out_path, 'r', encoding='utf-8') as file:
-  #     report_out = file.read()
-
-  #   # Read the local good report
-  #   with open(LOCAL_REPORT_EXT, 'r', encoding='utf-8') as file:
-  #     report_local = file.read()
-
-  #   self.assertEqual(report_out, report_local)
-
-  # Commented out whilst TLS report is recreated
-  # def tls_module_report_no_cert_test(self):
-  #   print('\ntls_module_report_no_cert_test')
-  #   os.environ['DEVICE_MAC'] = ''
-  #   pcap_file = os.path.join(CAPTURES_DIR, 'tls_ext.pcap')
-  #   tls = TLSModule(module=MODULE,
-  #                   log_dir=OUTPUT_DIR,
-  #                   conf_file=CONF_FILE,
-  #                   results_dir=OUTPUT_DIR,
-  #                   startup_capture_file=pcap_file,
-  #                   monitor_capture_file=pcap_file,
-  #                   tls_capture_file=pcap_file)
-
-  #   report_out_path = tls.generate_module_report()
-
-  #   # Read the generated report
-  #   with open(report_out_path, 'r', encoding='utf-8') as file:
-  #     report_out = file.read()
-
-  #   # Read the local good report
-  #   with open(LOCAL_REPORT_NO_CERT, 'r', encoding='utf-8') as file:
-  #     report_local = file.read()
-
-  #   self.assertEqual(report_out, report_local)
-=======
-  def tls_module_report_test(self):
-    print('\ntls_module_report_test')
-    os.environ['DEVICE_MAC'] = '38:d1:35:01:17:fe'
-    pcap_file = os.path.join(CAPTURES_DIR, 'tls.pcap')
-    tls = TLSModule(module=MODULE,
-                    log_dir=OUTPUT_DIR,
-                    results_dir=OUTPUT_DIR,
-                    startup_capture_file=pcap_file,
-                    monitor_capture_file=pcap_file,
-                    tls_capture_file=pcap_file)
-    report_out_path = tls.generate_module_report()
-
-    with open(report_out_path, 'r', encoding='utf-8') as file:
-      report_out = file.read()
-
-    # Read the local good report
-    with open(LOCAL_REPORT, 'r', encoding='utf-8') as file:
-      report_local = file.read()
-
-    self.assertEqual(report_out, report_local)
-
-  def tls_module_report_ext_test(self):
-    print('\ntls_module_report_ext_test')
-    os.environ['DEVICE_MAC'] = '28:29:86:27:d6:05'
-    pcap_file = os.path.join(CAPTURES_DIR, 'tls_ext.pcap')
-    tls = TLSModule(module=MODULE,
-                    log_dir=OUTPUT_DIR,
-                    results_dir=OUTPUT_DIR,
-                    startup_capture_file=pcap_file,
-                    monitor_capture_file=pcap_file,
-                    tls_capture_file=pcap_file)
-    report_out_path = tls.generate_module_report()
-
-    # Read the generated report
-    with open(report_out_path, 'r', encoding='utf-8') as file:
-      report_out = file.read()
-
-    # Read the local good report
-    with open(LOCAL_REPORT_EXT, 'r', encoding='utf-8') as file:
-      report_local = file.read()
-
-    self.assertEqual(report_out, report_local)
-
-  def tls_module_report_no_cert_test(self):
-    print('\ntls_module_report_no_cert_test')
-    os.environ['DEVICE_MAC'] = ''
-    pcap_file = os.path.join(CAPTURES_DIR, 'tls_ext.pcap')
-    tls = TLSModule(module=MODULE,
-                    log_dir=OUTPUT_DIR,
-                    results_dir=OUTPUT_DIR,
-                    startup_capture_file=pcap_file,
-                    monitor_capture_file=pcap_file,
-                    tls_capture_file=pcap_file)
-
-    report_out_path = tls.generate_module_report()
-
-    # Read the generated report
-    with open(report_out_path, 'r', encoding='utf-8') as file:
-      report_out = file.read()
-
-    # Read the local good report
-    with open(LOCAL_REPORT_NO_CERT, 'r', encoding='utf-8') as file:
-      report_local = file.read()
-
-    self.assertEqual(report_out, report_local)
->>>>>>> 39b95c51
-
-  def generate_tls_traffic(self,
-                           capture_file,
-                           tls_version,
-                           disable_valid_ciphers=False):
-    capture_thread = self.start_capture_thread(10)
-    print('Capture Started')
-
-    # Generate some TLS 1.2 outbound traffic
-    while capture_thread.is_alive():
-      self.make_tls_connection('www.google.com', 443, tls_version,
-                               disable_valid_ciphers)
-      time.sleep(1)
-
-    # Save the captured packets to the file.
-    wrpcap(capture_file, PACKET_CAPTURE)
-
-  def make_tls_connection(self,
-                          hostname,
-                          port,
-                          tls_version,
-                          disable_valid_ciphers=False):
-    try:
-      # Create the SSL context with the desired TLS version and options
-      context = ssl.create_default_context(ssl.Purpose.SERVER_AUTH)
-      context.check_hostname = False
-      context.verify_mode = ssl.CERT_NONE
-
-      if disable_valid_ciphers:
-        # Create a list of ciphers that do not use ECDH or ECDSA
-        ciphers_str = [
-            'TLS_AES_256_GCM_SHA384', 'TLS_CHACHA20_POLY1305_SHA256',
-            'TLS_AES_128_GCM_SHA256', 'AES256-GCM-SHA384',
-            'PSK-AES256-GCM-SHA384', 'PSK-CHACHA20-POLY1305',
-            'RSA-PSK-AES128-GCM-SHA256', 'DHE-PSK-AES128-GCM-SHA256',
-            'AES128-GCM-SHA256', 'PSK-AES128-GCM-SHA256', 'AES256-SHA256',
-            'AES128-SHA'
-        ]
-        context.set_ciphers(':'.join(ciphers_str))
-
-      # Disable specific TLS versions based on the input
-      if tls_version != '1.1':
-        context.options |= ssl.OP_NO_TLSv1  # Disable TLS 1.0
-        context.options |= ssl.OP_NO_TLSv1_1  # Disable TLS 1.1
-      else:
-        context.options |= ssl.OP_NO_TLSv1_2  # Disable TLS 1.2
-        context.options |= ssl.OP_NO_TLSv1_3  # Disable TLS 1.3
-
-      if tls_version == '1.3':
-        context.options |= ssl.OP_NO_TLSv1_2  # Disable TLS 1.2
-      elif tls_version == '1.2':
-        context.options |= ssl.OP_NO_TLSv1_3  # Disable TLS 1.3
-
-      # Create an SSL/TLS socket
-      with socket.create_connection((hostname, port), timeout=10) as sock:
-        with context.wrap_socket(sock, server_hostname=hostname) as secure_sock:
-          # Get the server's certificate in PEM format
-          ssl.DER_cert_to_PEM_cert(secure_sock.getpeercert(True))
-
-    except ConnectionRefusedError:
-      print(f'Connection to {hostname}:{port} was refused.')
-    except socket.gaierror:
-      print(f'Failed to resolve the hostname {hostname}.')
-    except ssl.SSLError as e:
-      print(f'SSL error occurred: {e}')
-    except socket.timeout:
-      print('Socket timeout error')
-
-  def start_capture(self, timeout):
-    global PACKET_CAPTURE
-    PACKET_CAPTURE = sniff(iface=INTERNET_IFACE, timeout=timeout)
-
-  def start_capture_thread(self, timeout):
-    # Start the packet capture in a separate thread to avoid blocking.
-    capture_thread = threading.Thread(target=self.start_capture,
-                                      args=(timeout, ))
-    capture_thread.start()
-
-    return capture_thread
-
-  def get_interface_ip(self, interface_name):
-    try:
-      addresses = netifaces.ifaddresses(interface_name)
-      ipv4 = addresses[netifaces.AF_INET][0]['addr']
-      return ipv4
-    except (ValueError, KeyError) as e:
-      print(f'Error: {e}')
-      return None
-
-  def tls_module_trusted_ca_cert_chain_test(self):
-    print('\ntls_module_trusted_ca_cert_chain_test')
-    self.download_public_cert('google.com')
-    cert_path = os.path.join(CERT_DIR, '_.google.com.crt')
-    cert_valid = TLS_UTIL.validate_cert_chain(device_cert_path=cert_path)
-    self.assertEqual(cert_valid, True)
-
-  def tls_module_local_ca_cert_test(self):
-    print('\ntls_module_trusted_ca_cert_chain_test')
-    cert_path = os.path.join(CERT_DIR, 'device_cert_local.crt')
-    cert_valid = TLS_UTIL.validate_local_ca_signature(
-        device_cert_path=cert_path)
-    self.assertEqual(cert_valid[0], True)
-
-  def tls_module_ca_cert_spaces_test(self):
-    print('\ntls_module_ca_cert_spaces_test')
-    # Make a tmp folder to make a differnt CA directory
-    tmp_dir = os.path.join(TEST_FILES_DIR, 'tmp')
-    if os.path.exists(tmp_dir):
-      shutil.rmtree(tmp_dir)
-    os.makedirs(tmp_dir, exist_ok=True)
-    # Move and rename the TestRun CA root with spaces
-    ca_file = os.path.join(ROOT_CERTS_DIR, 'Testrun_CA_Root.crt')
-    ca_file_with_spaces = os.path.join(tmp_dir, 'Testrun CA Root.crt')
-    shutil.copy(ca_file, ca_file_with_spaces)
-
-    cert_path = os.path.join(CERT_DIR, 'device_cert_local.crt')
-    log = logger.get_logger('unit_test_' + MODULE)
-    log.setLevel(logging.DEBUG)
-    tls_util = TLSUtil(log, cert_out_dir=OUTPUT_DIR, root_certs_dir=tmp_dir)
-
-    cert_valid = tls_util.validate_local_ca_signature(
-        device_cert_path=cert_path)
-    self.assertEqual(cert_valid[0], True)
-
-  def download_public_cert(self, hostname, port=443):
-    # Set up an SSL context to connect securely
-    context = ssl.create_default_context()
-    context.minimum_version = ssl.TLSVersion.TLSv1_2
-
-    # Establish a connection to the server
-    with socket.create_connection((hostname, port)) as sock:
-      with context.wrap_socket(sock, server_hostname=hostname) as ssock:
-        # Get the server certificate in DER format
-        der_cert = ssock.getpeercert(binary_form=True)
-
-    # Load the certificate using cryptography's x509 module
-    cert = x509.load_der_x509_certificate(der_cert, backend=default_backend())
-
-    # Convert the certificate to PEM format
-    pem_cert = cert.public_bytes(encoding=serialization.Encoding.PEM)
-
-    # Write the PEM certificate to a file
-    cert_path = os.path.join(CERT_DIR, '_.google.com.crt')
-    with open(cert_path, 'w', encoding='utf-8') as cert_file:
-      cert_file.write(pem_cert.decode())
-
-
-if __name__ == '__main__':
-  suite = unittest.TestSuite()
-  suite.addTest(TLSModuleTest('client_hello_packets_test'))
-  # TLS 1.2 server tests
-  suite.addTest(TLSModuleTest('security_tls_v1_2_server_test'))
-  suite.addTest(TLSModuleTest('security_tls_v1_2_for_1_3_server_test'))
-  suite.addTest(TLSModuleTest('security_tls_v1_2_for_1_2_and_1_3_server_test'))
-  suite.addTest(
-      TLSModuleTest('security_tls_v1_2_for_1_2_and_1_3_fail_server_test'))
-  suite.addTest(
-      TLSModuleTest('security_tls_v1_2_for_1_3_and_1_2_fail_server_test'))
-  suite.addTest(TLSModuleTest('security_tls_v1_2_fail_server_test'))
-  suite.addTest(TLSModuleTest('security_tls_v1_2_none_server_test'))
-
-  # # TLS 1.3 server tests
-  suite.addTest(TLSModuleTest('security_tls_v1_3_server_test'))
-  # TLS client tests
-  suite.addTest(TLSModuleTest('security_tls_v1_2_client_test'))
-  suite.addTest(TLSModuleTest('security_tls_v1_3_client_test'))
-  suite.addTest(TLSModuleTest('security_tls_client_skip_test'))
-  suite.addTest(TLSModuleTest('security_tls_v1_2_client_cipher_fail_test'))
-  suite.addTest(TLSModuleTest('test_client_tls_with_non_tls_client'))
-  suite.addTest(TLSModuleTest('security_tls_client_unsupported_tls_client'))
-
-  # Test the results options for tls server tests
-  suite.addTest(TLSModuleTest('security_tls_server_results_test'))
-
-  # Test various report module outputs
-  suite.addTest(TLSModuleTest('tls_module_report_test'))
-  suite.addTest(TLSModuleTest('tls_module_report_ext_test'))
-  suite.addTest(TLSModuleTest('tls_module_report_no_cert_test'))
-
-  # Test signature validation methods
-  suite.addTest(TLSModuleTest('tls_module_trusted_ca_cert_chain_test'))
-  suite.addTest(TLSModuleTest('tls_module_local_ca_cert_test'))
-  suite.addTest(TLSModuleTest('tls_module_ca_cert_spaces_test'))
-
-  suite.addTest(TLSModuleTest('security_tls_client_allowed_protocols_test'))
-
-  suite.addTest(TLSModuleTest('outbound_connections_test'))
-  suite.addTest(TLSModuleTest('outbound_connections_report_test'))
-
-  runner = unittest.TextTestRunner()
-  test_result = runner.run(suite)
-
-  # Check if the tests failed and exit with the appropriate code
-  if not test_result.wasSuccessful():
-    sys.exit(1)  # Return a non-zero exit code for failures
-  sys.exit(0)  # Return zero for success
+# Copyright 2023 Google LLC
+#
+# Licensed under the Apache License, Version 2.0 (the "License");
+# you may not use this file except in compliance with the License.
+# You may obtain a copy of the License at
+#
+#    https://www.apache.org/licenses/LICENSE-2.0
+#
+# Unless required by applicable law or agreed to in writing, software
+# distributed under the License is distributed on an "AS IS" BASIS,
+# WITHOUT WARRANTIES OR CONDITIONS OF ANY KIND, either express or implied.
+# See the License for the specific language governing permissions and
+# limitations under the License.
+"""Module run all the TLS related unit tests"""
+from tls_module import TLSModule
+from tls_util import TLSUtil
+from tls_module import TLSModule
+import os
+import unittest
+from common import logger
+from scapy.all import sniff, wrpcap
+import threading
+import time
+import netifaces
+import ssl
+import shutil
+import logging
+import socket
+import sys
+from cryptography import x509
+from cryptography.hazmat.backends import default_backend
+from cryptography.hazmat.primitives import serialization
+
+MODULE = 'tls'
+# Define the file paths
+TEST_FILES_DIR = 'testing/unit/' + MODULE
+OUTPUT_DIR = os.path.join(TEST_FILES_DIR, 'output/')
+REPORTS_DIR = os.path.join(TEST_FILES_DIR, 'reports/')
+CAPTURES_DIR = os.path.join(TEST_FILES_DIR, 'captures/')
+CERT_DIR = os.path.join(TEST_FILES_DIR, 'certs/')
+ROOT_CERTS_DIR = os.path.join(TEST_FILES_DIR, 'root_certs')
+
+LOCAL_REPORT = os.path.join(REPORTS_DIR, 'tls_report_local.md')
+LOCAL_REPORT_EXT = os.path.join(REPORTS_DIR, 'tls_report_ext_local.md')
+LOCAL_REPORT_NO_CERT = os.path.join(REPORTS_DIR, 'tls_report_no_cert_local.md')
+CONF_FILE = 'modules/test/' + MODULE + '/conf/module_config.json'
+
+INTERNET_IFACE = 'eth0'
+
+TLS_UTIL = None
+PACKET_CAPTURE = None
+
+
+class TLSModuleTest(unittest.TestCase):
+  """Contains and runs all the unit tests concerning TLS behaviors"""
+
+  @classmethod
+  def setUpClass(cls):
+    log = logger.get_logger('unit_test_' + MODULE)
+    global TLS_UTIL
+    TLS_UTIL = TLSUtil(
+        log,
+        #bin_dir='modules/test/tls/bin',
+        cert_out_dir=OUTPUT_DIR,
+        root_certs_dir=ROOT_CERTS_DIR)
+
+  # Test 1.2 server when only 1.2 connection is established
+  def security_tls_v1_2_server_test(self):
+    tls_1_2_results = TLS_UTIL.validate_tls_server('google.com',
+                                                   tls_version='1.2')
+    tls_1_3_results = None, 'No TLS 1.3'
+    test_results = TLS_UTIL.process_tls_server_results(tls_1_2_results,
+                                                       tls_1_3_results)
+    self.assertTrue(test_results[0])
+
+  # Test 1.2 server when 1.3 connection is established
+  def security_tls_v1_2_for_1_3_server_test(self):
+    tls_1_2_results = None, 'No TLS 1.2'
+    tls_1_3_results = TLS_UTIL.validate_tls_server('google.com',
+                                                   tls_version='1.3')
+    test_results = TLS_UTIL.process_tls_server_results(tls_1_2_results,
+                                                       tls_1_3_results)
+    self.assertTrue(test_results[0])
+
+  # Test 1.2 server when 1.2 and 1.3 connection is established
+  def security_tls_v1_2_for_1_2_and_1_3_server_test(self):
+    tls_1_2_results = TLS_UTIL.validate_tls_server('google.com',
+                                                   tls_version='1.2')
+    tls_1_3_results = TLS_UTIL.validate_tls_server('google.com',
+                                                   tls_version='1.3')
+    test_results = TLS_UTIL.process_tls_server_results(tls_1_2_results,
+                                                       tls_1_3_results)
+    self.assertTrue(test_results[0])
+
+  # Test 1.2 server when 1.2 and failed 1.3 connection is established
+  def security_tls_v1_2_for_1_2_and_1_3_fail_server_test(self):
+    tls_1_2_results = TLS_UTIL.validate_tls_server('google.com',
+                                                   tls_version='1.2')
+    tls_1_3_results = False, 'Signature faild'
+    test_results = TLS_UTIL.process_tls_server_results(tls_1_2_results,
+                                                       tls_1_3_results)
+    self.assertTrue(test_results[0])
+
+  # Test 1.2 server when 1.3 and failed 1.2 connection is established
+  def security_tls_v1_2_for_1_3_and_1_2_fail_server_test(self):
+    tls_1_3_results = TLS_UTIL.validate_tls_server('google.com',
+                                                   tls_version='1.3')
+    tls_1_2_results = False, 'Signature faild'
+    test_results = TLS_UTIL.process_tls_server_results(tls_1_2_results,
+                                                       tls_1_3_results)
+    self.assertTrue(test_results[0])
+
+  def security_tls_server_results_test(self, ):
+    # Generic messages to test they are passing through
+    # to the results as expected
+    fail_message = 'Certificate not validated'
+    success_message = 'Certificate validated'
+    none_message = 'Failed to resolve public certificate'
+
+    # Both None
+    tls_1_2_results = None, none_message
+    tls_1_3_results = None, none_message
+    expected = None, (f'TLS 1.2 not validated: {none_message}\n'
+                      f'TLS 1.3 not validated: {none_message}')
+    result = TLS_UTIL.process_tls_server_results(tls_1_2_results,
+                                                 tls_1_3_results)
+    self.assertEqual(result, expected)
+
+    # TLS 1.2 Pass and TLS 1.3 None
+    tls_1_2_results = True, success_message
+    expected = True, f'TLS 1.2 validated: {success_message}'
+    result = TLS_UTIL.process_tls_server_results(tls_1_2_results,
+                                                 tls_1_3_results)
+    self.assertEqual(result, expected)
+
+    # TLS 1.2 Fail and TLS 1.3 None
+    tls_1_2_results = False, fail_message
+    expected = False, f'TLS 1.2 not validated: {fail_message}'
+    result = TLS_UTIL.process_tls_server_results(tls_1_2_results,
+                                                 tls_1_3_results)
+    self.assertEqual(result, expected)
+
+    # TLS 1.3 Pass and TLS 1.2 None
+    tls_1_2_results = None, fail_message
+    tls_1_3_results = True, success_message
+    expected = True, f'TLS 1.3 validated: {success_message}'
+    result = TLS_UTIL.process_tls_server_results(tls_1_2_results,
+                                                 tls_1_3_results)
+    self.assertEqual(result, expected)
+
+    # TLS 1.3 Fail and TLS 1.2 None
+    tls_1_3_results = False, fail_message
+    expected = False, f'TLS 1.3 not validated: {fail_message}'
+    result = TLS_UTIL.process_tls_server_results(tls_1_2_results,
+                                                 tls_1_3_results)
+    self.assertEqual(result, expected)
+
+    # TLS 1.2 Pass and TLS 1.3 Pass
+    tls_1_2_results = True, success_message
+    tls_1_3_results = True, success_message
+    expected = True, (f'TLS 1.2 validated: {success_message}\n'
+                      f'TLS 1.3 validated: {success_message}')
+    result = TLS_UTIL.process_tls_server_results(tls_1_2_results,
+                                                 tls_1_3_results)
+    self.assertEqual(result, expected)
+
+    # TLS 1.2 Pass and TLS 1.3 Fail
+    tls_1_2_results = True, success_message
+    tls_1_3_results = False, fail_message
+    expected = True, (f'TLS 1.2 validated: {success_message}\n'
+                      f'TLS 1.3 not validated: {fail_message}')
+    result = TLS_UTIL.process_tls_server_results(tls_1_2_results,
+                                                 tls_1_3_results)
+    self.assertEqual(result, expected)
+
+    # TLS 1.2 Fail and TLS 1.2 Pass
+    tls_1_2_results = False, fail_message
+    tls_1_3_results = True, success_message
+    expected = True, (f'TLS 1.2 not validated: {fail_message}\n'
+                      f'TLS 1.3 validated: {success_message}')
+    result = TLS_UTIL.process_tls_server_results(tls_1_2_results,
+                                                 tls_1_3_results)
+    self.assertEqual(result, expected)
+
+    # TLS 1.2 Fail and TLS 1.2 Fail
+    tls_1_3_results = False, fail_message
+    expected = False, (f'TLS 1.2 not validated: {fail_message}\n'
+                       f'TLS 1.3 not validated: {fail_message}')
+    result = TLS_UTIL.process_tls_server_results(tls_1_2_results,
+                                                 tls_1_3_results)
+    self.assertEqual(result, expected)
+
+  # Test 1.2 server when 1.3 and 1.2 failed connection is established
+  def security_tls_v1_2_fail_server_test(self):
+    tls_1_2_results = False, 'Signature faild'
+    tls_1_3_results = False, 'Signature faild'
+    test_results = TLS_UTIL.process_tls_server_results(tls_1_2_results,
+                                                       tls_1_3_results)
+    self.assertFalse(test_results[0])
+
+    # Test 1.2 server when 1.3 and 1.2 failed connection is established
+  def security_tls_v1_2_none_server_test(self):
+    tls_1_2_results = None, 'No cert'
+    tls_1_3_results = None, 'No cert'
+    test_results = TLS_UTIL.process_tls_server_results(tls_1_2_results,
+                                                       tls_1_3_results)
+    self.assertIsNone(test_results[0])
+
+  def security_tls_v1_3_server_test(self):
+    test_results = TLS_UTIL.validate_tls_server('google.com', tls_version='1.3')
+    self.assertTrue(test_results[0])
+
+  def security_tls_v1_2_client_test(self):
+    test_results = self.test_client_tls('1.2')
+    print(str(test_results))
+    self.assertTrue(test_results[0])
+
+  def security_tls_v1_2_client_cipher_fail_test(self):
+    test_results = self.test_client_tls('1.2', disable_valid_ciphers=True)
+    print(str(test_results))
+    self.assertFalse(test_results[0])
+
+  # Scan a known capture without any TLS traffic to
+  # generate a skip result
+  def security_tls_client_skip_test(self):
+    print('security_tls_client_skip_test')
+    capture_file = os.path.join(CAPTURES_DIR, 'no_tls.pcap')
+
+    # Run the client test
+    test_results = TLS_UTIL.validate_tls_client(client_ip='172.27.253.167',
+                                                tls_version='1.2',
+                                                capture_files=[capture_file])
+    print(str(test_results))
+    self.assertIsNone(test_results[0])
+
+  def security_tls_v1_3_client_test(self):
+    test_results = self.test_client_tls('1.3')
+    print(str(test_results))
+    self.assertTrue(test_results[0])
+
+  def client_hello_packets_test(self):
+    packet_fail = {
+        'dst_ip': '10.10.10.1',
+        'src_ip': '10.10.10.14',
+        'dst_port': '443',
+        'cipher_support': {
+            'ecdh': False,
+            'ecdsa': True
+        }
+    }
+    packet_success = {
+        'dst_ip': '10.10.10.1',
+        'src_ip': '10.10.10.14',
+        'dst_port': '443',
+        'cipher_support': {
+            'ecdh': True,
+            'ecdsa': True
+        }
+    }
+    hello_packets = [packet_fail, packet_success]
+    hello_results = TLS_UTIL.process_hello_packets(hello_packets, '1.2')
+    print('Hello packets test results: ' + str(hello_results))
+    expected = {'valid': [packet_success], 'invalid': []}
+    self.assertEqual(hello_results, expected)
+
+  def test_client_tls(self,
+                      tls_version,
+                      tls_generate=None,
+                      disable_valid_ciphers=False):
+    # Make the capture file
+    os.makedirs(OUTPUT_DIR, exist_ok=True)
+    capture_file = OUTPUT_DIR + '/client_tls.pcap'
+
+    # Resolve the client ip used
+    client_ip = self.get_interface_ip(INTERNET_IFACE)
+
+    # Genrate TLS outbound traffic
+    if tls_generate is None:
+      tls_generate = tls_version
+    self.generate_tls_traffic(capture_file, tls_generate, disable_valid_ciphers)
+
+    # Run the client test
+    return TLS_UTIL.validate_tls_client(client_ip=client_ip,
+                                        tls_version=tls_version,
+                                        capture_files=[capture_file])
+
+  def test_client_tls_with_non_tls_client(self):
+    print('\ntest_client_tls_with_non_tls_client')
+    capture_file = os.path.join(CAPTURES_DIR, 'monitor.pcap')
+
+    # Run the client test
+    test_results = TLS_UTIL.validate_tls_client(client_ip='10.10.10.14',
+                                                tls_version='1.2',
+                                                capture_files=[capture_file])
+    print(str(test_results))
+    self.assertFalse(test_results[0])
+
+  # Scan a known capture without u unsupported TLS traffic to
+  # generate a fail result
+  def security_tls_client_unsupported_tls_client(self):
+    print('\nsecurity_tls_client_unsupported_tls_client')
+    capture_file = os.path.join(CAPTURES_DIR, 'unsupported_tls.pcap')
+
+    # Run the client test
+    test_results = TLS_UTIL.validate_tls_client(client_ip='172.27.253.167',
+                                                tls_version='1.2',
+                                                capture_files=[capture_file])
+    print(str(test_results))
+    self.assertFalse(test_results[0])
+
+  # Scan a known capture without u unsupported TLS traffic to
+  # generate a fail result
+  def security_tls_client_allowed_protocols_test(self):
+    print('\nsecurity_tls_client_allowed_protocols_test')
+    capture_file = os.path.join(CAPTURES_DIR, 'monitor_with_quic.pcap')
+
+    # Run the client test
+    test_results = TLS_UTIL.validate_tls_client(client_ip='10.10.10.15',
+                                                tls_version='1.2',
+                                                capture_files=[capture_file])
+    print(str(test_results))
+    self.assertTrue(test_results[0])
+
+  def outbound_connections_test(self):
+    """ Test generation of the outbound connection ips"""
+    print('\noutbound_connections_test')
+    capture_file = os.path.join(CAPTURES_DIR, 'monitor.pcap')
+    ip_dst = TLS_UTIL.get_all_outbound_connections(
+        device_mac='70:b3:d5:96:c0:00', capture_files=[capture_file])
+    print(str(ip_dst))
+    # Compare as sets since returned order is not guaranteed
+    self.assertEqual(
+        set(ip_dst),
+        set(['8.8.8.8', '224.0.0.22', '18.140.82.197', '216.239.35.0']))
+
+  def outbound_connections_report_test(self):
+    """ Test generation of the outbound connection ips"""
+    print('\noutbound_connections_report_test')
+    capture_file = os.path.join(CAPTURES_DIR, 'monitor.pcap')
+    ip_dst = TLS_UTIL.get_all_outbound_connections(
+        device_mac='70:b3:d5:96:c0:00', capture_files=[capture_file])
+    tls = TLSModule(module=MODULE)
+    gen_html = tls.generate_outbound_connection_table(ip_dst)
+    print(gen_html)
+
+  def tls_module_report_test(self):
+    print('\ntls_module_report_test')
+    os.environ['DEVICE_MAC'] = '38:d1:35:01:17:fe'
+    pcap_file = os.path.join(CAPTURES_DIR, 'tls.pcap')
+    tls = TLSModule(module=MODULE,
+                    log_dir=OUTPUT_DIR,
+                    results_dir=OUTPUT_DIR,
+                    startup_capture_file=pcap_file,
+                    monitor_capture_file=pcap_file,
+                    tls_capture_file=pcap_file)
+    report_out_path = tls.generate_module_report()
+
+    with open(report_out_path, 'r', encoding='utf-8') as file:
+      report_out = file.read()
+
+    # Read the local good report
+    with open(LOCAL_REPORT, 'r', encoding='utf-8') as file:
+      report_local = file.read()
+
+    self.assertEqual(report_out, report_local)
+
+  def tls_module_report_ext_test(self):
+    print('\ntls_module_report_ext_test')
+    os.environ['DEVICE_MAC'] = '28:29:86:27:d6:05'
+    pcap_file = os.path.join(CAPTURES_DIR, 'tls_ext.pcap')
+    tls = TLSModule(module=MODULE,
+                    log_dir=OUTPUT_DIR,
+                    results_dir=OUTPUT_DIR,
+                    startup_capture_file=pcap_file,
+                    monitor_capture_file=pcap_file,
+                    tls_capture_file=pcap_file)
+    report_out_path = tls.generate_module_report()
+
+    # Read the generated report
+    with open(report_out_path, 'r', encoding='utf-8') as file:
+      report_out = file.read()
+
+    # Read the local good report
+    with open(LOCAL_REPORT_EXT, 'r', encoding='utf-8') as file:
+      report_local = file.read()
+
+    self.assertEqual(report_out, report_local)
+
+  def tls_module_report_no_cert_test(self):
+    print('\ntls_module_report_no_cert_test')
+    os.environ['DEVICE_MAC'] = ''
+    pcap_file = os.path.join(CAPTURES_DIR, 'tls_ext.pcap')
+    tls = TLSModule(module=MODULE,
+                    log_dir=OUTPUT_DIR,
+                    results_dir=OUTPUT_DIR,
+                    startup_capture_file=pcap_file,
+                    monitor_capture_file=pcap_file,
+                    tls_capture_file=pcap_file)
+
+    report_out_path = tls.generate_module_report()
+
+    # Read the generated report
+    with open(report_out_path, 'r', encoding='utf-8') as file:
+      report_out = file.read()
+
+    # Read the local good report
+    with open(LOCAL_REPORT_NO_CERT, 'r', encoding='utf-8') as file:
+      report_local = file.read()
+
+    self.assertEqual(report_out, report_local)
+
+  def generate_tls_traffic(self,
+                           capture_file,
+                           tls_version,
+                           disable_valid_ciphers=False):
+    capture_thread = self.start_capture_thread(10)
+    print('Capture Started')
+
+    # Generate some TLS 1.2 outbound traffic
+    while capture_thread.is_alive():
+      self.make_tls_connection('www.google.com', 443, tls_version,
+                               disable_valid_ciphers)
+      time.sleep(1)
+
+    # Save the captured packets to the file.
+    wrpcap(capture_file, PACKET_CAPTURE)
+
+  def make_tls_connection(self,
+                          hostname,
+                          port,
+                          tls_version,
+                          disable_valid_ciphers=False):
+    try:
+      # Create the SSL context with the desired TLS version and options
+      context = ssl.create_default_context(ssl.Purpose.SERVER_AUTH)
+      context.check_hostname = False
+      context.verify_mode = ssl.CERT_NONE
+
+      if disable_valid_ciphers:
+        # Create a list of ciphers that do not use ECDH or ECDSA
+        ciphers_str = [
+            'TLS_AES_256_GCM_SHA384', 'TLS_CHACHA20_POLY1305_SHA256',
+            'TLS_AES_128_GCM_SHA256', 'AES256-GCM-SHA384',
+            'PSK-AES256-GCM-SHA384', 'PSK-CHACHA20-POLY1305',
+            'RSA-PSK-AES128-GCM-SHA256', 'DHE-PSK-AES128-GCM-SHA256',
+            'AES128-GCM-SHA256', 'PSK-AES128-GCM-SHA256', 'AES256-SHA256',
+            'AES128-SHA'
+        ]
+        context.set_ciphers(':'.join(ciphers_str))
+
+      # Disable specific TLS versions based on the input
+      if tls_version != '1.1':
+        context.options |= ssl.OP_NO_TLSv1  # Disable TLS 1.0
+        context.options |= ssl.OP_NO_TLSv1_1  # Disable TLS 1.1
+      else:
+        context.options |= ssl.OP_NO_TLSv1_2  # Disable TLS 1.2
+        context.options |= ssl.OP_NO_TLSv1_3  # Disable TLS 1.3
+
+      if tls_version == '1.3':
+        context.options |= ssl.OP_NO_TLSv1_2  # Disable TLS 1.2
+      elif tls_version == '1.2':
+        context.options |= ssl.OP_NO_TLSv1_3  # Disable TLS 1.3
+
+      # Create an SSL/TLS socket
+      with socket.create_connection((hostname, port), timeout=10) as sock:
+        with context.wrap_socket(sock, server_hostname=hostname) as secure_sock:
+          # Get the server's certificate in PEM format
+          ssl.DER_cert_to_PEM_cert(secure_sock.getpeercert(True))
+
+    except ConnectionRefusedError:
+      print(f'Connection to {hostname}:{port} was refused.')
+    except socket.gaierror:
+      print(f'Failed to resolve the hostname {hostname}.')
+    except ssl.SSLError as e:
+      print(f'SSL error occurred: {e}')
+    except socket.timeout:
+      print('Socket timeout error')
+
+  def start_capture(self, timeout):
+    global PACKET_CAPTURE
+    PACKET_CAPTURE = sniff(iface=INTERNET_IFACE, timeout=timeout)
+
+  def start_capture_thread(self, timeout):
+    # Start the packet capture in a separate thread to avoid blocking.
+    capture_thread = threading.Thread(target=self.start_capture,
+                                      args=(timeout, ))
+    capture_thread.start()
+
+    return capture_thread
+
+  def get_interface_ip(self, interface_name):
+    try:
+      addresses = netifaces.ifaddresses(interface_name)
+      ipv4 = addresses[netifaces.AF_INET][0]['addr']
+      return ipv4
+    except (ValueError, KeyError) as e:
+      print(f'Error: {e}')
+      return None
+
+  def tls_module_trusted_ca_cert_chain_test(self):
+    print('\ntls_module_trusted_ca_cert_chain_test')
+    self.download_public_cert('google.com')
+    cert_path = os.path.join(CERT_DIR, '_.google.com.crt')
+    cert_valid = TLS_UTIL.validate_cert_chain(device_cert_path=cert_path)
+    self.assertEqual(cert_valid, True)
+
+  def tls_module_local_ca_cert_test(self):
+    print('\ntls_module_trusted_ca_cert_chain_test')
+    cert_path = os.path.join(CERT_DIR, 'device_cert_local.crt')
+    cert_valid = TLS_UTIL.validate_local_ca_signature(
+        device_cert_path=cert_path)
+    self.assertEqual(cert_valid[0], True)
+
+  def tls_module_ca_cert_spaces_test(self):
+    print('\ntls_module_ca_cert_spaces_test')
+    # Make a tmp folder to make a differnt CA directory
+    tmp_dir = os.path.join(TEST_FILES_DIR, 'tmp')
+    if os.path.exists(tmp_dir):
+      shutil.rmtree(tmp_dir)
+    os.makedirs(tmp_dir, exist_ok=True)
+    # Move and rename the TestRun CA root with spaces
+    ca_file = os.path.join(ROOT_CERTS_DIR, 'Testrun_CA_Root.crt')
+    ca_file_with_spaces = os.path.join(tmp_dir, 'Testrun CA Root.crt')
+    shutil.copy(ca_file, ca_file_with_spaces)
+
+    cert_path = os.path.join(CERT_DIR, 'device_cert_local.crt')
+    log = logger.get_logger('unit_test_' + MODULE)
+    log.setLevel(logging.DEBUG)
+    tls_util = TLSUtil(log, cert_out_dir=OUTPUT_DIR, root_certs_dir=tmp_dir)
+
+    cert_valid = tls_util.validate_local_ca_signature(
+        device_cert_path=cert_path)
+    self.assertEqual(cert_valid[0], True)
+
+  def download_public_cert(self, hostname, port=443):
+    # Set up an SSL context to connect securely
+    context = ssl.create_default_context()
+    context.minimum_version = ssl.TLSVersion.TLSv1_2
+
+    # Establish a connection to the server
+    with socket.create_connection((hostname, port)) as sock:
+      with context.wrap_socket(sock, server_hostname=hostname) as ssock:
+        # Get the server certificate in DER format
+        der_cert = ssock.getpeercert(binary_form=True)
+
+    # Load the certificate using cryptography's x509 module
+    cert = x509.load_der_x509_certificate(der_cert, backend=default_backend())
+
+    # Convert the certificate to PEM format
+    pem_cert = cert.public_bytes(encoding=serialization.Encoding.PEM)
+
+    # Write the PEM certificate to a file
+    cert_path = os.path.join(CERT_DIR, '_.google.com.crt')
+    with open(cert_path, 'w', encoding='utf-8') as cert_file:
+      cert_file.write(pem_cert.decode())
+
+
+if __name__ == '__main__':
+  suite = unittest.TestSuite()
+  suite.addTest(TLSModuleTest('client_hello_packets_test'))
+  # TLS 1.2 server tests
+  suite.addTest(TLSModuleTest('security_tls_v1_2_server_test'))
+  suite.addTest(TLSModuleTest('security_tls_v1_2_for_1_3_server_test'))
+  suite.addTest(TLSModuleTest('security_tls_v1_2_for_1_2_and_1_3_server_test'))
+  suite.addTest(
+      TLSModuleTest('security_tls_v1_2_for_1_2_and_1_3_fail_server_test'))
+  suite.addTest(
+      TLSModuleTest('security_tls_v1_2_for_1_3_and_1_2_fail_server_test'))
+  suite.addTest(TLSModuleTest('security_tls_v1_2_fail_server_test'))
+  suite.addTest(TLSModuleTest('security_tls_v1_2_none_server_test'))
+
+  # # TLS 1.3 server tests
+  suite.addTest(TLSModuleTest('security_tls_v1_3_server_test'))
+  # TLS client tests
+  suite.addTest(TLSModuleTest('security_tls_v1_2_client_test'))
+  suite.addTest(TLSModuleTest('security_tls_v1_3_client_test'))
+  suite.addTest(TLSModuleTest('security_tls_client_skip_test'))
+  suite.addTest(TLSModuleTest('security_tls_v1_2_client_cipher_fail_test'))
+  suite.addTest(TLSModuleTest('test_client_tls_with_non_tls_client'))
+  suite.addTest(TLSModuleTest('security_tls_client_unsupported_tls_client'))
+
+  # Test the results options for tls server tests
+  suite.addTest(TLSModuleTest('security_tls_server_results_test'))
+
+  # Test various report module outputs
+  suite.addTest(TLSModuleTest('tls_module_report_test'))
+  suite.addTest(TLSModuleTest('tls_module_report_ext_test'))
+  suite.addTest(TLSModuleTest('tls_module_report_no_cert_test'))
+
+  # Test signature validation methods
+  suite.addTest(TLSModuleTest('tls_module_trusted_ca_cert_chain_test'))
+  suite.addTest(TLSModuleTest('tls_module_local_ca_cert_test'))
+  suite.addTest(TLSModuleTest('tls_module_ca_cert_spaces_test'))
+
+  suite.addTest(TLSModuleTest('security_tls_client_allowed_protocols_test'))
+
+  suite.addTest(TLSModuleTest('outbound_connections_test'))
+  suite.addTest(TLSModuleTest('outbound_connections_report_test'))
+
+  runner = unittest.TextTestRunner()
+  test_result = runner.run(suite)
+
+  # Check if the tests failed and exit with the appropriate code
+  if not test_result.wasSuccessful():
+    sys.exit(1)  # Return a non-zero exit code for failures
+  sys.exit(0)  # Return zero for success