<<<<<<< HEAD
<h4 class="page-heading">DNS Module</h4>
      <table class="module-summary">
        <thead>
          <tr>
            <th>Requests to local DNS server</th>
            <th>Requests to external DNS servers</th>
            <th>Total DNS requests</th>
            <th>Total DNS responses</th>
          </tr>
        </thead>
        <tbody>
          <tr>
            <td>71</td>
            <td>0</td>
            <td>71</td>
            <td>84</td>   
          </tr>
      </table>
                     
        <table class="module-data">
          <thead>
            <tr>
              <th>Source</th>
              <th>Destination</th>
              <th>Resolved IP</th>
              <th>Type</th>
              <th>URL</th>
              <th>Count</th>
            </tr>
          </thead>
          <tbody>
              <tr>
                <td>10.10.10.14</td>
                <td>10.10.10.4</td>
                <td>N/A</td>
                <td>Query</td>
                <td>mqtt.googleapis.com</td>
                <td>64</td>
              </tr>
              <tr>
                <td>10.10.10.4</td>
                <td>10.10.10.14</td>
                <td>173.194.195.206</td>
                <td>Response</td>
                <td>mqtt.googleapis.com</td>
                <td>38</td>
              </tr>
              <tr>
                <td>10.10.10.4</td>
                <td>10.10.10.14</td>
                <td>2607:f8b0:4001:c11::ce</td>
                <td>Response</td>
                <td>mqtt.googleapis.com</td>
                <td>32</td>
              </tr>
              <tr>
                <td>10.10.10.14</td>
                <td>10.10.10.4</td>
                <td>N/A</td>
                <td>Query</td>
                <td>pool.ntp.org</td>
                <td>7</td>
              </tr>
              <tr>
                <td>10.10.10.4</td>
                <td>10.10.10.14</td>
                <td>N/A</td>
                <td>Response</td>
                <td>pool.ntp.org</td>
                <td>4</td>
              </tr>
              <tr>
                <td>10.10.10.4</td>
                <td>10.10.10.14</td>
                <td>5.78.89.3</td>
                <td>Response</td>
                <td>pool.ntp.org</td>
                <td>2</td>
              </tr>
              <tr>
                <td>10.10.10.4</td>
                <td>10.10.10.14</td>
                <td>199.68.201.234</td>
                <td>Response</td>
                <td>pool.ntp.org</td>
                <td>2</td>
              </tr>
              <tr>
                <td>10.10.10.4</td>
                <td>10.10.10.14</td>
                <td>2607:f8b0:4001:c08::ce</td>
                <td>Response</td>
                <td>mqtt.googleapis.com</td>
                <td>6</td>
              </tr>
            </tbody>
          </table>
                       
=======
<h1>DNS Module</h1>
      <table class="module-summary">
        <thead>
          <tr>
            <th>Requests to local DNS server</th>
            <th>Requests to external DNS servers</th>
            <th>Total DNS requests</th>
            <th>Total DNS responses</th>
          </tr>
        </thead>
        <tbody>
          <tr>
            <td>71</td>
            <td>0</td>
            <td>71</td>
            <td>84</td>   
          </tr>
      </table>
                     
        <table class="module-data">
          <thead>
            <tr>
              <th>Source</th>
              <th>Destination</th>
              <th>Type</th>
              <th>URL</th>
              <th>Count</th>
            </tr>
          </thead>
          <tbody>
              <tr>
                <td>10.10.10.14</td>
                <td>10.10.10.4</td>
                <td>Query</td>
                <td>mqtt.googleapis.com</td>
                <td>64</td>
              </tr>
              <tr>
                <td>10.10.10.4</td>
                <td>10.10.10.14</td>
                <td>Response</td>
                <td>mqtt.googleapis.com</td>
                <td>76</td>
              </tr>
              <tr>
                <td>10.10.10.14</td>
                <td>10.10.10.4</td>
                <td>Query</td>
                <td>pool.ntp.org</td>
                <td>7</td>
              </tr>
              <tr>
                <td>10.10.10.4</td>
                <td>10.10.10.14</td>
                <td>Response</td>
                <td>pool.ntp.org</td>
                <td>8</td>
              </tr>
            </tbody>
          </table>
                       
>>>>>>> 549641c2
<|MERGE_RESOLUTION|>--- conflicted
+++ resolved
@@ -1,4 +1,3 @@
-<<<<<<< HEAD
 <h4 class="page-heading">DNS Module</h4>
       <table class="module-summary">
         <thead>
@@ -95,68 +94,4 @@
                 <td>6</td>
               </tr>
             </tbody>
-          </table>
-                       
-=======
-<h1>DNS Module</h1>
-      <table class="module-summary">
-        <thead>
-          <tr>
-            <th>Requests to local DNS server</th>
-            <th>Requests to external DNS servers</th>
-            <th>Total DNS requests</th>
-            <th>Total DNS responses</th>
-          </tr>
-        </thead>
-        <tbody>
-          <tr>
-            <td>71</td>
-            <td>0</td>
-            <td>71</td>
-            <td>84</td>   
-          </tr>
-      </table>
-                     
-        <table class="module-data">
-          <thead>
-            <tr>
-              <th>Source</th>
-              <th>Destination</th>
-              <th>Type</th>
-              <th>URL</th>
-              <th>Count</th>
-            </tr>
-          </thead>
-          <tbody>
-              <tr>
-                <td>10.10.10.14</td>
-                <td>10.10.10.4</td>
-                <td>Query</td>
-                <td>mqtt.googleapis.com</td>
-                <td>64</td>
-              </tr>
-              <tr>
-                <td>10.10.10.4</td>
-                <td>10.10.10.14</td>
-                <td>Response</td>
-                <td>mqtt.googleapis.com</td>
-                <td>76</td>
-              </tr>
-              <tr>
-                <td>10.10.10.14</td>
-                <td>10.10.10.4</td>
-                <td>Query</td>
-                <td>pool.ntp.org</td>
-                <td>7</td>
-              </tr>
-              <tr>
-                <td>10.10.10.4</td>
-                <td>10.10.10.14</td>
-                <td>Response</td>
-                <td>pool.ntp.org</td>
-                <td>8</td>
-              </tr>
-            </tbody>
-          </table>
-                       
->>>>>>> 549641c2
+          </table>