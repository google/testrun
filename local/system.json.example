{
  "network": {
    "device_intf": "enx123456789123",
    "internet_intf": "enx123456789124"
  },
  "log_level": "INFO",
  "startup_timeout": 60,
<<<<<<< HEAD
  "monitor_period": 300
=======
  "monitor_period": 300,
  "max_device_reports": 0
>>>>>>> f782bed1
}
<|MERGE_RESOLUTION|>--- conflicted
+++ resolved
@@ -1,14 +1,10 @@
-{
-  "network": {
-    "device_intf": "enx123456789123",
-    "internet_intf": "enx123456789124"
-  },
-  "log_level": "INFO",
-  "startup_timeout": 60,
-<<<<<<< HEAD
-  "monitor_period": 300
-=======
-  "monitor_period": 300,
-  "max_device_reports": 0
->>>>>>> f782bed1
-}
+{
+  "network": {
+    "device_intf": "enx123456789123",
+    "internet_intf": "enx123456789124"
+  },
+  "log_level": "INFO",
+  "startup_timeout": 60,
+  "monitor_period": 300
+  "max_device_reports": 0
+}