{% import 'header_macros.jinja' as header_macros %}
<!DOCTYPE html>
<html lang="en">

<head>
  <meta charset="UTF-8">
  <meta name="viewport" content="width=device-width, initial-scale=1.0">
  <title>Testrun Report</title>
  <style>{{ styles }}</style>
</head>
  
<body>
<<<<<<< HEAD
  {% set page_index = namespace(value=0) %}
  {% set step_index = namespace(value=0) %}
  {% set opt_step_index = namespace(value=0) %}
=======
>>>>>>> 6868082c
  {# Test Results #}
  {% for page in range(pages_num) %}
  <div class="page">
    {{ header_macros.header(loop.first, "Testrun report", json_data, device, logo, icon_qualification, icon_pilot)}}
    {% if loop.first %}
    <div class="summary-content">
      <div class="device-information">
        <div style="padding-right:0.1in;">
          <div class="summary-item-label"><h4>Manufacturer</h4></div>
          <div class="summary-item-value">{{ device['manufacturer']}}</div>
          <div class="summary-item-space"></div>
          <div class="summary-item-label"><h4>Model</h4></div>
          <div class="summary-item-value">{{ device['model'] }}</div>
          <div class="summary-item-space"></div>
          <div class="summary-item-label"><h4>Firmware</h4></div>
          <div class="summary-item-value">{{ device['firmware']}}</div>
          <div class="summary-item-space"></div>
          <div class="summary-item-label"><h4>MAC Address</h4></div>
          <div class="summary-item-value">{{ device['mac_addr'] }}</div>
        </div>
      </div>
        <div class="summary-device-modules">
          <div class="summary-item-label" style="margin-bottom:10px;">
            <h4>Device Configuration</h4>
          </div>
          {% for module, enabled in modules.items() %}
          <div class="summary-device-module-label">
            {% if enabled %}
            <span style="color:#34a853">✔ </span>
            {% else %}
            <span style="color:#ea4335">✖ </span>
            {% endif %}
            {{ module }}
          </div>
          {% endfor %}
        </div>
        {% if test_status in ['Compliant', 'Proceed'] %}
          <div class ="summary-color-box summary-box-compliant">
        {% else %}
          <div class ="summary-color-box summary-box-non-compliant">
        {% endif %}

          {% if is_pilot %}
            <div class="summary-box-label">Pilot Recommendation</div>
          {% else %}
            <div class="summary-box-label">Test Status</div>
          {% endif %}
          <div class="summary-box-value">{{ json_data['status'] }}</div>

          <div class="summary-box-label">Test Result</div>
          <div style="color: white; font-size:24px; font-weight: 700;" class="summary-box-value">{{ json_data['result'] }}</div>

          <div class="summary-box-label">Started</div>
          <div class="summary-box-value">{{ json_data['started']}}</div>
          <div class="summary-box-label">Duration</div>
          <div class="summary-box-value">
            {% if duration.seconds//3600 > 0 %}{{ duration.seconds//3600 }}h {% endif %}
            {% if duration.seconds//60 > 0 %}{{ duration.seconds//60 }}m {% endif %}
            {{ duration.seconds%60 }}s
          </div>
      </div>
    </div>
    {% endif %}
      {% if loop.first %}
        {% set results_from = 0 %}
        {% set results_to = [tests_first_page, test_results|length]|min %}
      {% else %}
        {% set results_from = tests_first_page + (loop.index0 - 1) * tests_per_page %}
        {% set results_to = [results_from + tests_per_page, test_results|length]|min %}
      {% endif %}
      <div class="result-list">
        <h4 class="result-list-title">Results List <small>({{ successful_tests }}/{{ total_tests }})</small></h4>
        <div class="result-line" style="margin-top: 10px;border-top-left-radius:4px;border-top-right-radius:4px;">
          <div class="result-list-header-label" style="left: .1in">Name</div>
          <div class="result-list-header-label" style="left: 2.1in">Description</div>
          <div class="result-list-header-label" style="left: 5.4in">Result</div>
          <div class="result-list-header-label" style="left: 7in">Required result</div>
        </div>
        {% for i in range(results_from, results_to) %}
        {% if test_results[i]['result'] == 'Non-Compliant' and test_results[i]['required_result'] == "Required" %}
        <div class="result-line result-line-result result-line-result-non-compliant-required">
        {% else %}
        <div class="result-line result-line-result">
        {% endif %}
          <div class="result-test-label" style="left: .1in;">{{ test_results[i]['name'] }}</div>
          <div class="result-test-label result-test-description" style="left: 2.1in">{{ test_results[i]['description'] }}</div>
          <div class="result-test-label result-test-result
          {% if test_results[i]['result'] == 'Non-Compliant' %}
            result-test-result-non-compliant">
          {% elif test_results[i]['result'] == 'Compliant' %}
            result-test-result-compliant">
          {% elif  test_results[i]['result'] == 'Error' %}
            result-test-result-error">
          {% elif test_results[i]['result'] == 'Feature Not Detected' %}
            result-test-result-feature-not-detected">
          {% elif test_results[i]['result'] == 'Informational' %}
            result-test-result-informational">
          {% else %}
            result-test-result-skipped">
          {% endif %}
          {{ test_results[i]['result'] }}</div>
          {# Required resul badges #}
          {% if test_results[i]['required_result'] == "Required" %}
            <div class="result-test-label result-test-required-result result-test-required-result-required" style="left: 7in;">
              <span class="material-symbols-outlined">asterisk</span>
              <span class="result-test-required-result-text">{{ test_results[i]['required_result'] }}</span>
            </div>
          {% elif test_results[i]['required_result'] == "Required if Applicable" %}
            <div class="result-test-label result-test-required-result result-test-required-result-required-if-applicable" style="left: 7in;">
              <span class="material-symbols-outlined">asterisk</span>
              <span class="result-test-required-result-text">{{ test_results[i]['required_result'] }}</span>
            </div>
          {% elif test_results[i]['required_result'] == "Informational" %}
            <div class="result-test-label result-test-required-result result-test-required-result-informational" style="left: 7in;">
              <span class="material-symbols-outlined">info_i</span>
              <span class="result-test-required-result-text">{{ test_results[i]['required_result'] }}</span>
            </div>
          {% elif test_results[i]['required_result'] == "Roadmap" %}
            <div class="result-test-label result-test-required-result result-test-required-result-roadmap" style="left: 7in;">
              <span class="material-symbols-outlined">road</span>
              <span class="result-test-required-result-text">{{ test_results[i]['required_result'] }}</span>
            </div>
          {% elif test_results[i]['required_result'] == "Recommended" %}
            <div class="result-test-label result-test-required-result result-test-required-result-recommended" style="left: 7in;">
              <span class="material-symbols-outlined">thumb_up</span>
              <span class="result-test-required-result-text">{{ test_results[i]['required_result'] }}</span>
            </div>
          {% else %}
            <div class="result-test-label result-test-required-result" style="left: 7in;">
              <span class="result-test-required-result-text">{{ test_results[i]['required_result'] }}</span>
            </div>
          {% endif %}
        </div>
        {% endfor %}
      </div>
      <div class="footer">
        <div class="footer-label">Testrun {{ version }}</div>
        <div class="footer-label page-index" style="right: 0px"></div>
      </div>
    </div>
    <div style="break-after:page"></div>
  {% endfor %}
  {# Steps to resolve Device qualification #}
<<<<<<< HEAD
  {% if steps_to_resolve|length > 0 and not is_pilot %}
  {% for step in steps_to_resolve%}
      {% set page_index.value = page_index.value + 1 %}
=======
  {% if steps_to_resolve|length > 0 and json_data['device']['test_pack'] == 'Device Qualification' %}
>>>>>>> 6868082c
  <div class="page">
    {{ header_macros.header(False, "Testrun report", json_data, device, logo, icon_qualification, icon_pilot)}}
    {% if loop.first %}
      <h2 class="page-heading">Non-compliant tests and suggested steps to resolve</h2>
    {% endif %}
    {% for line in step %}
      {% set step_index.value = step_index.value + 1 %}  
    <div class="steps-to-resolve">
      <div class="steps-to-resolve-row">
        <span class="steps-to-resolve-index">{{ step_index.value }}.</span>
        <div class="steps-to-resolve-test-name">
          <span class="steps-to-resolve subtitle">Name</span><br>{{ line['name'] }}
        </div>
        <div class="steps-to-resolve-description">
          <span class="steps-to-resolve subtitle">Description</span><br>{{ line["description"] }}
        </div>
      </div>
      <div class="steps-to-resolve-row content">
        <span class="steps-to-resolve subtitle">Steps to resolve</span>
        {% for recommedtation in line['recommendations'] %}
          <br><span style="font-size: 14px">{{ loop.index }}. {{ recommedtation }}</span>
        {% endfor %}
      </div>
    </div>
    {% endfor %}
  <div class="footer">
    <div class="footer-label">Testrun {{ version }}</div>
    <div class="footer-label page-index" style="right: 0px"></div>
  </div>
  </div><div style="break-after:page"></div>
  {% endfor %}
  {% endif %}
  {# Pilot steps to resolve#}
  {% if is_pilot and optional_steps_to_resolve|length > 0 %}
      {% for step in optional_steps_to_resolve%}
        {% set page_index.value = page_index.value + 1 %}   
      <div class="page">
        {{ header_macros.header(False, "Testrun report", json_data, device, logo, icon_qualification, icon_pilot)}}
        {% if loop.first %}
        <h4 class="page-heading">Recommendations for Device Qualification</h4>
        <div class="steps-to-resolve-info">
          <p class="steps-to-resolve-info-heading">Attention</p>
          <p class="steps-to-resolve-info-content">
            The following recommendations are required solely for full device qualification.
            They are optional for the pilot assessment
            but you may find it valuable to understand what will be required in the future
            and our recommendations for your device.
          </p>
        </div>
        {% endif %}
        {% for line in step %}
        {% set opt_step_index.value = opt_step_index.value + 1 %}   
        <div class="steps-to-resolve">
          <div class="steps-to-resolve-row">
            <span class="steps-to-resolve-index">
              {{ opt_step_index.value }}.
            </span>
            <div class="steps-to-resolve-test-name">
              <span class="steps-to-resolve subtitle">Name</span><br>
                {{ line['name'] }}
            </div>
            <div class="steps-to-resolve-description">
              <span class="steps-to-resolve subtitle">Description</span><br>
                {{ line["description"] }}
            </div>
          </div>
          <div class="steps-to-resolve-row content">
            <span class="steps-to-resolve subtitle">Steps to resolve</span>
              {% for recommedtation in line['optional_recommendations'] %}
              <br>
              <span style="font-size: 14px">
                {{ loop.index }}. {{ recommedtation }}
              </span>
              {% endfor %}
          </div>
        </div>
        {% endfor %}
        <div class="footer">
          <div class="footer-label">Testrun {{ version }}</div>
          <div class="footer-label" style="right: 0px">Page {{ page_index.value }}/{{ total_pages }}</div>
        </div>
      </div><div style="break-after:page"></div>
    {% endfor %}
  {% endif %}
  {# Modules reports Jinja #}
    {% for template in module_templates %}
      {{ template }}
    {% endfor %}
  {# Modules reports #}
  {% for module in module_reports %}
  <div class="page">
    {{ header_macros.header(False, "Testrun report", json_data, device, logo, icon_qualification, icon_pilot)}}
    <div class="module-page-content">
      {{ module }}  
    </div>
  <div class="footer">
    <div class="footer-label">Testrun {{ version }}</div>
    <div class="footer-label page-index" style="right: 0px"></div>
  </div>
  </div>
  <div style="break-after:page"></div>
  {% endfor %}
  {# Device profile #}
  <div class="page">
    {{ header_macros.header(False, "Testrun report", json_data, device, logo, icon_qualification, icon_pilot)}}
    <h4 class="page-heading">Device profile</h4>
    <div class="device-profile-content">
      <div class="device-profile-head">
        <div class="device-profile-head-question">Question</div>
        <div class="device-profile-head-answer">Answer</div>
      </div>
      {% for question in json_data['device']['device_profile'] %}
      <div class="device-profile-row">
        <div class="device-profile-number">{{loop.index}}.</div>
        <div class="device-profile-question">{{ question['question'] }}</div>
        <div class="device-profile-answer">
          {% if question['answer'] is string %}
            {{ question['answer'] }}
          {% elif question['answer'] is sequence %}
            <ul style="padding-left: 20px">
              {% for answer in question['answer'] %}
                <li>{{ answer }}</li>
              {% endfor %}
            </ul>
          {% endif %}
        </div>
      </div>
      {% endfor %}
    </div>
  <div class="footer">
    <div class="footer-label">Testrun {{ version }}</div>
    <div class="footer-label page-index" style="right: 0px"></div>
  </div>
  </div>
  <div style="break-after:page"></div>
<<<<<<< HEAD
=======
  {# Pilot steps to resolve#}
  {% if json_data['device']['test_pack'] == 'Pilot Assessment' and optional_steps_to_resolve|length > 0 %}
  <div class="page">
    {{ header_macros.header(False, "Testrun report", json_data, device, logo, icon_qualification, icon_pilot)}}
    <h4 class="page-heading">Recommendations for Device Qualification</h4>
    <div class="steps-to-resolve-info">
      <p class="steps-to-resolve-info-heading">Attention</p>
      <p class="steps-to-resolve-info-content">
        The following recommendations are required solely for full device qualification.
        They are optional for the pilot assessment.
        But you may find it valuable to understand what will be required in the future
        and our recommendations for your device.
      </p>
    </div>
    {% for step in optional_steps_to_resolve %}
    <div class="steps-to-resolve">
      <div class="steps-to-resolve-row">
        <span class="steps-to-resolve-index">
          {{ loop.index }}.
        </span>
        <div class="steps-to-resolve-test-name">
          <span class="steps-to-resolve subtitle">Name</span><br>
            {{ step['name'] }}
        </div>
        <div class="steps-to-resolve-description">
          <span class="steps-to-resolve subtitle">Description</span><br>
            {{ step["description"] }}
        </div>
      </div>
      <div class="steps-to-resolve-row content">
        <span class="steps-to-resolve subtitle">Steps to resolve</span>
          {% for recommedtation in step['optional_recommendations'] %}
          <br>
          <span style="font-size: 14px">
            {{ loop.index }}. {{ recommedtation }}
          </span>
          {% endfor %}
      </div>
    </div>
    {% endfor %}
    <div class="footer">
      <div class="footer-label">Testrun {{ version }}</div>
      <div class="footer-label page-index" style="right: 0px"></div>
    </div>
  </div><div style="break-after:page"></div>
  {% endif %}
>>>>>>> 6868082c
</body>
</html><|MERGE_RESOLUTION|>--- conflicted
+++ resolved
@@ -10,12 +10,8 @@
 </head>
   
 <body>
-<<<<<<< HEAD
-  {% set page_index = namespace(value=0) %}
   {% set step_index = namespace(value=0) %}
   {% set opt_step_index = namespace(value=0) %}
-=======
->>>>>>> 6868082c
   {# Test Results #}
   {% for page in range(pages_num) %}
   <div class="page">
@@ -159,13 +155,8 @@
     <div style="break-after:page"></div>
   {% endfor %}
   {# Steps to resolve Device qualification #}
-<<<<<<< HEAD
   {% if steps_to_resolve|length > 0 and not is_pilot %}
   {% for step in steps_to_resolve%}
-      {% set page_index.value = page_index.value + 1 %}
-=======
-  {% if steps_to_resolve|length > 0 and json_data['device']['test_pack'] == 'Device Qualification' %}
->>>>>>> 6868082c
   <div class="page">
     {{ header_macros.header(False, "Testrun report", json_data, device, logo, icon_qualification, icon_pilot)}}
     {% if loop.first %}
@@ -245,7 +236,7 @@
         {% endfor %}
         <div class="footer">
           <div class="footer-label">Testrun {{ version }}</div>
-          <div class="footer-label" style="right: 0px">Page {{ page_index.value }}/{{ total_pages }}</div>
+          <div class="footer-label page-index" style="right: 0px"></div>
         </div>
       </div><div style="break-after:page"></div>
     {% endfor %}
@@ -301,54 +292,5 @@
   </div>
   </div>
   <div style="break-after:page"></div>
-<<<<<<< HEAD
-=======
-  {# Pilot steps to resolve#}
-  {% if json_data['device']['test_pack'] == 'Pilot Assessment' and optional_steps_to_resolve|length > 0 %}
-  <div class="page">
-    {{ header_macros.header(False, "Testrun report", json_data, device, logo, icon_qualification, icon_pilot)}}
-    <h4 class="page-heading">Recommendations for Device Qualification</h4>
-    <div class="steps-to-resolve-info">
-      <p class="steps-to-resolve-info-heading">Attention</p>
-      <p class="steps-to-resolve-info-content">
-        The following recommendations are required solely for full device qualification.
-        They are optional for the pilot assessment.
-        But you may find it valuable to understand what will be required in the future
-        and our recommendations for your device.
-      </p>
-    </div>
-    {% for step in optional_steps_to_resolve %}
-    <div class="steps-to-resolve">
-      <div class="steps-to-resolve-row">
-        <span class="steps-to-resolve-index">
-          {{ loop.index }}.
-        </span>
-        <div class="steps-to-resolve-test-name">
-          <span class="steps-to-resolve subtitle">Name</span><br>
-            {{ step['name'] }}
-        </div>
-        <div class="steps-to-resolve-description">
-          <span class="steps-to-resolve subtitle">Description</span><br>
-            {{ step["description"] }}
-        </div>
-      </div>
-      <div class="steps-to-resolve-row content">
-        <span class="steps-to-resolve subtitle">Steps to resolve</span>
-          {% for recommedtation in step['optional_recommendations'] %}
-          <br>
-          <span style="font-size: 14px">
-            {{ loop.index }}. {{ recommedtation }}
-          </span>
-          {% endfor %}
-      </div>
-    </div>
-    {% endfor %}
-    <div class="footer">
-      <div class="footer-label">Testrun {{ version }}</div>
-      <div class="footer-label page-index" style="right: 0px"></div>
-    </div>
-  </div><div style="break-after:page"></div>
-  {% endif %}
->>>>>>> 6868082c
 </body>
 </html>