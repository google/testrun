--- conflicted
+++ resolved
@@ -277,62 +277,6 @@
   </div>
   </div>
   <div style="break-after:page"></div>
-<<<<<<< HEAD
   {# Steps to resolve Pilot placeholder #}
-=======
-  {# Steps to resolve Pilot Assessment #}
-  {% if steps_to_resolve|length > 0 and json_data['device']['test_pack'] == 'Pilot Assessment' %}
-  {% set page_index.value = page_index.value+1 %}
-  <div class="page">
-    <div class="header" style="margin-bottom:1px solid #DADCE0">
-      <div class="header-info">
-        {# Badge #}
-        <p class="header-info-badge">
-          <img src="data:image/png;base64, {{ icon_pilot }}" alt="">
-          <span>Pilot Assessment</span>
-        </p>
-        <h1>Testrun report</h1>
-      </div>
-      <h3 style="margin-top:0;max-width:700px"> 
-        {{ device['manufacturer'] }}
-        {{ device['model']}}
-      </h3> 
-      <img src="data:image/png;base64, {{ logo }}" alt="Testrun" width="90" style="position: absolute;top: 40%; right: 0px;"></img>
-    </div>
-    <div class="steps-to-resolve-info">
-      <p class="steps-to-resolve-info-heading">Attention</p>
-      <p class="steps-to-resolve-info-content">
-        The following recommendations are required solely for full device qualification.
-        They are optional for the pilot assessment.
-        But you may find it valuable to understand what will be required in the future
-        and our recommendations for your device.
-      </p>
-    </div>
-    {% for step in steps_to_resolve %}
-    <div class="steps-to-resolve">
-      <div class="steps-to-resolve-row">
-        <span class="steps-to-resolve-index">{{ loop.index }}.</span>
-        <div class="steps-to-resolve-test-name">
-          <span class="steps-to-resolve subtitle">Name</span><br>{{ step['name'] }}
-        </div>
-        <div class="steps-to-resolve-description">
-          <span class="steps-to-resolve subtitle">Description</span><br>{{ step["description"] }}
-        </div>
-      </div>
-      <div class="steps-to-resolve-row" style="margin-left: 70px;">
-        <span class="steps-to-resolve subtitle">Steps to resolve</span>
-        {% for recommedtation in step['recommendations'] %}
-          <br><span style="font-size: 14px">{{ loop.index }}. {{ recommedtation }}</span>
-        {% endfor %}
-      </div>
-    </div>
-    {% endfor %}
-  <div class="footer">
-    <div class="footer-label">Testrun {{ version }}</div>
-    <div class="footer-label" style="right: 0px">Page {{ page_index.value }}/{{ total_pages }}</div>
-  </div>
-  </div><div style="break-after:page"></div>
-  {% endif %}
->>>>>>> ab9ea580
 </body>
 </html>