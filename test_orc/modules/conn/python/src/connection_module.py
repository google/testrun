--- conflicted
+++ resolved
@@ -1,82 +1,80 @@
-# Copyright 2023 Google LLC
-#
-# Licensed under the Apache License, Version 2.0 (the "License");
-# you may not use this file except in compliance with the License.
-# You may obtain a copy of the License at
-#
-#    https://www.apache.org/licenses/LICENSE-2.0
-#
-# Unless required by applicable law or agreed to in writing, software
-# distributed under the License is distributed on an "AS IS" BASIS,
-# WITHOUT WARRANTIES OR CONDITIONS OF ANY KIND, either express or implied.
-# See the License for the specific language governing permissions and
-# limitations under the License.
-
-"""Connection test module"""
-import util
-import sys
-from test_module import TestModule
-
-LOG_NAME = "test_connection"
-LOGGER = None
-OUI_FILE="/usr/local/etc/oui.txt"
-
-
-class ConnectionModule(TestModule):
-  """Connection Test module"""
-
-  def __init__(self, module):
-    super().__init__(module_name=module, log_name=LOG_NAME)
-    global LOGGER
-    LOGGER = self._get_logger()
-
-  def _connection_target_ping(self):
-    LOGGER.info("Running connection.target_ping")
-
-    # If the ipv4 address wasn't resolved yet, try again
-    if self._device_ipv4_addr is None:
-       self._device_ipv4_addr = self._get_device_ipv4(self)
-
-    if self._device_ipv4_addr is None:
-      LOGGER.error("No device IP could be resolved")
-      sys.exit(1)
-    else:
-      return self._ping(self._device_ipv4_addr)
-
-<<<<<<< HEAD
-  def _connection_mac_address(self):
-    LOGGER.info("Running connection.mac_address")
-    if self._device_mac is not None:
-      LOGGER.info("MAC address found: " + self._device_mac)
-      return True, "MAC address found: " + self._device_mac
-    else:
-      LOGGER.info("No MAC address found: " + self._device_mac)
-      return False, "No MAC address found."
-
-=======
->>>>>>> 6ff220b5
-  def _connection_mac_oui(self):
-    LOGGER.info("Running connection.mac_oui")
-    manufacturer = self._get_oui_manufacturer(self._device_mac)
-    if manufacturer is not None:
-      LOGGER.info("OUI Manufacturer found: " + manufacturer)
-      return True, "OUI Manufacturer found: " + manufacturer
-    else:
-      LOGGER.info("No OUI Manufacturer found for: " + self._device_mac)
-      return False, "No OUI Manufacturer found for: " + self._device_mac
-
-  def _get_oui_manufacturer(self,mac_address):
-    # Do some quick fixes on the format of the mac_address
-    # to match the oui file pattern
-    mac_address = mac_address.replace(":","-").upper()
-    with open(OUI_FILE, "r") as file:
-            for line in file:
-                if mac_address.startswith(line[:8]):
-                    start = line.index("(hex)") + len("(hex)")
-                    return line[start:].strip()  # Extract the company name
-    return None
-
-  def _ping(self, host):
-    cmd = 'ping -c 1 ' + str(host)
-    success = util.run_command(cmd, output=False)
-    return success+# Copyright 2023 Google LLC
+#
+# Licensed under the Apache License, Version 2.0 (the "License");
+# you may not use this file except in compliance with the License.
+# You may obtain a copy of the License at
+#
+#    https://www.apache.org/licenses/LICENSE-2.0
+#
+# Unless required by applicable law or agreed to in writing, software
+# distributed under the License is distributed on an "AS IS" BASIS,
+# WITHOUT WARRANTIES OR CONDITIONS OF ANY KIND, either express or implied.
+# See the License for the specific language governing permissions and
+# limitations under the License.
+
+"""Connection test module"""
+import util
+import sys
+from test_module import TestModule
+
+LOG_NAME = "test_connection"
+LOGGER = None
+OUI_FILE="/usr/local/etc/oui.txt"
+
+
+class ConnectionModule(TestModule):
+  """Connection Test module"""
+
+  def __init__(self, module):
+    super().__init__(module_name=module, log_name=LOG_NAME)
+    global LOGGER
+    LOGGER = self._get_logger()
+
+  def _connection_target_ping(self):
+    LOGGER.info("Running connection.target_ping")
+
+    # If the ipv4 address wasn't resolved yet, try again
+    if self._device_ipv4_addr is None:
+       self._device_ipv4_addr = self._get_device_ipv4(self)
+
+    if self._device_ipv4_addr is None:
+      LOGGER.error("No device IP could be resolved")
+      sys.exit(1)
+    else:
+      return self._ping(self._device_ipv4_addr)
+
+  def _connection_mac_address(self):
+    LOGGER.info("Running connection.mac_address")
+    if self._device_mac is not None:
+      LOGGER.info("MAC address found: " + self._device_mac)
+      return True, "MAC address found: " + self._device_mac
+    else:
+      LOGGER.info("No MAC address found: " + self._device_mac)
+      return False, "No MAC address found."
+
+  def _connection_mac_oui(self):
+    LOGGER.info("Running connection.mac_oui")
+    manufacturer = self._get_oui_manufacturer(self._device_mac)
+    if manufacturer is not None:
+      LOGGER.info("OUI Manufacturer found: " + manufacturer)
+      return True, "OUI Manufacturer found: " + manufacturer
+    else:
+      LOGGER.info("No OUI Manufacturer found for: " + self._device_mac)
+      return False, "No OUI Manufacturer found for: " + self._device_mac
+
+  def _get_oui_manufacturer(self,mac_address):
+    # Do some quick fixes on the format of the mac_address
+    # to match the oui file pattern
+    mac_address = mac_address.replace(":","-").upper()
+    with open(OUI_FILE, "r") as file:
+            for line in file:
+                if mac_address.startswith(line[:8]):
+                    start = line.index("(hex)") + len("(hex)")
+                    return line[start:].strip()  # Extract the company name
+    return None
+
+  def _ping(self, host):
+    cmd = 'ping -c 1 ' + str(host)
+    success = util.run_command(cmd, output=False)
+    return success
+  