--- conflicted
+++ resolved
@@ -1,284 +1,169 @@
-"""The overall control of the Test Run application.
-
-This file provides the integration between all of the
-Test Run components, such as net_orc, test_orc and test_ui.
-
-Run using the provided command scripts in the cmd folder.
-E.g sudo cmd/start
-"""
-<<<<<<< HEAD
-=======
-
->>>>>>> e05c383f
-import os
-import sys
-import json
-import signal
-import logger
-<<<<<<< HEAD
-=======
-from device import Device
->>>>>>> e05c383f
-
-# Locate parent directory
-current_dir = os.path.dirname(os.path.realpath(__file__))
-parent_dir = os.path.dirname(current_dir)
-
-LOGGER = logger.get_logger('test_run')
-<<<<<<< HEAD
-CONFIG_FILE = "conf/system.json"
-EXAMPLE_CONFIG_FILE = "conf/system.json.example"
-RUNTIME = 300
-
-
-class TestRun:  # pylint: disable=too-few-public-methods
-    """Test Run controller.
-
-    Creates an instance of the network orchestrator, test
-    orchestrator and user interface.
-    """
-
-    def __init__(self, local_net=True, argsv=None):
-
-        # Catch any exit signals
-        self._register_exits()
-
-        # Import the correct net orchestrator
-        self.import_dependencies(local_net)
-
-        self._net_orc = net_orc.NetworkOrchestrator()
-        self._test_orc = test_orc.TestOrchestrator()
-        self._net_run = net_run.NetworkRunner(argsv)
-
-    def import_dependencies(self, local_net=True):
-        if local_net:
-            # Add local net_orc to Python path
-            net_orc_dir = os.path.join(parent_dir, 'net_orc', 'python', 'src')
-        else:
-            # Resolve the path to the test-run parent folder
-            root_dir = os.path.abspath(os.path.join(parent_dir, os.pardir))
-            # Add manually cloned network orchestrator from parent folder
-            net_orc_dir = os.path.join(
-                root_dir, 'network-orchestrator', 'python', 'src')
-        # Add net_orc to Python path
-        sys.path.append(net_orc_dir)
-        # Import the network orchestrator
-        global net_orc
-        import network_orchestrator as net_orc  # pylint: disable=wrong-import-position,import-outside-toplevel
-
-        # Add test_orc to Python path
-        test_orc_dir = os.path.join(parent_dir, 'test_orc', 'python', 'src')
-        sys.path.append(test_orc_dir)
-        global test_orc
-        import test_orchestrator as test_orc  # pylint: disable=wrong-import-position,import-outside-toplevel
-
-        global net_run
-        import network_runner as net_run  # pylint: disable=wrong-import-position,import-outside-toplevel
-
-    def _register_exits(self):
-        signal.signal(signal.SIGINT, self._exit_handler)
-        signal.signal(signal.SIGTERM, self._exit_handler)
-        signal.signal(signal.SIGABRT, self._exit_handler)
-        signal.signal(signal.SIGQUIT, self._exit_handler)
-
-    def _exit_handler(self, signum, arg):  # pylint: disable=unused-argument
-        LOGGER.debug("Exit signal received: " + str(signum))
-        if signum in (2, signal.SIGTERM):
-            LOGGER.info("Exit signal received.")
-            self.stop_network()
-
-    def load_config(self, config_file=None):
-        if config_file is None:
-            # If not defined, use relative pathing to local file
-            self._config_file = os.path.join(parent_dir, CONFIG_FILE)
-        else:
-            # If defined, use as provided
-            self._config_file = config_file
-
-        """Loads all settings from the config file into memory."""
-        if not os.path.isfile(self._config_file):
-            LOGGER.error("Configuration file is not present at " + self._config_file)
-            LOGGER.info("An example is present in " + EXAMPLE_CONFIG_FILE)
-            sys.exit(1)
-
-        LOGGER.info("Loading Config File: " + os.path.abspath(self._config_file)) 
-
-        with open(self._config_file, encoding='UTF-8') as config_json_file:
-            config_json = json.load(config_json_file)
-            self._test_orc.import_config(config_json)
-
-    def start_network(self):
-        self._net_run.run()
-
-    def run_tests(self):
-        """Iterate through and start all test modules."""
-
-        self._test_orc.load_test_modules()
-        self._test_orc.build_test_modules()
-
-        # Begin testing
-        self._test_orc.run_test_modules()
-
-    def stop_network(self):
-        self._net_run._stop()
-=======
-CONFIG_FILE = 'conf/system.json'
-EXAMPLE_CONFIG_FILE = 'conf/system.json.example'
-RUNTIME = 300
-
-DEVICES_DIR = 'local/devices'
-DEVICE_CONFIG = 'device_config.json'
-DEVICE_MAKE = 'make'
-DEVICE_MODEL = 'model'
-DEVICE_MAC_ADDR = 'mac_addr'
-
-
-class TestRun:  # pylint: disable=too-few-public-methods
-  """Test Run controller.
-
-  Creates an instance of the network orchestrator, test
-  orchestrator and user interface.
-  """
-
-  def __init__(self, local_net=True):
-    self._devices = []
-
-    # Catch any exit signals
-    self._register_exits()
-
-    # Import the correct net orchestrator
-    self.import_dependencies(local_net)
-
-    self._net_orc = net_orc.NetworkOrchestrator()
-    self._test_orc = test_orc.TestOrchestrator()
-
-  def start(self):
-
-    self._load_devices()
-
-    self.start_network()
-
-    # Register callbacks
-    self._net_orc.listener.register_callback(
-        self._device_discovered,
-        [NetworkEvent.DEVICE_DISCOVERED])
-
-  def import_dependencies(self, local_net=True):
-    """Imports both net and test orchestrators from relevant directories."""
-    if local_net:
-      # Add local net_orc to Python path
-      net_orc_dir = os.path.join(
-          parent_dir, 'net_orc', 'python', 'src')
-    else:
-      # Resolve the path to the test-run parent folder
-      root_dir = os.path.abspath(os.path.join(parent_dir, os.pardir))
-      # Add manually cloned network orchestrator from parent folder
-      net_orc_dir = os.path.join(
-          root_dir, 'network-orchestrator', 'python', 'src')
-    # Add net_orc to Python path
-    sys.path.append(net_orc_dir)
-    # Import the network orchestrator
-    global net_orc
-    import network_orchestrator as net_orc  # pylint: disable=wrong-import-position,import-outside-toplevel
-
-    # Add test_orc to Python path
-    test_orc_dir = os.path.join(
-        parent_dir, 'test_orc', 'python', 'src')
-    sys.path.append(test_orc_dir)
-    global test_orc
-    import test_orchestrator as test_orc  # pylint: disable=wrong-import-position,import-outside-toplevel
-
-    global NetworkEvent
-    from listener import NetworkEvent  # pylint: disable=wrong-import-position,import-outside-toplevel
-
-  def _register_exits(self):
-    signal.signal(signal.SIGINT, self._exit_handler)
-    signal.signal(signal.SIGTERM, self._exit_handler)
-    signal.signal(signal.SIGABRT, self._exit_handler)
-    signal.signal(signal.SIGQUIT, self._exit_handler)
-
-  def _exit_handler(self, signum, arg):  # pylint: disable=unused-argument
-    LOGGER.debug('Exit signal received: ' + str(signum))
-    if signum in (2, signal.SIGTERM):
-      LOGGER.info('Exit signal received.')
-      self.stop_network()
-
-  def load_config(self):
-    """Loads all settings from the config file into memory."""
-    if not os.path.isfile(CONFIG_FILE):
-      LOGGER.error(
-          'Configuration file is not present at ' + CONFIG_FILE)
-      LOGGER.info('An example is present in ' + EXAMPLE_CONFIG_FILE)
-      sys.exit(1)
-
-    with open(CONFIG_FILE, 'r', encoding='UTF-8') as config_file_open:
-      config_json = json.load(config_file_open)
-      self._net_orc.import_config(config_json)
-      self._test_orc.import_config(config_json)
-
-  def start_network(self):
-    """Starts the network orchestrator and network services."""
-
-    # Load and build any unbuilt network containers
-    self._net_orc.load_network_modules()
-    self._net_orc.build_network_modules()
-
-    self._net_orc.stop_networking_services(kill=True)
-    self._net_orc.restore_net()
-
-    # Create baseline network
-    self._net_orc.create_net()
-
-    # Launch network service containers
-    self._net_orc.start_network_services()
-
-    LOGGER.info('Network is ready.')
-
-  def run_tests(self):
-    """Iterate through and start all test modules."""
-    self._test_orc.load_test_modules()
-    self._test_orc.build_test_modules()
-
-    # Begin testing
-    self._test_orc.run_test_modules()
-
-  def stop_network(self):
-    """Commands the net_orc to stop the network and clean up."""
-    self._net_orc.stop_networking_services(kill=True)
-    self._net_orc.restore_net()
-    sys.exit(0)
-
-  def _load_devices(self):
-    LOGGER.debug('Loading devices from ' + DEVICES_DIR)
-
-    for device_folder in os.listdir(DEVICES_DIR):
-      with open(os.path.join(DEVICES_DIR, device_folder, DEVICE_CONFIG),
-                encoding='utf-8') as device_config_file:
-        device_config_json = json.load(device_config_file)
-
-        device_make = device_config_json.get(DEVICE_MAKE)
-        device_model = device_config_json.get(DEVICE_MODEL)
-        mac_addr = device_config_json.get(DEVICE_MAC_ADDR)
-
-        device = Device(device_make, device_model,
-                        mac_addr=mac_addr)
-        self._devices.append(device)
-
-    LOGGER.info('Loaded ' + str(len(self._devices)) + ' devices')
-
-  def get_device(self, mac_addr):
-    """Returns a loaded device object from the device mac address."""
-    for device in self._devices:
-      if device.mac_addr == mac_addr:
-        return device
-    return None
-
-  def _device_discovered(self, mac_addr):
-    device = self.get_device(mac_addr)
-    if device is not None:
-      LOGGER.info(
-        f'Discovered {device.make} {device.model} on the network')
-    else:
-      LOGGER.info(
-        f'A new device has been discovered with mac address {device.mac_addr}')
->>>>>>> e05c383f
+"""The overall control of the Test Run application.
+
+This file provides the integration between all of the
+Test Run components, such as net_orc, test_orc and test_ui.
+
+Run using the provided command scripts in the cmd folder.
+E.g sudo cmd/start
+"""
+
+import os
+import sys
+import json
+import signal
+import logger
+from device import Device
+
+# Locate parent directory
+current_dir = os.path.dirname(os.path.realpath(__file__))
+parent_dir = os.path.dirname(current_dir)
+
+LOGGER = logger.get_logger('test_run')
+CONFIG_FILE = "conf/system.json"
+EXAMPLE_CONFIG_FILE = "conf/system.json.example"
+RUNTIME = 300
+
+DEVICES_DIR = 'local/devices'
+DEVICE_CONFIG = 'device_config.json'
+DEVICE_MAKE = 'make'
+DEVICE_MODEL = 'model'
+DEVICE_MAC_ADDR = 'mac_addr'
+
+
+class TestRun:  # pylint: disable=too-few-public-methods
+    """Test Run controller.
+
+    Creates an instance of the network orchestrator, test
+    orchestrator and user interface.
+    """
+
+    def __init__(self, local_net=True, argsv=None):
+
+        # Catch any exit signals
+        self._register_exits()
+
+        # Import the correct net orchestrator
+        self.import_dependencies(local_net)
+
+        self._net_orc = net_orc.NetworkOrchestrator()
+        self._test_orc = test_orc.TestOrchestrator()
+        self._net_run = net_run.NetworkRunner(argsv)
+
+    def start(self):
+
+        self._load_devices()
+
+        self.start_network()
+
+        # Register callbacks
+        self._net_orc.listener.register_callback(
+            self._device_discovered,
+            [NetworkEvent.DEVICE_DISCOVERED])
+
+    def import_dependencies(self, local_net=True):
+        if local_net:
+            # Add local net_orc to Python path
+            net_orc_dir = os.path.join(parent_dir, 'net_orc', 'python', 'src')
+        else:
+            # Resolve the path to the test-run parent folder
+            root_dir = os.path.abspath(os.path.join(parent_dir, os.pardir))
+            # Add manually cloned network orchestrator from parent folder
+            net_orc_dir = os.path.join(
+                root_dir, 'network-orchestrator', 'python', 'src')
+        # Add net_orc to Python path
+        sys.path.append(net_orc_dir)
+        # Import the network orchestrator
+        global net_orc
+        import network_orchestrator as net_orc  # pylint: disable=wrong-import-position,import-outside-toplevel
+
+        # Add test_orc to Python path
+        test_orc_dir = os.path.join(parent_dir, 'test_orc', 'python', 'src')
+        sys.path.append(test_orc_dir)
+        global test_orc
+        import test_orchestrator as test_orc  # pylint: disable=wrong-import-position,import-outside-toplevel
+
+        global net_run
+        import network_runner as net_run  # pylint: disable=wrong-import-position,import-outside-toplevel
+
+    def _register_exits(self):
+        signal.signal(signal.SIGINT, self._exit_handler)
+        signal.signal(signal.SIGTERM, self._exit_handler)
+        signal.signal(signal.SIGABRT, self._exit_handler)
+        signal.signal(signal.SIGQUIT, self._exit_handler)
+
+    def _exit_handler(self, signum, arg):  # pylint: disable=unused-argument
+        LOGGER.debug("Exit signal received: " + str(signum))
+        if signum in (2, signal.SIGTERM):
+            LOGGER.info("Exit signal received.")
+            self.stop_network()
+
+    def load_config(self, config_file=None):
+        if config_file is None:
+            # If not defined, use relative pathing to local file
+            self._config_file = os.path.join(parent_dir, CONFIG_FILE)
+        else:
+            # If defined, use as provided
+            self._config_file = config_file
+
+        """Loads all settings from the config file into memory."""
+        if not os.path.isfile(self._config_file):
+            LOGGER.error(
+                "Configuration file is not present at " + self._config_file)
+            LOGGER.info("An example is present in " + EXAMPLE_CONFIG_FILE)
+            sys.exit(1)
+
+        LOGGER.info("Loading Config File: " +
+                    os.path.abspath(self._config_file))
+
+        with open(self._config_file, encoding='UTF-8') as config_json_file:
+            config_json = json.load(config_json_file)
+            self._test_orc.import_config(config_json)
+
+    def start_network(self):
+        self._net_run.run()
+
+    def run_tests(self):
+        """Iterate through and start all test modules."""
+
+        self._test_orc.load_test_modules()
+        self._test_orc.build_test_modules()
+
+        # Begin testing
+        self._test_orc.run_test_modules()
+
+    def stop_network(self):
+        self._net_run._stop()
+
+    def _load_devices(self):
+        LOGGER.debug('Loading devices from ' + DEVICES_DIR)
+
+        for device_folder in os.listdir(DEVICES_DIR):
+            with open(os.path.join(DEVICES_DIR, device_folder, DEVICE_CONFIG),
+                      encoding='utf-8') as device_config_file:
+                device_config_json = json.load(device_config_file)
+
+                device_make = device_config_json.get(DEVICE_MAKE)
+                device_model = device_config_json.get(DEVICE_MODEL)
+                mac_addr = device_config_json.get(DEVICE_MAC_ADDR)
+
+                device = Device(device_make, device_model,
+                                mac_addr=mac_addr)
+                self._devices.append(device)
+
+        LOGGER.info('Loaded ' + str(len(self._devices)) + ' devices')
+
+    def get_device(self, mac_addr):
+        """Returns a loaded device object from the device mac address."""
+        for device in self._devices:
+            if device.mac_addr == mac_addr:
+                return device
+        return None
+
+    def _device_discovered(self, mac_addr):
+        device = self.get_device(mac_addr)
+        if device is not None:
+            LOGGER.info(
+                f'Discovered {device.make} {device.model} on the network')
+        else:
+            LOGGER.info(
+                f'A new device has been discovered with mac address {device.mac_addr}')