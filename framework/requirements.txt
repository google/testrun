--- conflicted
+++ resolved
@@ -1,28 +1,21 @@
-# Requirements for the core module
-requests<2.29.0
-
-# Requirements for the net_orc module
-docker
-ipaddress
-netifaces
-scapy
-
-<<<<<<< HEAD
-# Requirments for the test_orc module
-weasyprint
-
-=======
->>>>>>> 13a18132
-# Requirements for the API
-fastapi==0.99.1
-psutil
-uvicorn
-<<<<<<< HEAD
-pydantic==1.10.11
-
-# Requirements for testing
-pytest
-pytest-timeout
-=======
-pydantic==1.10.11
->>>>>>> 13a18132
+# Requirements for the core module
+requests<2.29.0
+
+# Requirements for the net_orc module
+docker
+ipaddress
+netifaces
+scapy
+
+# Requirments for the test_orc module
+weasyprint
+
+# Requirements for the API
+fastapi==0.99.1
+psutil
+uvicorn
+pydantic==1.10.11
+
+# Requirements for testing
+pytest
+pytest-timeout