<<<<<<< HEAD
"""Starts Test Run."""

from testrun import TestRun

testrun = TestRun()
testrun.start()
=======
"""Starts Test Run."""

import argparse
import sys
from testrun import TestRun
import logger

LOGGER = logger.get_logger('runner')

class TestRunner:

    def __init__(self, local_net=True):

        LOGGER.info('Starting Test Run')

        testrun = TestRun(local_net)

        testrun.load_config()

        testrun.start_network()

        testrun.run_tests()

        testrun.stop_network()


def run(argv):
    parser = argparse.ArgumentParser(description="Test Run",
                                     formatter_class=argparse.ArgumentDefaultsHelpFormatter)
    parser.add_argument("-r", "--remote-net", action="store_false",
                        help='''Use the network orchestrator from the parent directory instead
                        		of the one downloaded locally from the install script.''')

    args, unknown = parser.parse_known_args()

    TestRunner(args.remote_net)


if __name__ == "__main__":
    run(sys.argv)
>>>>>>> fe10e73e
<|MERGE_RESOLUTION|>--- conflicted
+++ resolved
@@ -1,49 +1,40 @@
-<<<<<<< HEAD
-"""Starts Test Run."""
-
-from testrun import TestRun
-
-testrun = TestRun()
-testrun.start()
-=======
-"""Starts Test Run."""
-
-import argparse
-import sys
-from testrun import TestRun
-import logger
-
-LOGGER = logger.get_logger('runner')
-
-class TestRunner:
-
-    def __init__(self, local_net=True):
-
-        LOGGER.info('Starting Test Run')
-
-        testrun = TestRun(local_net)
-
-        testrun.load_config()
-
-        testrun.start_network()
-
-        testrun.run_tests()
-
-        testrun.stop_network()
-
-
-def run(argv):
-    parser = argparse.ArgumentParser(description="Test Run",
-                                     formatter_class=argparse.ArgumentDefaultsHelpFormatter)
-    parser.add_argument("-r", "--remote-net", action="store_false",
-                        help='''Use the network orchestrator from the parent directory instead
-                        		of the one downloaded locally from the install script.''')
-
-    args, unknown = parser.parse_known_args()
-
-    TestRunner(args.remote_net)
-
-
-if __name__ == "__main__":
-    run(sys.argv)
->>>>>>> fe10e73e
+"""Starts Test Run."""
+
+import argparse
+import sys
+from testrun import TestRun
+import logger
+
+LOGGER = logger.get_logger('runner')
+
+class TestRunner:
+
+    def __init__(self, local_net=True):
+
+        LOGGER.info('Starting Test Run')
+
+        testrun = TestRun(local_net)
+
+        testrun.load_config()
+
+        testrun.start()
+
+        testrun.run_tests()
+
+        testrun.stop_network()
+
+
+def run(argv):
+    parser = argparse.ArgumentParser(description="Test Run",
+                                     formatter_class=argparse.ArgumentDefaultsHelpFormatter)
+    parser.add_argument("-r", "--remote-net", action="store_false",
+                        help='''Use the network orchestrator from the parent directory instead
+                        		of the one downloaded locally from the install script.''')
+
+    args, unknown = parser.parse_known_args()
+
+    TestRunner(args.remote_net)
+
+
+if __name__ == "__main__":
+    run(sys.argv)