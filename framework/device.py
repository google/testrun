--- conflicted
+++ resolved
@@ -1,27 +1,14 @@
-<<<<<<< HEAD
-"""Track device object information."""
-from dataclasses import dataclass
-
-
-@dataclass
-class Device:
-    """Represents a physical device and it's configuration."""
-
-    make: str
-    model: str
-    mac_addr: str
-    test_modules: str
-=======
-"""Track device object information."""
-from dataclasses import dataclass
-from network_device import NetworkDevice
-
-
-@dataclass
-class Device(NetworkDevice):
-  """Represents a physical device and it's configuration."""
-
-  make: str = None
-  model: str = None
-  test_modules: str = None
->>>>>>> 4171e5f3
+"""Track device object information."""
+
+from network_device import NetworkDevice
+from dataclasses import dataclass
+
+
+@dataclass
+class Device(NetworkDevice):
+    """Represents a physical device and it's configuration."""
+
+    make: str = None
+    model: str = None
+    mac_addr: str
+    test_modules: str = None