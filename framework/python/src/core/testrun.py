# Copyright 2023 Google LLC
#
# Licensed under the Apache License, Version 2.0 (the "License");
# you may not use this file except in compliance with the License.
# You may obtain a copy of the License at
#
#    https://www.apache.org/licenses/LICENSE-2.0
#
# Unless required by applicable law or agreed to in writing, software
# distributed under the License is distributed on an "AS IS" BASIS,
# WITHOUT WARRANTIES OR CONDITIONS OF ANY KIND, either express or implied.
# See the License for the specific language governing permissions and
# limitations under the License.

"""The overall control of the Test Run application.

This file provides the integration between all of the
Test Run components, such as net_orc, test_orc and test_ui.

Run using the provided command scripts in the cmd folder.
E.g sudo cmd/start
"""
import docker
import json
import os
import shutil
import signal
import sys
import time
from common import logger, util
from common.device import Device
from common.session import TestrunSession
from common.testreport import TestReport
from api.api import Api
from net_orc.listener import NetworkEvent
from net_orc import network_orchestrator as net_orc
from test_orc import test_orchestrator as test_orc

from docker.errors import ImageNotFound

# Locate parent directory
current_dir = os.path.dirname(os.path.realpath(__file__))

# Locate the test-run root directory, 4 levels, src->python->framework->test-run
root_dir = os.path.dirname(os.path.dirname(
  os.path.dirname(os.path.dirname(current_dir))))

LOGGER = logger.get_logger('test_run')

DEFAULT_CONFIG_FILE = 'local/system.json'
EXAMPLE_CONFIG_FILE = 'local/system.json.example'

LOCAL_DEVICES_DIR = 'local/devices'
RESOURCE_DEVICES_DIR = 'resources/devices'

DEVICE_CONFIG = 'device_config.json'
DEVICE_MANUFACTURER = 'manufacturer'
DEVICE_MODEL = 'model'
DEVICE_MAC_ADDR = 'mac_addr'
DEVICE_TEST_MODULES = 'test_modules'
MAX_DEVICE_REPORTS_KEY = 'max_device_reports'

class Testrun:  # pylint: disable=too-few-public-methods
  """Test Run controller.

  Creates an instance of the network orchestrator, test
  orchestrator and user interface.
  """

  def __init__(self,
               config_file,
               validate=False,
               net_only=False,
               single_intf=False,
               no_ui=False):

    if config_file is None:
      self._config_file = self._get_config_abs(DEFAULT_CONFIG_FILE)
    else:
      self._config_file = self._get_config_abs(config_file)

    self._net_only = net_only
    self._single_intf = single_intf
    self._no_ui = no_ui

    # Catch any exit signals
    self._register_exits()

    # Create session
    self._session = TestrunSession(root_dir=root_dir)

    # Register runtime parameters
    if single_intf:
      self._session.add_runtime_param('single_intf')
    if net_only:
      self._session.add_runtime_param('net_only')
    if validate:
      self._session.add_runtime_param('validate')

    self._net_orc = net_orc.NetworkOrchestrator(
      session=self._session)
    self._test_orc = test_orc.TestOrchestrator(
      self._session,
      self._net_orc)

    # Load device repository
    self.load_all_devices()

    # Load test modules
    self._test_orc.start()

    # Start websockets server
    self.start_ws()

    if self._no_ui:

      # Check Testrun is able to start
      if self.get_net_orc().check_config() is False:
        return

      # Any additional checks that need to be performed go here

      self.start()

    else:

      # Start UI container
      self.start_ui()

      self._api = Api(self)
      self._api.start()

      # Hold until API ends
      while True:
        time.sleep(1)

  def get_version(self):
    return self.get_session().get_version()

  def load_all_devices(self):
    self._session.clear_device_repository()
    self._load_devices(device_dir=LOCAL_DEVICES_DIR)

    # Temporarily removing loading of template device
    # configs (feature not required yet)
    # self._load_devices(device_dir=RESOURCE_DEVICES_DIR)
    return self.get_session().get_device_repository()

  def _load_devices(self, device_dir):
    LOGGER.debug('Loading devices from ' + device_dir)

    util.run_command(f'chown -R {util.get_host_user()} {device_dir}')

    for device_folder in os.listdir(device_dir):

      device_config_file_path = os.path.join(device_dir,
                                             device_folder,
                                             DEVICE_CONFIG)

      # Check if device config file exists before loading
      if not os.path.exists(device_config_file_path):
        LOGGER.error('Device configuration file missing ' +
                     f'from device {device_folder}')
        continue

      # Open device config file
      with open(device_config_file_path,
                encoding='utf-8') as device_config_file:
        device_config_json = json.load(device_config_file)

        device_manufacturer = device_config_json.get(DEVICE_MANUFACTURER)
        device_model = device_config_json.get(DEVICE_MODEL)
        mac_addr = device_config_json.get(DEVICE_MAC_ADDR)
        test_modules = device_config_json.get(DEVICE_TEST_MODULES)
        max_device_reports = None
        if 'max_device_reports' in device_config_json:
          max_device_reports = device_config_json.get(MAX_DEVICE_REPORTS_KEY)

        folder_url = os.path.join(device_dir, device_folder)

        device = Device(folder_url=folder_url,
                        manufacturer=device_manufacturer,
                        model=device_model,
                        mac_addr=mac_addr,
                        test_modules=test_modules,
                        max_device_reports=max_device_reports,
                        device_folder=device_folder)

        self._load_test_reports(device)

        # Add device to device repository
        self.get_session().add_device(device)
        LOGGER.debug(f'Loaded device {device.manufacturer} ' +
                     f'{device.model} with MAC address {device.mac_addr}')

  def _load_test_reports(self, device):

    LOGGER.debug(f'Loading test reports for device {device.model}')

    # Remove the existing reports in memory
    device.clear_reports()

    # Locate reports folder
    reports_folder = os.path.join(root_dir,
                                  LOCAL_DEVICES_DIR,
                                  device.device_folder, 'reports')

    # Check if reports folder exists (device may have no reports)
    if not os.path.exists(reports_folder):
      return

    LOGGER.info(f'Loading reports from {reports_folder}')

    for report_folder in os.listdir(reports_folder):
      report_json_file_path = os.path.join(
        reports_folder,
        report_folder,
        'report.json')

      # Check if the report.json file exists
      if not os.path.isfile(report_json_file_path):
        # Some error may have occured during this test run
        continue

      with open(report_json_file_path, encoding='utf-8') as report_json_file:
        report_json = json.load(report_json_file)
        test_report = TestReport()
        test_report.from_json(report_json)
        test_report.set_mac_addr(device.mac_addr)
        device.add_report(test_report)

  def delete_report(self, device: Device, timestamp):
    LOGGER.debug(f'Deleting test report for device {device.model} ' +
                 f'at {timestamp}')

    # Locate reports folder
    reports_folder = os.path.join(root_dir,
                                  LOCAL_DEVICES_DIR,
                                  device.device_folder, 'reports')

    # Check if reports folder exists (device may have no reports)
    if not os.path.exists(reports_folder):
      return False

    for report_folder in os.listdir(reports_folder):
      if report_folder == timestamp:
        shutil.rmtree(os.path.join(reports_folder, report_folder))
        device.remove_report(timestamp)
        LOGGER.debug('Successfully deleted the report')
        return True

    return False

  def create_device(self, device: Device):

    # Define the device folder location
    device_folder_path = os.path.join(root_dir,
                                      LOCAL_DEVICES_DIR,
                                      device.device_folder)

    # Create the directory
    os.makedirs(device_folder_path)

    config_file_path = os.path.join(device_folder_path,
                                    DEVICE_CONFIG)

    with open(config_file_path, 'w', encoding='utf-8') as config_file:
      config_file.writelines(json.dumps(device.to_config_json(), indent=4))

    # Ensure new folder has correct permissions
    util.run_command(f"chown -R {util.get_host_user()} '{device_folder_path}'")

    # Add new device to the device repository
    self._session.add_device(device)

    return device.to_config_json()

  def save_device(self, device: Device, device_json):
    """Edit and save an existing device config."""

    # Update device properties
    device.manufacturer = device_json['manufacturer']
    device.model = device_json['model']

    if 'test_modules' in device_json:
      device.test_modules = device_json['test_modules']
    else:
      device.test_modules = {}

    # Obtain the config file path
    config_file_path = os.path.join(root_dir,
                                      LOCAL_DEVICES_DIR,
                                      device.device_folder,
                                      DEVICE_CONFIG)

    with open(config_file_path, 'w+', encoding='utf-8') as config_file:
      config_file.writelines(json.dumps(device.to_config_json(), indent=4))

    # Reload device reports
    self._load_test_reports(device)

    return device.to_config_json()

  def delete_device(self, device: Device):

    # Obtain the config file path
    device_folder = os.path.join(root_dir,
                                  LOCAL_DEVICES_DIR,
                                  device.device_folder)

    # Delete the device directory
    shutil.rmtree(device_folder)

    # Remove the device from the current session device repository
    self.get_session().remove_device(device)

  def start(self):

    self.get_session().start()

    self._start_network()

    self.get_net_orc().get_listener().register_callback(
      self._device_discovered,
      [NetworkEvent.DEVICE_DISCOVERED]
    )

    if self._net_only:
      LOGGER.info('Network only option configured, no tests will be run')
    else:
      self.get_net_orc().get_listener().register_callback(
          self._device_stable,
          [NetworkEvent.DEVICE_STABLE]
      )

    self.get_net_orc().start_listener()
    LOGGER.info('Waiting for devices on the network...')

    # Keep application running until stopped
    while True:
      time.sleep(5)

  def stop(self):

    # Prevent discovering new devices whilst stopping
    if self.get_net_orc().get_listener() is not None:
      self.get_net_orc().get_listener().stop_listener()

    self.get_session().stop()

    self._stop_tests()
    self._stop_network(kill=True)
    self.get_session().set_status('Cancelled')

  def _register_exits(self):
    signal.signal(signal.SIGINT, self._exit_handler)
    signal.signal(signal.SIGTERM, self._exit_handler)
    signal.signal(signal.SIGABRT, self._exit_handler)
    signal.signal(signal.SIGQUIT, self._exit_handler)

  def shutdown(self):
    LOGGER.info('Shutting down Testrun')
    self.stop()
    self._stop_ui()
    self._stop_ws()

  def _exit_handler(self, signum, arg):  # pylint: disable=unused-argument
    LOGGER.debug('Exit signal received: ' + str(signum))
    if signum in (2, signal.SIGTERM):
      LOGGER.info('Exit signal received.')
      self.shutdown()
      sys.exit(1)

  def _get_config_abs(self, config_file=None):
    if config_file is None:
      # If not defined, use relative pathing to local file
      config_file = os.path.join(root_dir, self._config_file)

    # Expand the config file to absolute pathing
    return os.path.abspath(config_file)

  def get_config_file(self):
    return self._get_config_abs()

  def get_net_orc(self):
    return self._net_orc

  def get_test_orc(self):
    return self._test_orc

  def _start_network(self):
    # Start the network orchestrator
    if not self.get_net_orc().start():
      self.stop()
      sys.exit(1)

  def _stop_network(self, kill=True):
    self.get_net_orc().stop(kill)

  def _stop_tests(self):
    self._test_orc.stop()

  def get_device(self, mac_addr):
    """Returns a loaded device object from the device mac address."""
    for device in self.get_session().get_device_repository():
      if device.mac_addr == mac_addr:
        return device
    return None

  def _device_discovered(self, mac_addr):

    device = self.get_session().get_target_device()

    if device is not None:
      if mac_addr != device.mac_addr:
        # Ignore discovered device because it is not the target device
        return
    else:
      device = self.get_device(mac_addr)
      if device is None:
        return

      self.get_session().set_target_device(device)

    LOGGER.info(
        f'Discovered {device.manufacturer} {device.model} on the network. ' +
        'Waiting for device to obtain IP')

  def _device_stable(self, mac_addr):

    # Do not continue testing if Testrun has cancelled during monitor phase
    if self.get_session().get_status() == 'Cancelled':
      self._stop_network()
      return

    LOGGER.info(f'Device with mac address {mac_addr} is ready for testing.')
    self._set_status('In Progress')
    result = self._test_orc.run_test_modules()

    if result is not None:
      self._set_status(result)
    self._stop_network()

  def get_session(self):
    return self._session

  def _set_status(self, status):
    self.get_session().set_status(status)

  def start_ui(self):

    self._stop_ui()

    LOGGER.info('Starting UI')

    client = docker.from_env()

    try:
      client.containers.run(
            image='test-run/ui',
            auto_remove=True,
            name='tr-ui',
            hostname='testrun.io',
            detach=True,
            ports={
              '80': 8080
            }
      )
    except ImageNotFound as ie:
      LOGGER.error('An error occured whilst starting the UI. ' +
                   'Please investigate and try again.')
      LOGGER.error(ie)
      sys.exit(1)

    # TODO: Make port configurable
    LOGGER.info('User interface is ready on http://localhost:8080')

  def _stop_ui(self):
    LOGGER.info('Stopping user interface')
    client = docker.from_env()
    try:
      container = client.containers.get('tr-ui')
      if container is not None:
        container.kill()
    except docker.errors.NotFound:
<<<<<<< HEAD
      return

  def start_ws(self):

    self._stop_ws()

    LOGGER.info('Starting WS server')

    client = docker.from_env()

    try:
      client.containers.run(
            image='testrun/ws',
            auto_remove=True,
            name='tr-ws',
            detach=True,
            ports={
              '9001': 9001,
              '1883': 1883
            }
      )
    except ImageNotFound as ie:
      LOGGER.error('An error occured whilst starting the websockets server. ' +
                   'Please investigate and try again.')
      LOGGER.error(ie)
      sys.exit(1)

  def _stop_ws(self):
    LOGGER.info('Stopping websockets server')
    client = docker.from_env()
    try:
      container = client.containers.get('tr-ws')
      if container is not None:
        container.kill()
    except docker.errors.NotFound:
=======
>>>>>>> 8d11a008
      return
<|MERGE_RESOLUTION|>--- conflicted
+++ resolved
@@ -1,524 +1,522 @@
-# Copyright 2023 Google LLC
-#
-# Licensed under the Apache License, Version 2.0 (the "License");
-# you may not use this file except in compliance with the License.
-# You may obtain a copy of the License at
-#
-#    https://www.apache.org/licenses/LICENSE-2.0
-#
-# Unless required by applicable law or agreed to in writing, software
-# distributed under the License is distributed on an "AS IS" BASIS,
-# WITHOUT WARRANTIES OR CONDITIONS OF ANY KIND, either express or implied.
-# See the License for the specific language governing permissions and
-# limitations under the License.
-
-"""The overall control of the Test Run application.
-
-This file provides the integration between all of the
-Test Run components, such as net_orc, test_orc and test_ui.
-
-Run using the provided command scripts in the cmd folder.
-E.g sudo cmd/start
-"""
-import docker
-import json
-import os
-import shutil
-import signal
-import sys
-import time
-from common import logger, util
-from common.device import Device
-from common.session import TestrunSession
-from common.testreport import TestReport
-from api.api import Api
-from net_orc.listener import NetworkEvent
-from net_orc import network_orchestrator as net_orc
-from test_orc import test_orchestrator as test_orc
-
-from docker.errors import ImageNotFound
-
-# Locate parent directory
-current_dir = os.path.dirname(os.path.realpath(__file__))
-
-# Locate the test-run root directory, 4 levels, src->python->framework->test-run
-root_dir = os.path.dirname(os.path.dirname(
-  os.path.dirname(os.path.dirname(current_dir))))
-
-LOGGER = logger.get_logger('test_run')
-
-DEFAULT_CONFIG_FILE = 'local/system.json'
-EXAMPLE_CONFIG_FILE = 'local/system.json.example'
-
-LOCAL_DEVICES_DIR = 'local/devices'
-RESOURCE_DEVICES_DIR = 'resources/devices'
-
-DEVICE_CONFIG = 'device_config.json'
-DEVICE_MANUFACTURER = 'manufacturer'
-DEVICE_MODEL = 'model'
-DEVICE_MAC_ADDR = 'mac_addr'
-DEVICE_TEST_MODULES = 'test_modules'
-MAX_DEVICE_REPORTS_KEY = 'max_device_reports'
-
-class Testrun:  # pylint: disable=too-few-public-methods
-  """Test Run controller.
-
-  Creates an instance of the network orchestrator, test
-  orchestrator and user interface.
-  """
-
-  def __init__(self,
-               config_file,
-               validate=False,
-               net_only=False,
-               single_intf=False,
-               no_ui=False):
-
-    if config_file is None:
-      self._config_file = self._get_config_abs(DEFAULT_CONFIG_FILE)
-    else:
-      self._config_file = self._get_config_abs(config_file)
-
-    self._net_only = net_only
-    self._single_intf = single_intf
-    self._no_ui = no_ui
-
-    # Catch any exit signals
-    self._register_exits()
-
-    # Create session
-    self._session = TestrunSession(root_dir=root_dir)
-
-    # Register runtime parameters
-    if single_intf:
-      self._session.add_runtime_param('single_intf')
-    if net_only:
-      self._session.add_runtime_param('net_only')
-    if validate:
-      self._session.add_runtime_param('validate')
-
-    self._net_orc = net_orc.NetworkOrchestrator(
-      session=self._session)
-    self._test_orc = test_orc.TestOrchestrator(
-      self._session,
-      self._net_orc)
-
-    # Load device repository
-    self.load_all_devices()
-
-    # Load test modules
-    self._test_orc.start()
-
-    # Start websockets server
-    self.start_ws()
-
-    if self._no_ui:
-
-      # Check Testrun is able to start
-      if self.get_net_orc().check_config() is False:
-        return
-
-      # Any additional checks that need to be performed go here
-
-      self.start()
-
-    else:
-
-      # Start UI container
-      self.start_ui()
-
-      self._api = Api(self)
-      self._api.start()
-
-      # Hold until API ends
-      while True:
-        time.sleep(1)
-
-  def get_version(self):
-    return self.get_session().get_version()
-
-  def load_all_devices(self):
-    self._session.clear_device_repository()
-    self._load_devices(device_dir=LOCAL_DEVICES_DIR)
-
-    # Temporarily removing loading of template device
-    # configs (feature not required yet)
-    # self._load_devices(device_dir=RESOURCE_DEVICES_DIR)
-    return self.get_session().get_device_repository()
-
-  def _load_devices(self, device_dir):
-    LOGGER.debug('Loading devices from ' + device_dir)
-
-    util.run_command(f'chown -R {util.get_host_user()} {device_dir}')
-
-    for device_folder in os.listdir(device_dir):
-
-      device_config_file_path = os.path.join(device_dir,
-                                             device_folder,
-                                             DEVICE_CONFIG)
-
-      # Check if device config file exists before loading
-      if not os.path.exists(device_config_file_path):
-        LOGGER.error('Device configuration file missing ' +
-                     f'from device {device_folder}')
-        continue
-
-      # Open device config file
-      with open(device_config_file_path,
-                encoding='utf-8') as device_config_file:
-        device_config_json = json.load(device_config_file)
-
-        device_manufacturer = device_config_json.get(DEVICE_MANUFACTURER)
-        device_model = device_config_json.get(DEVICE_MODEL)
-        mac_addr = device_config_json.get(DEVICE_MAC_ADDR)
-        test_modules = device_config_json.get(DEVICE_TEST_MODULES)
-        max_device_reports = None
-        if 'max_device_reports' in device_config_json:
-          max_device_reports = device_config_json.get(MAX_DEVICE_REPORTS_KEY)
-
-        folder_url = os.path.join(device_dir, device_folder)
-
-        device = Device(folder_url=folder_url,
-                        manufacturer=device_manufacturer,
-                        model=device_model,
-                        mac_addr=mac_addr,
-                        test_modules=test_modules,
-                        max_device_reports=max_device_reports,
-                        device_folder=device_folder)
-
-        self._load_test_reports(device)
-
-        # Add device to device repository
-        self.get_session().add_device(device)
-        LOGGER.debug(f'Loaded device {device.manufacturer} ' +
-                     f'{device.model} with MAC address {device.mac_addr}')
-
-  def _load_test_reports(self, device):
-
-    LOGGER.debug(f'Loading test reports for device {device.model}')
-
-    # Remove the existing reports in memory
-    device.clear_reports()
-
-    # Locate reports folder
-    reports_folder = os.path.join(root_dir,
-                                  LOCAL_DEVICES_DIR,
-                                  device.device_folder, 'reports')
-
-    # Check if reports folder exists (device may have no reports)
-    if not os.path.exists(reports_folder):
-      return
-
-    LOGGER.info(f'Loading reports from {reports_folder}')
-
-    for report_folder in os.listdir(reports_folder):
-      report_json_file_path = os.path.join(
-        reports_folder,
-        report_folder,
-        'report.json')
-
-      # Check if the report.json file exists
-      if not os.path.isfile(report_json_file_path):
-        # Some error may have occured during this test run
-        continue
-
-      with open(report_json_file_path, encoding='utf-8') as report_json_file:
-        report_json = json.load(report_json_file)
-        test_report = TestReport()
-        test_report.from_json(report_json)
-        test_report.set_mac_addr(device.mac_addr)
-        device.add_report(test_report)
-
-  def delete_report(self, device: Device, timestamp):
-    LOGGER.debug(f'Deleting test report for device {device.model} ' +
-                 f'at {timestamp}')
-
-    # Locate reports folder
-    reports_folder = os.path.join(root_dir,
-                                  LOCAL_DEVICES_DIR,
-                                  device.device_folder, 'reports')
-
-    # Check if reports folder exists (device may have no reports)
-    if not os.path.exists(reports_folder):
-      return False
-
-    for report_folder in os.listdir(reports_folder):
-      if report_folder == timestamp:
-        shutil.rmtree(os.path.join(reports_folder, report_folder))
-        device.remove_report(timestamp)
-        LOGGER.debug('Successfully deleted the report')
-        return True
-
-    return False
-
-  def create_device(self, device: Device):
-
-    # Define the device folder location
-    device_folder_path = os.path.join(root_dir,
-                                      LOCAL_DEVICES_DIR,
-                                      device.device_folder)
-
-    # Create the directory
-    os.makedirs(device_folder_path)
-
-    config_file_path = os.path.join(device_folder_path,
-                                    DEVICE_CONFIG)
-
-    with open(config_file_path, 'w', encoding='utf-8') as config_file:
-      config_file.writelines(json.dumps(device.to_config_json(), indent=4))
-
-    # Ensure new folder has correct permissions
-    util.run_command(f"chown -R {util.get_host_user()} '{device_folder_path}'")
-
-    # Add new device to the device repository
-    self._session.add_device(device)
-
-    return device.to_config_json()
-
-  def save_device(self, device: Device, device_json):
-    """Edit and save an existing device config."""
-
-    # Update device properties
-    device.manufacturer = device_json['manufacturer']
-    device.model = device_json['model']
-
-    if 'test_modules' in device_json:
-      device.test_modules = device_json['test_modules']
-    else:
-      device.test_modules = {}
-
-    # Obtain the config file path
-    config_file_path = os.path.join(root_dir,
-                                      LOCAL_DEVICES_DIR,
-                                      device.device_folder,
-                                      DEVICE_CONFIG)
-
-    with open(config_file_path, 'w+', encoding='utf-8') as config_file:
-      config_file.writelines(json.dumps(device.to_config_json(), indent=4))
-
-    # Reload device reports
-    self._load_test_reports(device)
-
-    return device.to_config_json()
-
-  def delete_device(self, device: Device):
-
-    # Obtain the config file path
-    device_folder = os.path.join(root_dir,
-                                  LOCAL_DEVICES_DIR,
-                                  device.device_folder)
-
-    # Delete the device directory
-    shutil.rmtree(device_folder)
-
-    # Remove the device from the current session device repository
-    self.get_session().remove_device(device)
-
-  def start(self):
-
-    self.get_session().start()
-
-    self._start_network()
-
-    self.get_net_orc().get_listener().register_callback(
-      self._device_discovered,
-      [NetworkEvent.DEVICE_DISCOVERED]
-    )
-
-    if self._net_only:
-      LOGGER.info('Network only option configured, no tests will be run')
-    else:
-      self.get_net_orc().get_listener().register_callback(
-          self._device_stable,
-          [NetworkEvent.DEVICE_STABLE]
-      )
-
-    self.get_net_orc().start_listener()
-    LOGGER.info('Waiting for devices on the network...')
-
-    # Keep application running until stopped
-    while True:
-      time.sleep(5)
-
-  def stop(self):
-
-    # Prevent discovering new devices whilst stopping
-    if self.get_net_orc().get_listener() is not None:
-      self.get_net_orc().get_listener().stop_listener()
-
-    self.get_session().stop()
-
-    self._stop_tests()
-    self._stop_network(kill=True)
-    self.get_session().set_status('Cancelled')
-
-  def _register_exits(self):
-    signal.signal(signal.SIGINT, self._exit_handler)
-    signal.signal(signal.SIGTERM, self._exit_handler)
-    signal.signal(signal.SIGABRT, self._exit_handler)
-    signal.signal(signal.SIGQUIT, self._exit_handler)
-
-  def shutdown(self):
-    LOGGER.info('Shutting down Testrun')
-    self.stop()
-    self._stop_ui()
-    self._stop_ws()
-
-  def _exit_handler(self, signum, arg):  # pylint: disable=unused-argument
-    LOGGER.debug('Exit signal received: ' + str(signum))
-    if signum in (2, signal.SIGTERM):
-      LOGGER.info('Exit signal received.')
-      self.shutdown()
-      sys.exit(1)
-
-  def _get_config_abs(self, config_file=None):
-    if config_file is None:
-      # If not defined, use relative pathing to local file
-      config_file = os.path.join(root_dir, self._config_file)
-
-    # Expand the config file to absolute pathing
-    return os.path.abspath(config_file)
-
-  def get_config_file(self):
-    return self._get_config_abs()
-
-  def get_net_orc(self):
-    return self._net_orc
-
-  def get_test_orc(self):
-    return self._test_orc
-
-  def _start_network(self):
-    # Start the network orchestrator
-    if not self.get_net_orc().start():
-      self.stop()
-      sys.exit(1)
-
-  def _stop_network(self, kill=True):
-    self.get_net_orc().stop(kill)
-
-  def _stop_tests(self):
-    self._test_orc.stop()
-
-  def get_device(self, mac_addr):
-    """Returns a loaded device object from the device mac address."""
-    for device in self.get_session().get_device_repository():
-      if device.mac_addr == mac_addr:
-        return device
-    return None
-
-  def _device_discovered(self, mac_addr):
-
-    device = self.get_session().get_target_device()
-
-    if device is not None:
-      if mac_addr != device.mac_addr:
-        # Ignore discovered device because it is not the target device
-        return
-    else:
-      device = self.get_device(mac_addr)
-      if device is None:
-        return
-
-      self.get_session().set_target_device(device)
-
-    LOGGER.info(
-        f'Discovered {device.manufacturer} {device.model} on the network. ' +
-        'Waiting for device to obtain IP')
-
-  def _device_stable(self, mac_addr):
-
-    # Do not continue testing if Testrun has cancelled during monitor phase
-    if self.get_session().get_status() == 'Cancelled':
-      self._stop_network()
-      return
-
-    LOGGER.info(f'Device with mac address {mac_addr} is ready for testing.')
-    self._set_status('In Progress')
-    result = self._test_orc.run_test_modules()
-
-    if result is not None:
-      self._set_status(result)
-    self._stop_network()
-
-  def get_session(self):
-    return self._session
-
-  def _set_status(self, status):
-    self.get_session().set_status(status)
-
-  def start_ui(self):
-
-    self._stop_ui()
-
-    LOGGER.info('Starting UI')
-
-    client = docker.from_env()
-
-    try:
-      client.containers.run(
-            image='test-run/ui',
-            auto_remove=True,
-            name='tr-ui',
-            hostname='testrun.io',
-            detach=True,
-            ports={
-              '80': 8080
-            }
-      )
-    except ImageNotFound as ie:
-      LOGGER.error('An error occured whilst starting the UI. ' +
-                   'Please investigate and try again.')
-      LOGGER.error(ie)
-      sys.exit(1)
-
-    # TODO: Make port configurable
-    LOGGER.info('User interface is ready on http://localhost:8080')
-
-  def _stop_ui(self):
-    LOGGER.info('Stopping user interface')
-    client = docker.from_env()
-    try:
-      container = client.containers.get('tr-ui')
-      if container is not None:
-        container.kill()
-    except docker.errors.NotFound:
-<<<<<<< HEAD
-      return
-
-  def start_ws(self):
-
-    self._stop_ws()
-
-    LOGGER.info('Starting WS server')
-
-    client = docker.from_env()
-
-    try:
-      client.containers.run(
-            image='testrun/ws',
-            auto_remove=True,
-            name='tr-ws',
-            detach=True,
-            ports={
-              '9001': 9001,
-              '1883': 1883
-            }
-      )
-    except ImageNotFound as ie:
-      LOGGER.error('An error occured whilst starting the websockets server. ' +
-                   'Please investigate and try again.')
-      LOGGER.error(ie)
-      sys.exit(1)
-
-  def _stop_ws(self):
-    LOGGER.info('Stopping websockets server')
-    client = docker.from_env()
-    try:
-      container = client.containers.get('tr-ws')
-      if container is not None:
-        container.kill()
-    except docker.errors.NotFound:
-=======
->>>>>>> 8d11a008
-      return
+# Copyright 2023 Google LLC
+#
+# Licensed under the Apache License, Version 2.0 (the "License");
+# you may not use this file except in compliance with the License.
+# You may obtain a copy of the License at
+#
+#    https://www.apache.org/licenses/LICENSE-2.0
+#
+# Unless required by applicable law or agreed to in writing, software
+# distributed under the License is distributed on an "AS IS" BASIS,
+# WITHOUT WARRANTIES OR CONDITIONS OF ANY KIND, either express or implied.
+# See the License for the specific language governing permissions and
+# limitations under the License.
+
+"""The overall control of the Testrun application.
+
+This file provides the integration between all of the
+Test Run components, such as net_orc, test_orc and test_ui.
+
+Run using the provided command scripts in the cmd folder.
+E.g sudo cmd/start
+"""
+import docker
+import json
+import os
+import shutil
+import signal
+import sys
+import time
+from common import logger, util
+from common.device import Device
+from common.session import TestrunSession
+from common.testreport import TestReport
+from api.api import Api
+from net_orc.listener import NetworkEvent
+from net_orc import network_orchestrator as net_orc
+from test_orc import test_orchestrator as test_orc
+
+from docker.errors import ImageNotFound
+
+# Locate parent directory
+current_dir = os.path.dirname(os.path.realpath(__file__))
+
+# Locate the test-run root directory, 4 levels, src->python->framework->test-run
+root_dir = os.path.dirname(os.path.dirname(
+  os.path.dirname(os.path.dirname(current_dir))))
+
+LOGGER = logger.get_logger('test_run')
+
+DEFAULT_CONFIG_FILE = 'local/system.json'
+EXAMPLE_CONFIG_FILE = 'local/system.json.example'
+
+LOCAL_DEVICES_DIR = 'local/devices'
+RESOURCE_DEVICES_DIR = 'resources/devices'
+
+DEVICE_CONFIG = 'device_config.json'
+DEVICE_MANUFACTURER = 'manufacturer'
+DEVICE_MODEL = 'model'
+DEVICE_MAC_ADDR = 'mac_addr'
+DEVICE_TEST_MODULES = 'test_modules'
+MAX_DEVICE_REPORTS_KEY = 'max_device_reports'
+
+class Testrun:  # pylint: disable=too-few-public-methods
+  """Testrun controller.
+
+  Creates an instance of the network orchestrator, test
+  orchestrator and user interface.
+  """
+
+  def __init__(self,
+               config_file,
+               validate=False,
+               net_only=False,
+               single_intf=False,
+               no_ui=False):
+
+    if config_file is None:
+      self._config_file = self._get_config_abs(DEFAULT_CONFIG_FILE)
+    else:
+      self._config_file = self._get_config_abs(config_file)
+
+    self._net_only = net_only
+    self._single_intf = single_intf
+    self._no_ui = no_ui
+
+    # Catch any exit signals
+    self._register_exits()
+
+    # Create session
+    self._session = TestrunSession(root_dir=root_dir)
+
+    # Register runtime parameters
+    if single_intf:
+      self._session.add_runtime_param('single_intf')
+    if net_only:
+      self._session.add_runtime_param('net_only')
+    if validate:
+      self._session.add_runtime_param('validate')
+
+    self._net_orc = net_orc.NetworkOrchestrator(
+      session=self._session)
+    self._test_orc = test_orc.TestOrchestrator(
+      self._session,
+      self._net_orc)
+
+    # Load device repository
+    self.load_all_devices()
+
+    # Load test modules
+    self._test_orc.start()
+
+    # Start websockets server
+    self.start_ws()
+
+    if self._no_ui:
+
+      # Check Testrun is able to start
+      if self.get_net_orc().check_config() is False:
+        return
+
+      # Any additional checks that need to be performed go here
+
+      self.start()
+
+    else:
+
+      # Start UI container
+      self.start_ui()
+
+      self._api = Api(self)
+      self._api.start()
+
+      # Hold until API ends
+      while True:
+        time.sleep(1)
+
+  def get_version(self):
+    return self.get_session().get_version()
+
+  def load_all_devices(self):
+    self._session.clear_device_repository()
+    self._load_devices(device_dir=LOCAL_DEVICES_DIR)
+
+    # Temporarily removing loading of template device
+    # configs (feature not required yet)
+    # self._load_devices(device_dir=RESOURCE_DEVICES_DIR)
+    return self.get_session().get_device_repository()
+
+  def _load_devices(self, device_dir):
+    LOGGER.debug('Loading devices from ' + device_dir)
+
+    util.run_command(f'chown -R {util.get_host_user()} {device_dir}')
+
+    for device_folder in os.listdir(device_dir):
+
+      device_config_file_path = os.path.join(device_dir,
+                                             device_folder,
+                                             DEVICE_CONFIG)
+
+      # Check if device config file exists before loading
+      if not os.path.exists(device_config_file_path):
+        LOGGER.error('Device configuration file missing ' +
+                     f'from device {device_folder}')
+        continue
+
+      # Open device config file
+      with open(device_config_file_path,
+                encoding='utf-8') as device_config_file:
+        device_config_json = json.load(device_config_file)
+
+        device_manufacturer = device_config_json.get(DEVICE_MANUFACTURER)
+        device_model = device_config_json.get(DEVICE_MODEL)
+        mac_addr = device_config_json.get(DEVICE_MAC_ADDR)
+        test_modules = device_config_json.get(DEVICE_TEST_MODULES)
+        max_device_reports = None
+        if 'max_device_reports' in device_config_json:
+          max_device_reports = device_config_json.get(MAX_DEVICE_REPORTS_KEY)
+
+        folder_url = os.path.join(device_dir, device_folder)
+
+        device = Device(folder_url=folder_url,
+                        manufacturer=device_manufacturer,
+                        model=device_model,
+                        mac_addr=mac_addr,
+                        test_modules=test_modules,
+                        max_device_reports=max_device_reports,
+                        device_folder=device_folder)
+
+        self._load_test_reports(device)
+
+        # Add device to device repository
+        self.get_session().add_device(device)
+        LOGGER.debug(f'Loaded device {device.manufacturer} ' +
+                     f'{device.model} with MAC address {device.mac_addr}')
+
+  def _load_test_reports(self, device):
+
+    LOGGER.debug(f'Loading test reports for device {device.model}')
+
+    # Remove the existing reports in memory
+    device.clear_reports()
+
+    # Locate reports folder
+    reports_folder = os.path.join(root_dir,
+                                  LOCAL_DEVICES_DIR,
+                                  device.device_folder, 'reports')
+
+    # Check if reports folder exists (device may have no reports)
+    if not os.path.exists(reports_folder):
+      return
+
+    LOGGER.info(f'Loading reports from {reports_folder}')
+
+    for report_folder in os.listdir(reports_folder):
+      report_json_file_path = os.path.join(
+        reports_folder,
+        report_folder,
+        'report.json')
+
+      # Check if the report.json file exists
+      if not os.path.isfile(report_json_file_path):
+        # Some error may have occured during this test run
+        continue
+
+      with open(report_json_file_path, encoding='utf-8') as report_json_file:
+        report_json = json.load(report_json_file)
+        test_report = TestReport()
+        test_report.from_json(report_json)
+        test_report.set_mac_addr(device.mac_addr)
+        device.add_report(test_report)
+
+  def delete_report(self, device: Device, timestamp):
+    LOGGER.debug(f'Deleting test report for device {device.model} ' +
+                 f'at {timestamp}')
+
+    # Locate reports folder
+    reports_folder = os.path.join(root_dir,
+                                  LOCAL_DEVICES_DIR,
+                                  device.device_folder, 'reports')
+
+    # Check if reports folder exists (device may have no reports)
+    if not os.path.exists(reports_folder):
+      return False
+
+    for report_folder in os.listdir(reports_folder):
+      if report_folder == timestamp:
+        shutil.rmtree(os.path.join(reports_folder, report_folder))
+        device.remove_report(timestamp)
+        LOGGER.debug('Successfully deleted the report')
+        return True
+
+    return False
+
+  def create_device(self, device: Device):
+
+    # Define the device folder location
+    device_folder_path = os.path.join(root_dir,
+                                      LOCAL_DEVICES_DIR,
+                                      device.device_folder)
+
+    # Create the directory
+    os.makedirs(device_folder_path)
+
+    config_file_path = os.path.join(device_folder_path,
+                                    DEVICE_CONFIG)
+
+    with open(config_file_path, 'w', encoding='utf-8') as config_file:
+      config_file.writelines(json.dumps(device.to_config_json(), indent=4))
+
+    # Ensure new folder has correct permissions
+    util.run_command(f"chown -R {util.get_host_user()} '{device_folder_path}'")
+
+    # Add new device to the device repository
+    self._session.add_device(device)
+
+    return device.to_config_json()
+
+  def save_device(self, device: Device, device_json):
+    """Edit and save an existing device config."""
+
+    # Update device properties
+    device.manufacturer = device_json['manufacturer']
+    device.model = device_json['model']
+
+    if 'test_modules' in device_json:
+      device.test_modules = device_json['test_modules']
+    else:
+      device.test_modules = {}
+
+    # Obtain the config file path
+    config_file_path = os.path.join(root_dir,
+                                      LOCAL_DEVICES_DIR,
+                                      device.device_folder,
+                                      DEVICE_CONFIG)
+
+    with open(config_file_path, 'w+', encoding='utf-8') as config_file:
+      config_file.writelines(json.dumps(device.to_config_json(), indent=4))
+
+    # Reload device reports
+    self._load_test_reports(device)
+
+    return device.to_config_json()
+
+  def delete_device(self, device: Device):
+
+    # Obtain the config file path
+    device_folder = os.path.join(root_dir,
+                                  LOCAL_DEVICES_DIR,
+                                  device.device_folder)
+
+    # Delete the device directory
+    shutil.rmtree(device_folder)
+
+    # Remove the device from the current session device repository
+    self.get_session().remove_device(device)
+
+  def start(self):
+
+    self.get_session().start()
+
+    self._start_network()
+
+    self.get_net_orc().get_listener().register_callback(
+      self._device_discovered,
+      [NetworkEvent.DEVICE_DISCOVERED]
+    )
+
+    if self._net_only:
+      LOGGER.info('Network only option configured, no tests will be run')
+    else:
+      self.get_net_orc().get_listener().register_callback(
+          self._device_stable,
+          [NetworkEvent.DEVICE_STABLE]
+      )
+
+    self.get_net_orc().start_listener()
+    LOGGER.info('Waiting for devices on the network...')
+
+    # Keep application running until stopped
+    while True:
+      time.sleep(5)
+
+  def stop(self):
+
+    # Prevent discovering new devices whilst stopping
+    if self.get_net_orc().get_listener() is not None:
+      self.get_net_orc().get_listener().stop_listener()
+
+    self.get_session().stop()
+
+    self._stop_tests()
+    self._stop_network(kill=True)
+    self.get_session().set_status('Cancelled')
+
+  def _register_exits(self):
+    signal.signal(signal.SIGINT, self._exit_handler)
+    signal.signal(signal.SIGTERM, self._exit_handler)
+    signal.signal(signal.SIGABRT, self._exit_handler)
+    signal.signal(signal.SIGQUIT, self._exit_handler)
+
+  def shutdown(self):
+    LOGGER.info('Shutting down Testrun')
+    self.stop()
+    self._stop_ui()
+    self._stop_ws()
+
+  def _exit_handler(self, signum, arg):  # pylint: disable=unused-argument
+    LOGGER.debug('Exit signal received: ' + str(signum))
+    if signum in (2, signal.SIGTERM):
+      LOGGER.info('Exit signal received.')
+      self.shutdown()
+      sys.exit(1)
+
+  def _get_config_abs(self, config_file=None):
+    if config_file is None:
+      # If not defined, use relative pathing to local file
+      config_file = os.path.join(root_dir, self._config_file)
+
+    # Expand the config file to absolute pathing
+    return os.path.abspath(config_file)
+
+  def get_config_file(self):
+    return self._get_config_abs()
+
+  def get_net_orc(self):
+    return self._net_orc
+
+  def get_test_orc(self):
+    return self._test_orc
+
+  def _start_network(self):
+    # Start the network orchestrator
+    if not self.get_net_orc().start():
+      self.stop()
+      sys.exit(1)
+
+  def _stop_network(self, kill=True):
+    self.get_net_orc().stop(kill)
+
+  def _stop_tests(self):
+    self._test_orc.stop()
+
+  def get_device(self, mac_addr):
+    """Returns a loaded device object from the device mac address."""
+    for device in self.get_session().get_device_repository():
+      if device.mac_addr == mac_addr:
+        return device
+    return None
+
+  def _device_discovered(self, mac_addr):
+
+    device = self.get_session().get_target_device()
+
+    if device is not None:
+      if mac_addr != device.mac_addr:
+        # Ignore discovered device because it is not the target device
+        return
+    else:
+      device = self.get_device(mac_addr)
+      if device is None:
+        return
+
+      self.get_session().set_target_device(device)
+
+    LOGGER.info(
+        f'Discovered {device.manufacturer} {device.model} on the network. ' +
+        'Waiting for device to obtain IP')
+
+  def _device_stable(self, mac_addr):
+
+    # Do not continue testing if Testrun has cancelled during monitor phase
+    if self.get_session().get_status() == 'Cancelled':
+      self._stop_network()
+      return
+
+    LOGGER.info(f'Device with mac address {mac_addr} is ready for testing.')
+    self._set_status('In Progress')
+    result = self._test_orc.run_test_modules()
+
+    if result is not None:
+      self._set_status(result)
+    self._stop_network()
+
+  def get_session(self):
+    return self._session
+
+  def _set_status(self, status):
+    self.get_session().set_status(status)
+
+  def start_ui(self):
+
+    self._stop_ui()
+
+    LOGGER.info('Starting UI')
+
+    client = docker.from_env()
+
+    try:
+      client.containers.run(
+            image='test-run/ui',
+            auto_remove=True,
+            name='tr-ui',
+            hostname='testrun.io',
+            detach=True,
+            ports={
+              '80': 8080
+            }
+      )
+    except ImageNotFound as ie:
+      LOGGER.error('An error occured whilst starting the UI. ' +
+                   'Please investigate and try again.')
+      LOGGER.error(ie)
+      sys.exit(1)
+
+    # TODO: Make port configurable
+    LOGGER.info('User interface is ready on http://localhost:8080')
+
+  def _stop_ui(self):
+    LOGGER.info('Stopping user interface')
+    client = docker.from_env()
+    try:
+      container = client.containers.get('tr-ui')
+      if container is not None:
+        container.kill()
+    except docker.errors.NotFound:
+      return
+
+  def start_ws(self):
+
+    self._stop_ws()
+
+    LOGGER.info('Starting WS server')
+
+    client = docker.from_env()
+
+    try:
+      client.containers.run(
+            image='testrun/ws',
+            auto_remove=True,
+            name='tr-ws',
+            detach=True,
+            ports={
+              '9001': 9001,
+              '1883': 1883
+            }
+      )
+    except ImageNotFound as ie:
+      LOGGER.error('An error occured whilst starting the websockets server. ' +
+                   'Please investigate and try again.')
+      LOGGER.error(ie)
+      sys.exit(1)
+
+  def _stop_ws(self):
+    LOGGER.info('Stopping websockets server')
+    client = docker.from_env()
+    try:
+      container = client.containers.get('tr-ws')
+      if container is not None:
+        container.kill()
+    except docker.errors.NotFound:
+      return
+