--- conflicted
+++ resolved
@@ -1,495 +1,440 @@
-# Copyright 2023 Google LLC
-#
-# Licensed under the Apache License, Version 2.0 (the "License");
-# you may not use this file except in compliance with the License.
-# You may obtain a copy of the License at
-#
-#    https://www.apache.org/licenses/LICENSE-2.0
-#
-# Unless required by applicable law or agreed to in writing, software
-# distributed under the License is distributed on an "AS IS" BASIS,
-# WITHOUT WARRANTIES OR CONDITIONS OF ANY KIND, either express or implied.
-# See the License for the specific language governing permissions and
-# limitations under the License.
-
-"""The overall control of the Test Run application.
-
-This file provides the integration between all of the
-Test Run components, such as net_orc, test_orc and test_ui.
-
-Run using the provided command scripts in the cmd folder.
-E.g sudo cmd/start
-"""
-<<<<<<< HEAD
-=======
-import docker
->>>>>>> 13ec5b82
-import json
-import os
-import sys
-import signal
-import time
-from common import logger, util
-from common.device import Device
-from common.session import TestRunSession
-from common.testreport import TestReport
-from api.api import Api
-from net_orc.listener import NetworkEvent
-from net_orc import network_orchestrator as net_orc
-from test_orc import test_orchestrator as test_orc
-
-# Locate parent directory
-current_dir = os.path.dirname(os.path.realpath(__file__))
-
-# Locate the test-run root directory, 4 levels, src->python->framework->test-run
-root_dir = os.path.dirname(os.path.dirname(
-  os.path.dirname(os.path.dirname(current_dir))))
-
-LOGGER = logger.get_logger('test_run')
-
-DEFAULT_CONFIG_FILE = 'local/system.json'
-EXAMPLE_CONFIG_FILE = 'local/system.json.example'
-
-LOCAL_DEVICES_DIR = 'local/devices'
-RESOURCE_DEVICES_DIR = 'resources/devices'
-
-DEVICE_CONFIG = 'device_config.json'
-DEVICE_MANUFACTURER = 'manufacturer'
-DEVICE_MODEL = 'model'
-DEVICE_MAC_ADDR = 'mac_addr'
-DEVICE_TEST_MODULES = 'test_modules'
-MAX_DEVICE_REPORTS_KEY = 'max_device_reports'
-
-class TestRun:  # pylint: disable=too-few-public-methods
-  """Test Run controller.
-
-  Creates an instance of the network orchestrator, test
-  orchestrator and user interface.
-  """
-
-  def __init__(self,
-               config_file,
-               validate=True,
-               net_only=False,
-               single_intf=False,
-               no_ui=False):
-
-    if config_file is None:
-      self._config_file = self._get_config_abs(DEFAULT_CONFIG_FILE)
-    else:
-      self._config_file = self._get_config_abs(config_file)
-
-    self._net_only = net_only
-    self._single_intf = single_intf
-    self._no_ui = no_ui
-
-    # Catch any exit signals
-    self._register_exits()
-
-    # Create session
-    self._session = TestRunSession(config_file=self._config_file)
-
-    # Register runtime parameters
-    if single_intf:
-      self._session.add_runtime_param('single_intf')
-    if net_only:
-      self._session.add_runtime_param('net_only')
-    if not validate:
-      self._session.add_runtime_param('no-validate')
-
-    self.load_all_devices()
-
-    self._net_orc = net_orc.NetworkOrchestrator(
-      session=self._session)
-    self._test_orc = test_orc.TestOrchestrator(
-      self._session,
-      self._net_orc)
-
-    if self._no_ui:
-
-      # Check Test Run is able to start
-      if self.get_net_orc().check_config() is False:
-        return
-
-      # Any additional checks that need to be performed go here
-
-      self.start()
-
-    else:
-
-<<<<<<< HEAD
-      # Build UI image
-      self._api = Api(self)
-      self._api.start()
-      # Start UI container
-=======
-      # Start UI container
-      self.start_ui()
-
-      # Build UI image
-      self._api = Api(self)
-      self._api.start()
->>>>>>> 13ec5b82
-
-      # Hold until API ends
-      while True:
-        time.sleep(1)
-
-  def load_all_devices(self):
-    self._session.clear_device_repository()
-    self._load_devices(device_dir=LOCAL_DEVICES_DIR)
-
-<<<<<<< HEAD
-    # Temporarily removing loading of template device
-=======
-    # Temporarily removing loading of template device 
->>>>>>> 13ec5b82
-    # configs (feature not required yet)
-    # self._load_devices(device_dir=RESOURCE_DEVICES_DIR)
-    return self.get_session().get_device_repository()
-
-  def _load_devices(self, device_dir):
-    LOGGER.debug('Loading devices from ' + device_dir)
-
-    util.run_command(f'chown -R {util.get_host_user()} {device_dir}')
-
-    for device_folder in os.listdir(device_dir):
-
-      device_config_file_path = os.path.join(device_dir,
-                                             device_folder,
-                                             DEVICE_CONFIG)
-
-      # Check if device config file exists before loading
-      if not os.path.exists(device_config_file_path):
-        LOGGER.error(f'Device configuration file missing from device {device_folder}')
-        continue
-
-      # Open device config file
-      with open(device_config_file_path,
-                encoding='utf-8') as device_config_file:
-        device_config_json = json.load(device_config_file)
-
-        device_manufacturer = device_config_json.get(DEVICE_MANUFACTURER)
-        device_model = device_config_json.get(DEVICE_MODEL)
-        mac_addr = device_config_json.get(DEVICE_MAC_ADDR)
-        test_modules = device_config_json.get(DEVICE_TEST_MODULES)
-        max_device_reports = None
-        if 'max_device_reports' in device_config_json:
-          max_device_reports = device_config_json.get(MAX_DEVICE_REPORTS_KEY)
-
-        device = Device(folder_url=os.path.join(device_dir, device_folder),
-                        manufacturer=device_manufacturer,
-                        model=device_model,
-                        mac_addr=mac_addr,
-                        test_modules=test_modules,
-                        max_device_reports=max_device_reports,
-                        device_folder=device_folder)
-
-        # Load reports for this device
-        self._load_test_reports(device)
-<<<<<<< HEAD
-
-        # Add device to device repository
-        self.get_session().add_device(device)
-        LOGGER.debug(f'Loaded device {device.manufacturer} ' +
-                     f'{device.model} with MAC address {device.mac_addr}')
-
-=======
-
-        # Add device to device repository
-        self.get_session().add_device(device)
-        LOGGER.debug(f'Loaded device {device.manufacturer} ' +
-                     f'{device.model} with MAC address {device.mac_addr}')
-
->>>>>>> 13ec5b82
-  def _load_test_reports(self, device: Device):
-
-    LOGGER.debug(f'Loading test reports for device {device.model}')
-
-    # Locate reports folder
-    reports_folder = os.path.join(root_dir,
-                                  LOCAL_DEVICES_DIR,
-                                  device.device_folder, 'reports')
-
-    # Check if reports folder exists (device may have no reports)
-    if not os.path.exists(reports_folder):
-      return
-
-    for report_folder in os.listdir(reports_folder):
-      report_json_file_path = os.path.join(
-        reports_folder,
-        report_folder,
-        'report.json')
-
-      # Check if the report.json file exists
-      if not os.path.isfile(report_json_file_path):
-        # Some error may have occured during this test run
-        continue
-
-      with open(report_json_file_path, encoding='utf-8') as report_json_file:
-        report_json = json.load(report_json_file)
-        test_report = TestReport().from_json(report_json)
-        device.add_report(test_report)
-
-  def create_device(self, device: Device):
-
-    # Define the device folder location
-    device_folder_path = os.path.join(root_dir,
-                                      LOCAL_DEVICES_DIR,
-                                      device.device_folder)
-
-    # Create the directory
-    os.makedirs(device_folder_path)
-
-    config_file_path = os.path.join(device_folder_path,
-                                    DEVICE_CONFIG)
-
-    with open(config_file_path, 'w', encoding='utf-8') as config_file:
-      config_file.writelines(json.dumps(device.to_config_json(), indent=4))
-
-    # Ensure new folder has correct permissions
-    util.run_command(f"chown -R {util.get_host_user()} '{device_folder_path}'")
-
-    # Add new device to the device repository
-    self._session.add_device(device)
-
-    return device.to_config_json()
-
-  def save_device(self, device: Device, device_json):
-    """Edit and save an existing device config."""
-
-    # Update device properties
-    device.manufacturer = device_json['manufacturer']
-    device.model = device_json['model']
-
-    if 'test_modules' in device_json:
-      device.test_modules = device_json['test_modules']
-    else:
-      device.test_modules = {}
-
-    # Obtain the config file path
-    config_file_path = os.path.join(root_dir,
-                                      LOCAL_DEVICES_DIR,
-                                      device.device_folder,
-                                      DEVICE_CONFIG)
-
-    with open(config_file_path, 'w+', encoding='utf-8') as config_file:
-      config_file.writelines(json.dumps(device.to_config_json(), indent=4))
-
-    return device.to_config_json()
-
-  def start(self):
-
-<<<<<<< HEAD
-    self._session.start()
-=======
-    self.get_session().start()
->>>>>>> 13ec5b82
-
-    self._start_network()
-
-    if self._net_only:
-      LOGGER.info('Network only option configured, no tests will be run')
-
-<<<<<<< HEAD
-      self.get_net_orc().listener.register_callback(
-=======
-      self.get_net_orc().get_listener().register_callback(
->>>>>>> 13ec5b82
-        self._device_discovered,
-        [NetworkEvent.DEVICE_DISCOVERED]
-      )
-
-      self.get_net_orc().start_listener()
-      LOGGER.info('Waiting for devices on the network...')
-
-      while True:
-        time.sleep(self._session.get_runtime())
-
-    else:
-      self._test_orc.start()
-
-      self.get_net_orc().get_listener().register_callback(
-          self._device_stable,
-          [NetworkEvent.DEVICE_STABLE]
-      )
-
-      self.get_net_orc().get_listener().register_callback(
-        self._device_discovered,
-        [NetworkEvent.DEVICE_DISCOVERED]
-      )
-
-      self.get_net_orc().start_listener()
-<<<<<<< HEAD
-      self._set_status('Waiting for device')
-      LOGGER.info('Waiting for devices on the network...')
-
-      time.sleep(self._session.get_runtime())
-=======
-      self._set_status('Waiting for Device')
-      LOGGER.info('Waiting for devices on the network...')
-
-      time.sleep(self.get_session().get_runtime())
->>>>>>> 13ec5b82
-
-      if not (self._test_orc.test_in_progress() or
-              self.get_net_orc().monitor_in_progress()):
-        LOGGER.info('''Timed out whilst waiting for
-          device or stopping due to test completion''')
-      else:
-        while (self._test_orc.test_in_progress() or
-          self.get_net_orc().monitor_in_progress()):
-          time.sleep(5)
-
-    self.stop()
-
-  def stop(self, kill=False):
-
-    # Prevent discovering new devices whilst stopping
-    if self.get_net_orc().get_listener() is not None:
-      self.get_net_orc().get_listener().stop_listener()
-
-    self._stop_tests()
-    self._stop_network(kill=kill)
-    self._stop_ui()
-
-  def _register_exits(self):
-    signal.signal(signal.SIGINT, self._exit_handler)
-    signal.signal(signal.SIGTERM, self._exit_handler)
-    signal.signal(signal.SIGABRT, self._exit_handler)
-    signal.signal(signal.SIGQUIT, self._exit_handler)
-
-  def _exit_handler(self, signum, arg):  # pylint: disable=unused-argument
-    LOGGER.debug('Exit signal received: ' + str(signum))
-    if signum in (2, signal.SIGTERM):
-      LOGGER.info('Exit signal received.')
-      self.stop(kill=True)
-      sys.exit(1)
-
-  def _get_config_abs(self, config_file=None):
-    if config_file is None:
-      # If not defined, use relative pathing to local file
-      config_file = os.path.join(root_dir, self._config_file)
-
-    # Expand the config file to absolute pathing
-    return os.path.abspath(config_file)
-
-  def get_config_file(self):
-    return self._get_config_abs()
-
-  def get_net_orc(self):
-    return self._net_orc
-
-  def _start_network(self):
-    # Start the network orchestrator
-    if not self.get_net_orc().start():
-      self.stop(kill=True)
-      sys.exit(1)
-
-  def _stop_network(self, kill=False):
-    self.get_net_orc().stop(kill=kill)
-
-  def _stop_tests(self):
-    self._test_orc.stop()
-
-  def get_device(self, mac_addr):
-    """Returns a loaded device object from the device mac address."""
-<<<<<<< HEAD
-    for device in self._session.get_device_repository():
-=======
-    for device in self.get_session().get_device_repository():
->>>>>>> 13ec5b82
-      if device.mac_addr == mac_addr:
-        return device
-    return None
-
-  def _device_discovered(self, mac_addr):
-
-    device = self.get_session().get_target_device()
-
-    if device is not None:
-      if mac_addr != device.mac_addr:
-        # Ignore discovered device because it is not the target device
-        return
-    else:
-      device = self.get_device(mac_addr)
-      if device is None:
-        return
-
-      self.get_session().set_target_device(device)
-
-    LOGGER.info(
-        f'Discovered {device.manufacturer} {device.model} on the network. Waiting for device to obtain IP')
-
-  def _device_stable(self, mac_addr):
-    LOGGER.info(f'Device with mac address {mac_addr} is ready for testing.')
-<<<<<<< HEAD
-    self._set_status('In progress')
-    self._test_orc.run_test_modules()
-    self._set_status('Complete')
-
-  def _set_status(self, status):
-    self._session.set_status(status)
-
-  def get_session(self):
-    return self._session
-
-=======
-    self._set_status('In Progress')
-    result = self._test_orc.run_test_modules()
-    self._set_status(result)
-
-  def _set_status(self, status):
-    self.get_session().set_status(status)
-
-  def get_session(self):
-    return self._session
-
-  def start_ui(self):
-
-    LOGGER.info('Starting UI')
-
-    self._build_ui()
-
-    client = docker.from_env()
-
-    client.containers.run(
-          image='test-run/ui',
-          auto_remove=True,
-          name='tr-ui',
-          hostname='testrun.io',
-          detach=True,
-          ports={
-            '80': 8080
-          }
-    )
-
-    # TODO: Make port configurable
-    LOGGER.info('User interface is ready on http://localhost:8080')
-
-  def _build_ui(self):
-
-    # TODO: Improve this process
-    build_file = os.path.join(root_dir,
-                              'modules',
-                              'ui',
-                              'ui.Dockerfile')
-    client = docker.from_env()
-
-    LOGGER.debug('Building user interface')
-
-    client.images.build(dockerfile=build_file,
-                        path=root_dir,
-                        forcerm=True,
-                        tag='test-run/ui')
-
-  def _stop_ui(self):
-    client = docker.from_env()
-    try:
-      container = client.containers.get('tr-ui')
-      if container is not None:
-        container.kill()
-    except docker.errors.NotFound:
-      return
-
->>>>>>> 13ec5b82
+# Copyright 2023 Google LLC
+#
+# Licensed under the Apache License, Version 2.0 (the "License");
+# you may not use this file except in compliance with the License.
+# You may obtain a copy of the License at
+#
+#    https://www.apache.org/licenses/LICENSE-2.0
+#
+# Unless required by applicable law or agreed to in writing, software
+# distributed under the License is distributed on an "AS IS" BASIS,
+# WITHOUT WARRANTIES OR CONDITIONS OF ANY KIND, either express or implied.
+# See the License for the specific language governing permissions and
+# limitations under the License.
+
+"""The overall control of the Test Run application.
+
+This file provides the integration between all of the
+Test Run components, such as net_orc, test_orc and test_ui.
+
+Run using the provided command scripts in the cmd folder.
+E.g sudo cmd/start
+"""
+import docker
+import json
+import os
+import sys
+import signal
+import time
+from common import logger, util
+from common.device import Device
+from common.session import TestRunSession
+from common.testreport import TestReport
+from api.api import Api
+from net_orc.listener import NetworkEvent
+from net_orc import network_orchestrator as net_orc
+from test_orc import test_orchestrator as test_orc
+
+# Locate parent directory
+current_dir = os.path.dirname(os.path.realpath(__file__))
+
+# Locate the test-run root directory, 4 levels, src->python->framework->test-run
+root_dir = os.path.dirname(os.path.dirname(
+  os.path.dirname(os.path.dirname(current_dir))))
+
+LOGGER = logger.get_logger('test_run')
+
+DEFAULT_CONFIG_FILE = 'local/system.json'
+EXAMPLE_CONFIG_FILE = 'local/system.json.example'
+
+LOCAL_DEVICES_DIR = 'local/devices'
+RESOURCE_DEVICES_DIR = 'resources/devices'
+
+DEVICE_CONFIG = 'device_config.json'
+DEVICE_MANUFACTURER = 'manufacturer'
+DEVICE_MODEL = 'model'
+DEVICE_MAC_ADDR = 'mac_addr'
+DEVICE_TEST_MODULES = 'test_modules'
+MAX_DEVICE_REPORTS_KEY = 'max_device_reports'
+
+class TestRun:  # pylint: disable=too-few-public-methods
+  """Test Run controller.
+
+  Creates an instance of the network orchestrator, test
+  orchestrator and user interface.
+  """
+
+  def __init__(self,
+               config_file,
+               validate=True,
+               net_only=False,
+               single_intf=False,
+               no_ui=False):
+
+    if config_file is None:
+      self._config_file = self._get_config_abs(DEFAULT_CONFIG_FILE)
+    else:
+      self._config_file = self._get_config_abs(config_file)
+
+    self._net_only = net_only
+    self._single_intf = single_intf
+    self._no_ui = no_ui
+
+    # Catch any exit signals
+    self._register_exits()
+
+    # Create session
+    self._session = TestRunSession(config_file=self._config_file)
+
+    # Register runtime parameters
+    if single_intf:
+      self._session.add_runtime_param('single_intf')
+    if net_only:
+      self._session.add_runtime_param('net_only')
+    if not validate:
+      self._session.add_runtime_param('no-validate')
+
+    self.load_all_devices()
+
+    self._net_orc = net_orc.NetworkOrchestrator(
+      session=self._session)
+    self._test_orc = test_orc.TestOrchestrator(
+      self._session,
+      self._net_orc)
+
+    if self._no_ui:
+
+      # Check Test Run is able to start
+      if self.get_net_orc().check_config() is False:
+        return
+
+      # Any additional checks that need to be performed go here
+
+      self.start()
+
+    else:
+
+      # Start UI container
+      self.start_ui()
+
+      self._api = Api(self)
+      self._api.start()
+
+      # Hold until API ends
+      while True:
+        time.sleep(1)
+
+  def load_all_devices(self):
+    self._session.clear_device_repository()
+    self._load_devices(device_dir=LOCAL_DEVICES_DIR)
+
+    # Temporarily removing loading of template device 
+    # configs (feature not required yet)
+    # self._load_devices(device_dir=RESOURCE_DEVICES_DIR)
+    return self.get_session().get_device_repository()
+
+  def _load_devices(self, device_dir):
+    LOGGER.debug('Loading devices from ' + device_dir)
+
+    util.run_command(f'chown -R {util.get_host_user()} {device_dir}')
+
+    for device_folder in os.listdir(device_dir):
+
+      device_config_file_path = os.path.join(device_dir,
+                                             device_folder,
+                                             DEVICE_CONFIG)
+
+      # Check if device config file exists before loading
+      if not os.path.exists(device_config_file_path):
+        LOGGER.error(f'Device configuration file missing from device {device_folder}')
+        continue
+
+      # Open device config file
+      with open(device_config_file_path,
+                encoding='utf-8') as device_config_file:
+        device_config_json = json.load(device_config_file)
+
+        device_manufacturer = device_config_json.get(DEVICE_MANUFACTURER)
+        device_model = device_config_json.get(DEVICE_MODEL)
+        mac_addr = device_config_json.get(DEVICE_MAC_ADDR)
+        test_modules = device_config_json.get(DEVICE_TEST_MODULES)
+        max_device_reports = None
+        if 'max_device_reports' in device_config_json:
+          max_device_reports = device_config_json.get(MAX_DEVICE_REPORTS_KEY)
+
+        device = Device(folder_url=os.path.join(device_dir, device_folder),
+                        manufacturer=device_manufacturer,
+                        model=device_model,
+                        mac_addr=mac_addr,
+                        test_modules=test_modules,
+                        max_device_reports=max_device_reports,
+                        device_folder=device_folder)
+
+        # Load reports for this device
+        self._load_test_reports(device)
+
+        # Add device to device repository
+        self.get_session().add_device(device)
+        LOGGER.debug(f'Loaded device {device.manufacturer} ' +
+                     f'{device.model} with MAC address {device.mac_addr}')
+
+  def _load_test_reports(self, device: Device):
+
+    LOGGER.debug(f'Loading test reports for device {device.model}')
+
+    # Locate reports folder
+    reports_folder = os.path.join(root_dir,
+                                  LOCAL_DEVICES_DIR,
+                                  device.device_folder, 'reports')
+
+    # Check if reports folder exists (device may have no reports)
+    if not os.path.exists(reports_folder):
+      return
+
+    for report_folder in os.listdir(reports_folder):
+      report_json_file_path = os.path.join(
+        reports_folder,
+        report_folder,
+        'report.json')
+
+      # Check if the report.json file exists
+      if not os.path.isfile(report_json_file_path):
+        # Some error may have occured during this test run
+        continue
+
+      with open(report_json_file_path, encoding='utf-8') as report_json_file:
+        report_json = json.load(report_json_file)
+        test_report = TestReport().from_json(report_json)
+        device.add_report(test_report)
+
+  def create_device(self, device: Device):
+
+    # Define the device folder location
+    device_folder_path = os.path.join(root_dir,
+                                      LOCAL_DEVICES_DIR,
+                                      device.device_folder)
+
+    # Create the directory
+    os.makedirs(device_folder_path)
+
+    config_file_path = os.path.join(device_folder_path,
+                                    DEVICE_CONFIG)
+
+    with open(config_file_path, 'w', encoding='utf-8') as config_file:
+      config_file.writelines(json.dumps(device.to_config_json(), indent=4))
+
+    # Ensure new folder has correct permissions
+    util.run_command(f"chown -R {util.get_host_user()} '{device_folder_path}'")
+
+    # Add new device to the device repository
+    self._session.add_device(device)
+
+    return device.to_config_json()
+
+  def save_device(self, device: Device, device_json):
+    """Edit and save an existing device config."""
+
+    # Update device properties
+    device.manufacturer = device_json['manufacturer']
+    device.model = device_json['model']
+
+    if 'test_modules' in device_json:
+      device.test_modules = device_json['test_modules']
+    else:
+      device.test_modules = {}
+
+    # Obtain the config file path
+    config_file_path = os.path.join(root_dir,
+                                      LOCAL_DEVICES_DIR,
+                                      device.device_folder,
+                                      DEVICE_CONFIG)
+
+    with open(config_file_path, 'w+', encoding='utf-8') as config_file:
+      config_file.writelines(json.dumps(device.to_config_json(), indent=4))
+
+    return device.to_config_json()
+
+  def start(self):
+
+    self.get_session().start()
+
+    self._start_network()
+
+    if self._net_only:
+      LOGGER.info('Network only option configured, no tests will be run')
+
+      self.get_net_orc().get_listener().register_callback(
+        self._device_discovered,
+        [NetworkEvent.DEVICE_DISCOVERED]
+      )
+
+      self.get_net_orc().start_listener()
+      LOGGER.info('Waiting for devices on the network...')
+
+      while True:
+        time.sleep(self._session.get_runtime())
+
+    else:
+      self._test_orc.start()
+
+      self.get_net_orc().get_listener().register_callback(
+          self._device_stable,
+          [NetworkEvent.DEVICE_STABLE]
+      )
+
+      self.get_net_orc().get_listener().register_callback(
+        self._device_discovered,
+        [NetworkEvent.DEVICE_DISCOVERED]
+      )
+
+      self.get_net_orc().start_listener()
+      self._set_status('Waiting for Device')
+      LOGGER.info('Waiting for devices on the network...')
+      time.sleep(self.get_session().get_runtime())
+
+      if not (self._test_orc.test_in_progress() or
+              self.get_net_orc().monitor_in_progress()):
+        LOGGER.info('''Timed out whilst waiting for
+          device or stopping due to test completion''')
+      else:
+        while (self._test_orc.test_in_progress() or
+          self.get_net_orc().monitor_in_progress()):
+          time.sleep(5)
+
+    self.stop()
+
+  def stop(self, kill=False):
+
+    # Prevent discovering new devices whilst stopping
+    if self.get_net_orc().get_listener() is not None:
+      self.get_net_orc().get_listener().stop_listener()
+
+    self._stop_tests()
+    self._stop_network(kill=kill)
+    self._stop_ui()
+
+  def _register_exits(self):
+    signal.signal(signal.SIGINT, self._exit_handler)
+    signal.signal(signal.SIGTERM, self._exit_handler)
+    signal.signal(signal.SIGABRT, self._exit_handler)
+    signal.signal(signal.SIGQUIT, self._exit_handler)
+
+  def _exit_handler(self, signum, arg):  # pylint: disable=unused-argument
+    LOGGER.debug('Exit signal received: ' + str(signum))
+    if signum in (2, signal.SIGTERM):
+      LOGGER.info('Exit signal received.')
+      self.stop(kill=True)
+      sys.exit(1)
+
+  def _get_config_abs(self, config_file=None):
+    if config_file is None:
+      # If not defined, use relative pathing to local file
+      config_file = os.path.join(root_dir, self._config_file)
+
+    # Expand the config file to absolute pathing
+    return os.path.abspath(config_file)
+
+  def get_config_file(self):
+    return self._get_config_abs()
+
+  def get_net_orc(self):
+    return self._net_orc
+
+  def _start_network(self):
+    # Start the network orchestrator
+    if not self.get_net_orc().start():
+      self.stop(kill=True)
+      sys.exit(1)
+
+  def _stop_network(self, kill=False):
+    self.get_net_orc().stop(kill=kill)
+
+  def _stop_tests(self):
+    self._test_orc.stop()
+
+  def get_device(self, mac_addr):
+    """Returns a loaded device object from the device mac address."""
+    for device in self.get_session().get_device_repository():
+      if device.mac_addr == mac_addr:
+        return device
+    return None
+
+  def _device_discovered(self, mac_addr):
+
+    device = self.get_session().get_target_device()
+
+    if device is not None:
+      if mac_addr != device.mac_addr:
+        # Ignore discovered device because it is not the target device
+        return
+    else:
+      device = self.get_device(mac_addr)
+      if device is None:
+        return
+
+      self.get_session().set_target_device(device)
+
+    LOGGER.info(
+        f'Discovered {device.manufacturer} {device.model} on the network. Waiting for device to obtain IP')
+
+  def _device_stable(self, mac_addr):
+    LOGGER.info(f'Device with mac address {mac_addr} is ready for testing.')
+    self._set_status('In Progress')
+    result = self._test_orc.run_test_modules()
+    self._set_status(result)
+    
+  def get_session(self):
+    return self._session
+
+  def _set_status(self, status):
+    self.get_session().set_status(status)
+
+  def get_session(self):
+    return self._session
+
+  def start_ui(self):
+
+    LOGGER.info('Starting UI')
+
+    self._build_ui()
+
+    client = docker.from_env()
+
+    client.containers.run(
+          image='test-run/ui',
+          auto_remove=True,
+          name='tr-ui',
+          hostname='testrun.io',
+          detach=True,
+          ports={
+            '80': 8080
+          }
+    )
+
+    # TODO: Make port configurable
+    LOGGER.info('User interface is ready on http://localhost:8080')
+
+  def _build_ui(self):
+
+    # TODO: Improve this process
+    build_file = os.path.join(root_dir,
+                              'modules',
+                              'ui',
+                              'ui.Dockerfile')
+    client = docker.from_env()
+
+    LOGGER.debug('Building user interface')
+
+    client.images.build(dockerfile=build_file,
+                        path=root_dir,
+                        forcerm=True,
+                        tag='test-run/ui')
+
+  def _stop_ui(self):
+    client = docker.from_env()
+    try:
+      container = client.containers.get('tr-ui')
+      if container is not None:
+        container.kill()
+    except docker.errors.NotFound:
+      return