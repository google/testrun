--- conflicted
+++ resolved
@@ -1,910 +1,889 @@
-# Copyright 2023 Google LLC
-#
-# Licensed under the Apache License, Version 2.0 (the "License");
-# you may not use this file except in compliance with the License.
-# You may obtain a copy of the License at
-#
-#    https://www.apache.org/licenses/LICENSE-2.0
-#
-# Unless required by applicable law or agreed to in writing, software
-# distributed under the License is distributed on an "AS IS" BASIS,
-# WITHOUT WARRANTIES OR CONDITIONS OF ANY KIND, either express or implied.
-# See the License for the specific language governing permissions and
-# limitations under the License.
-"""Network orchestrator is responsible for managing
-all of the virtual network services"""
-import ipaddress
-import json
-import os
-from scapy.all import sniff, wrpcap, BOOTP, AsyncSniffer
-import shutil
-import subprocess
-import sys
-import docker
-import time
-import traceback
-from docker.types import Mount
-from common import logger, util, mqtt
-from net_orc.listener import Listener
-from net_orc.network_event import NetworkEvent
-from net_orc.network_validator import NetworkValidator
-from net_orc.ovs_control import OVSControl
-from net_orc.ip_control import IPControl
-
-LOGGER = logger.get_logger('net_orc')
-RUNTIME_DIR = 'runtime'
-TEST_DIR = 'test'
-NET_DIR = 'runtime/network'
-NETWORK_MODULES_DIR = 'modules/network'
-
-MONITOR_PCAP = 'monitor.pcap'
-NETWORK_MODULE_METADATA = 'conf/module_config.json'
-
-DEVICE_BRIDGE = 'tr-d'
-INTERNET_BRIDGE = 'tr-c'
-PRIVATE_DOCKER_NET = 'tr-private-net'
-CONTAINER_NAME = 'network_orchestrator'
-
-
-class NetworkOrchestrator:
-  """Manage and controls a virtual testing network."""
-
-  def __init__(self, session):
-
-    self._session = session
-    self._monitor_in_progress = False
-    self._monitor_packets = []
-    self._listener = None
-    self._net_modules = []
-
-    self._path = os.path.dirname(
-        os.path.dirname(
-            os.path.dirname(
-                os.path.dirname(os.path.dirname(os.path.realpath(__file__))))))
-
-    self.validator = NetworkValidator()
-    self.network_config = NetworkConfig()
-    self._ovs = OVSControl(self._session)
-    self._ip_ctrl = IPControl()
-
-  def start(self):
-    """Start the network orchestrator."""
-
-    LOGGER.debug('Starting network orchestrator')
-
-    # Delete the runtime/network directory
-    shutil.rmtree(os.path.join(os.getcwd(), NET_DIR), ignore_errors=True)
-
-    # Cleanup any old config files test files
-    conf_runtime_dir = os.path.join(RUNTIME_DIR, 'conf')
-    shutil.rmtree(conf_runtime_dir, ignore_errors=True)
-    os.makedirs(conf_runtime_dir, exist_ok=True)
-
-    # Copy the system config file to the runtime directory
-    system_conf_runtime = os.path.join(conf_runtime_dir, 'system.json')
-    with open(system_conf_runtime, 'w', encoding='utf-8') as f:
-      json.dump(self.get_session().get_config(), f, indent=2)
-
-    # Get all components ready
-    self.load_network_modules()
-
-    # Restore the network first if required
-    self.stop(kill=True)
-
-    self.start_network()
-
-    return True
-
-  def check_config(self):
-
-    device_interface_ready = util.interface_exists(
-        self._session.get_device_interface())
-    internet_interface_ready = util.interface_exists(
-        self._session.get_internet_interface())
-
-    if 'single_intf' in self._session.get_runtime_params():
-      # Check for device interface only
-      if not device_interface_ready:
-        LOGGER.error('Device interface is not ready for use. ' +
-                     'Ensure device interface is connected.')
-        return False
-    else:
-      if not device_interface_ready and not internet_interface_ready:
-        LOGGER.error(
-            'Both device and internet interfaces are not ready for use. ' +
-            'Ensure both interfaces are connected.')
-        return False
-      elif not device_interface_ready:
-        LOGGER.error('Device interface is not ready for use. ' +
-                     'Ensure device interface is connected.')
-        return False
-      elif not internet_interface_ready:
-        LOGGER.error('Internet interface is not ready for use. ' +
-                     'Ensure internet interface is connected.')
-        return False
-    return True
-
-  def start_network(self):
-    """Start the virtual testing network."""
-    LOGGER.info('Starting network')
-
-    self.create_net()
-    self.start_network_services()
-
-    if 'validate' in self._session.get_runtime_params():
-      # Start the validator after network is ready
-      self.validator.start()
-
-    # Get network ready (via Network orchestrator)
-    LOGGER.debug('Network is ready')
-
-  def get_ip_address(self, iface):
-    return self._ip_ctrl.get_ip_address(iface)
-
-  def get_listener(self):
-    return self._listener
-
-  def start_listener(self):
-    LOGGER.debug('Starting network listener')
-    self.get_listener().start_listener()
-
-  def stop(self, kill=False):
-    """Stop the network orchestrator."""
-    self.stop_validator(kill=kill)
-    self.stop_network(kill=kill)
-
-    # Listener may not have been defined yet
-    if self.get_listener() is not None:
-      self.get_listener().stop_listener()
-      self.get_listener().reset()
-
-  def stop_validator(self, kill=False):
-    """Stop the network validator."""
-    # Shutdown the validator
-    self.validator.stop(kill=kill)
-
-  def stop_network(self, kill=False):
-    """Stop the virtual testing network."""
-    # Shutdown network
-    self.stop_networking_services(kill=kill)
-    self.restore_net()
-
-  def _device_discovered(self, mac_addr):
-
-    device = self._session.get_device(mac_addr)
-
-    if self._session.get_target_device() is not None:
-      if mac_addr != self._session.get_target_device().mac_addr:
-        # Ignore discovered device
-        return
-
-    self._get_port_stats(pre_monitor=True)
-    self._monitor_in_progress = True
-
-    LOGGER.debug(
-        f'Discovered device {mac_addr}. Waiting for device to obtain IP')
-
-    if device is None:
-      LOGGER.debug(f'Device with MAC address {mac_addr} does not exist' +
-                   ' in device repository')
-      # Ignore device if not registered
-      return
-
-    # Cleanup any old test files
-    test_dir = os.path.join(RUNTIME_DIR, TEST_DIR)
-    device_tests = os.listdir(test_dir)
-    for device_test in device_tests:
-      device_test_path = os.path.join(RUNTIME_DIR,TEST_DIR,device_test)
-      if os.path.isdir(device_test_path):
-        shutil.rmtree(device_test_path, ignore_errors=True)
-
-    device_runtime_dir = os.path.join(RUNTIME_DIR, TEST_DIR,
-                                      mac_addr.replace(':', ''))
-    os.makedirs(device_runtime_dir, exist_ok=True)
-
-    util.run_command(f'chown -R {util.get_host_user()} {device_runtime_dir}')
-
-    packet_capture = sniff(iface=self._session.get_device_interface(),
-                           timeout=self._session.get_startup_timeout(),
-                           stop_filter=self._device_has_ip)
-    wrpcap(os.path.join(device_runtime_dir, 'startup.pcap'), packet_capture)
-
-    # Copy the device config file to the runtime directory
-    runtime_device_conf = os.path.join(device_runtime_dir, 'device_config.json')
-    with open(runtime_device_conf, 'w', encoding='utf-8') as f:
-      json.dump(self._session.get_target_device().to_config_json(), f, indent=2)
-
-    self._get_conn_stats()
-
-    if device.ip_addr is None:
-      LOGGER.info(
-          f'Timed out whilst waiting for {mac_addr} to obtain an IP address')
-      self._session.set_status('Cancelled')
-      return
-    LOGGER.info(
-        f'Device with mac addr {device.mac_addr} has obtained IP address '
-        f'{device.ip_addr}')
-    #self._ovs.add_arp_inspection_filter(ip_address=device.ip_addr,
-    #  mac_address=device.mac_addr)
-
-    # Don't monitor devices when in network only mode
-    if 'net_only' not in self._session.get_runtime_params():
-      self._start_device_monitor(device)
-
-  def _get_conn_stats(self):
-    """ Extract information about the physical connection
-    and store it to a file for the conn test module to access"""
-    dev_int = self._session.get_device_interface()
-    conn_stats = self._ip_ctrl.get_iface_connection_stats(dev_int)
-    if conn_stats is not None:
-      eth_out_file = os.path.join(NET_DIR, 'ethtool_conn_stats.txt')
-      with open(eth_out_file, 'w', encoding='utf-8') as f:
-        f.write(conn_stats)
-    else:
-      LOGGER.error('Failed to generate connection stats')
-
-  def _get_port_stats(self, pre_monitor=True):
-    """ Extract information about the port statistics
-    and store it to a file for the conn test module to access"""
-    dev_int = self._session.get_device_interface()
-    port_stats = self._ip_ctrl.get_iface_port_stats(dev_int)
-    if port_stats is not None:
-      suffix = 'pre_monitor' if pre_monitor else 'post_monitor'
-      eth_out_file = os.path.join(NET_DIR, f'ethtool_port_stats_{suffix}.txt')
-      with open(eth_out_file, 'w', encoding='utf-8') as f:
-        f.write(port_stats)
-    else:
-      LOGGER.error('Failed to generate port stats')
-
-  def monitor_in_progress(self):
-    return self._monitor_in_progress
-
-  def _device_has_ip(self, packet):
-    device = self._session.get_device(mac_addr=packet.src)
-    if device is None or device.ip_addr is None:
-      return False
-    return True
-
-  def _dhcp_lease_ack(self, packet):
-    mac_addr = packet[BOOTP].chaddr.hex(':')[0:17]
-    device = self._session.get_device(mac_addr=mac_addr)
-
-    # Ignore devices that are not registered
-    if device is None:
-      return
-
-    # TODO: Check if device is None
-    device.ip_addr = packet[BOOTP].yiaddr
-
-  def _start_device_monitor(self, device):
-    """Start a timer until the steady state has been reached and
-        callback the steady state method for this device."""
-    self.get_session().set_status('Monitoring')
-    self._monitor_packets = []
-    LOGGER.info(f'Monitoring device with mac addr {device.mac_addr} '
-                f'for {str(self._session.get_monitor_period())} seconds')
-
-    device_runtime_dir = os.path.join(RUNTIME_DIR, TEST_DIR,
-                                      device.mac_addr.replace(':', ''))
-
-    sniffer = AsyncSniffer(iface=self._session.get_device_interface(),
-                           timeout=self._session.get_monitor_period(),
-                           prn=self._monitor_packet_callback)
-    sniffer.start()
-
-    while sniffer.running:
-      time.sleep(1)
-
-      # Check Testrun hasn't been cancelled
-      if self._session.get_status() == 'Cancelled':
-        sniffer.stop()
-        return
-
-      if not self._ip_ctrl.check_interface_status(
-          self._session.get_device_interface()):
-        sniffer.stop()
-        self._session.set_status('Cancelled')
-        LOGGER.error('Device interface disconnected, cancelling Testrun')
-
-    LOGGER.debug('Writing packets to monitor.pcap')
-    wrpcap(os.path.join(device_runtime_dir, 'monitor.pcap'),
-           self._monitor_packets)
-    self._monitor_in_progress = False
-    self._get_port_stats(pre_monitor=False)
-    self.get_listener().call_callback(NetworkEvent.DEVICE_STABLE,
-                                      device.mac_addr)
-
-  def _monitor_packet_callback(self, packet):
-    self._monitor_packets.append(packet)
-
-  def _check_network_services(self):
-    LOGGER.debug('Checking network modules...')
-    for net_module in self._net_modules:
-      if net_module.enable_container:
-        LOGGER.debug('Checking network module: ' + net_module.display_name)
-        success = self._ping(net_module)
-        if success:
-          LOGGER.debug(net_module.display_name + ' responded succesfully: ' +
-                       str(success))
-        else:
-          LOGGER.error(net_module.display_name + ' failed to respond to ping')
-
-  def _ping(self, net_module):
-    host = net_module.net_config.ipv4_address
-    namespace = 'tr-ctns-' + net_module.dir_name
-    cmd = 'ip netns exec ' + namespace + ' ping -c 1 ' + str(host)
-    success = util.run_command(cmd, output=False)
-    return success
-
-  def _create_private_net(self):
-    client = docker.from_env()
-    try:
-      network = client.networks.get(PRIVATE_DOCKER_NET)
-      network.remove()
-    except docker.errors.NotFound:
-      pass
-
-    # TODO: These should be made into variables
-    ipam_pool = docker.types.IPAMPool(subnet='100.100.0.0/16',
-                                      iprange='100.100.100.0/24')
-
-    ipam_config = docker.types.IPAMConfig(pool_configs=[ipam_pool])
-
-    client.networks.create(PRIVATE_DOCKER_NET,
-                           ipam=ipam_config,
-                           internal=True,
-                           check_duplicate=True,
-                           driver='macvlan')
-
-  def _ci_pre_network_create(self):
-    """ Stores network properties to restore network after
-        network creation and flushes internet interface
-        """
-    LOGGER.info('Pre network create')
-    self._ethmac = subprocess.check_output(
-        f'cat /sys/class/net/{self._session.get_internet_interface()}/address',
-        shell=True).decode('utf-8').strip()
-    self._gateway = subprocess.check_output(
-        'ip route | head -n 1 | awk \'{print $3}\'',
-        shell=True).decode('utf-8').strip()
-    self._ipv4 = subprocess.check_output(
-        (f'ip a show {self._session.get_internet_interface()} | ' +
-         'grep \"inet \" | awk \'{{print $2}}\''),
-        shell=True).decode('utf-8').strip()
-    self._ipv6 = subprocess.check_output(
-        (f'ip a show {self._session.get_internet_interface()} | grep inet6 | ' +
-         'awk \'{{print $2}}\''),
-        shell=True).decode('utf-8').strip()
-    self._brd = subprocess.check_output(
-        (f'ip a show {self._session.get_internet_interface()} | grep \"inet \" '
-         + '| awk \'{{print $4}}\''),
-        shell=True).decode('utf-8').strip()
-
-  def _ci_post_network_create(self):
-    """ Restore network connection in CI environment """
-    LOGGER.info('Post network create')
-    util.run_command(((f'ip address del {self._ipv4} ' +
-                       'dev {self._session.get_internet_interface()}')))
-    util.run_command((f'ip -6 address del {self._ipv6} ' +
-                      'dev {self._session.get_internet_interface()}'))
-    util.run_command(
-        (f'ip link set dev {self._session.get_internet_interface()} ' +
-         'address 00:B0:D0:63:C2:26'))
-    util.run_command(
-        f'ip addr flush dev {self._session.get_internet_interface()}')
-    util.run_command(
-        f'ip addr add dev {self._session.get_internet_interface()} 0.0.0.0')
-    util.run_command(
-        f'ip addr add dev {INTERNET_BRIDGE} {self._ipv4} broadcast {self._brd}')
-    util.run_command(f'ip -6 addr add {self._ipv6} dev {INTERNET_BRIDGE} ')
-    util.run_command(
-        f'systemd-resolve --interface {INTERNET_BRIDGE} --set-dns 8.8.8.8')
-    util.run_command(f'ip link set dev {INTERNET_BRIDGE} up')
-    util.run_command(f'dhclient {INTERNET_BRIDGE}')
-    util.run_command('ip route del default via 10.1.0.1')
-    util.run_command(f'ip route add default via {self._gateway} '
-                     f'src {self._ipv4[:-3]} metric 100 dev {INTERNET_BRIDGE}')
-
-  def create_net(self):
-    LOGGER.info('Creating baseline network')
-
-    if 'CI' in os.environ:
-      self._ci_pre_network_create()
-
-    # Setup the virtual network
-    if not self._ovs.create_baseline_net(verify=True):
-      LOGGER.error('Baseline network validation failed.')
-      self.stop()
-      sys.exit(1)
-
-    if 'CI' in os.environ:
-      self._ci_post_network_create()
-
-    # Private network not used, disable until
-    # a use case is determined
-    #self._create_private_net()
-
-    # Listener may have already been created. Only create if not
-    if self._listener is None:
-      self._listener = Listener(self._session)
-
-    self.get_listener().register_callback(self._device_discovered,
-                                          [NetworkEvent.DEVICE_DISCOVERED])
-    self.get_listener().register_callback(self._dhcp_lease_ack,
-                                          [NetworkEvent.DHCP_LEASE_ACK])
-
-  def load_network_modules(self):
-    """Load network modules from module_config.json."""
-    LOGGER.debug('Loading network modules from /' + NETWORK_MODULES_DIR)
-
-    loaded_modules = 'Loaded the following network modules: '
-    net_modules_dir = os.path.join(self._path, NETWORK_MODULES_DIR)
-
-    for module_dir in os.listdir(net_modules_dir):
-
-      if self._get_network_module(module_dir) is None:
-        loaded_module = self._load_network_module(module_dir)
-        loaded_modules += loaded_module.dir_name + ' '
-
-    LOGGER.info(loaded_modules)
-
-  def _load_network_module(self, module_dir):
-
-    net_modules_dir = os.path.join(self._path, NETWORK_MODULES_DIR)
-
-    net_module = NetworkModule()
-
-    # Load module information
-    with open(os.path.join(self._path, net_modules_dir, module_dir,
-                           NETWORK_MODULE_METADATA),
-              'r',
-              encoding='UTF-8') as module_file_open:
-      net_module_json = json.load(module_file_open)
-
-    net_module.name = net_module_json['config']['meta']['name']
-    net_module.display_name = net_module_json['config']['meta']['display_name']
-    net_module.description = net_module_json['config']['meta']['description']
-    net_module.dir = os.path.join(self._path, net_modules_dir, module_dir)
-    net_module.dir_name = module_dir
-    net_module.build_file = module_dir + '.Dockerfile'
-    net_module.container_name = 'tr-ct-' + net_module.dir_name
-    net_module.image_name = 'test-run/' + net_module.dir_name
-
-    # Attach folder mounts to network module
-    if 'docker' in net_module_json['config']:
-
-      if 'mounts' in net_module_json['config']['docker']:
-        for mount_point in net_module_json['config']['docker']['mounts']:
-          net_module.mounts.append(
-              Mount(target=mount_point['target'],
-                    source=os.path.join(os.getcwd(), mount_point['source']),
-                    type='bind'))
-
-      if 'depends_on' in net_module_json['config']['docker']:
-        depends_on_module = net_module_json['config']['docker']['depends_on']
-        if self._get_network_module(depends_on_module) is None:
-          self._load_network_module(depends_on_module)
-
-    # Determine if this is a container or just an image/template
-    if 'enable_container' in net_module_json['config']['docker']:
-      net_module.enable_container = net_module_json['config']['docker'][
-          'enable_container']
-
-    # Determine if this is a template
-    if 'template' in net_module_json['config']['docker']:
-      net_module.template = net_module_json['config']['docker']['template']
-
-    # Load network service networking configuration
-    if net_module.enable_container:
-
-      net_module.net_config.host = False if not 'host' in net_module_json[
-          'config']['network'] else net_module_json['config']['network']['host']
-
-      if not net_module.net_config.host:
-        net_module.net_config.enable_wan = net_module_json['config']['network'][
-            'enable_wan']
-        net_module.net_config.ip_index = net_module_json['config']['network'][
-            'ip_index']
-
-      net_module.net_config.ipv4_address = self.network_config.ipv4_network[
-          net_module.net_config.ip_index]
-      net_module.net_config.ipv4_network = self.network_config.ipv4_network
-
-      net_module.net_config.ipv6_address = self.network_config.ipv6_network[
-          net_module.net_config.ip_index]
-      net_module.net_config.ipv6_network = self.network_config.ipv6_network
-
-    self._net_modules.append(net_module)
-    return net_module
-
-  def build_network_modules(self):
-    LOGGER.info('Building network modules...')
-    for net_module in self._net_modules:
-      if not net_module.template:
-        self._build_module(net_module)
-
-  def _build_module(self, net_module):
-    LOGGER.debug('Building network module ' + net_module.dir_name)
-    client = docker.from_env()
-    client.images.build(dockerfile=os.path.join(net_module.dir,
-                                                net_module.build_file),
-                        path=self._path,
-                        forcerm=True,
-                        tag='test-run/' + net_module.dir_name)
-
-  def _get_network_module(self, name):
-    for net_module in self._net_modules:
-      if name in (net_module.display_name, net_module.name,
-                  net_module.dir_name):
-        return net_module
-    return None
-
-  def _start_network_service(self, net_module):
-
-    LOGGER.debug('Starting network service ' + net_module.display_name)
-    network = 'host' if net_module.net_config.host else 'bridge'
-    LOGGER.debug(f"""Network: {network}, image name: {net_module.image_name},
-                     container name: {net_module.container_name}""")
-
-    try:
-      client = docker.from_env()
-      net_module.container = client.containers.run(
-<<<<<<< HEAD
-        net_module.image_name,
-        auto_remove=True,
-        cap_add=['NET_ADMIN'],
-        name=net_module.container_name,
-        hostname=net_module.container_name,
-        # Undetermined version of docker seems to have broken
-        # DNS configuration (/etc/resolv.conf)  Re-add when/if
-        # this network is utilized and DNS issue is resolved
-        network=network,
-        privileged=True,
-        detach=True,
-        mounts=net_module.mounts,
-        environment={
-          'TZ': self.get_session().get_timezone(),
-          'HOST_USER': util.get_host_user()
-        })
-=======
-          net_module.image_name,
-          auto_remove=True,
-          cap_add=['NET_ADMIN'],
-          name=net_module.container_name,
-          hostname=net_module.container_name,
-          network_mode='none',
-          privileged=True,
-          detach=True,
-          mounts=net_module.mounts,
-          environment={
-              'TZ': self.get_session().get_timezone(),
-              'HOST_USER': util.get_host_user()
-          })
->>>>>>> 41b5e2d0
-    except docker.errors.ContainerError as error:
-      LOGGER.error('Container run error')
-      LOGGER.error(error)
-
-    if network != 'host':
-      self._attach_service_to_network(net_module)
-
-  def _stop_service_module(self, net_module, kill=False):
-    LOGGER.debug('Stopping network container ' + net_module.container_name)
-    try:
-      container = self._get_service_container(net_module)
-      if container is not None:
-        if kill:
-          LOGGER.debug('Killing container: ' + net_module.container_name)
-          container.kill()
-        else:
-          LOGGER.debug('Stopping container: ' + net_module.container_name)
-          container.stop()
-        LOGGER.debug('Container stopped: ' + net_module.container_name)
-    except Exception as error:  # pylint: disable=W0703
-      LOGGER.error('Container stop error')
-      LOGGER.error(error)
-
-  def _get_service_container(self, net_module):
-    LOGGER.debug('Resolving service container: ' + net_module.container_name)
-    container = None
-    try:
-      client = docker.from_env()
-      container = client.containers.get(net_module.container_name)
-    except docker.errors.NotFound:
-      LOGGER.debug('Container ' + net_module.container_name + ' not found')
-    except Exception as e:  # pylint: disable=W0703
-      LOGGER.error('Failed to resolve container')
-      LOGGER.error(e)
-    return container
-
-  def stop_networking_services(self, kill=False):
-    LOGGER.info('Stopping network services')
-    for net_module in self._net_modules:
-      # Network modules may just be Docker images,
-      # so we do not want to stop them
-      if not net_module.enable_container:
-        continue
-      self._stop_service_module(net_module, kill)
-
-  def start_network_services(self):
-    LOGGER.info('Starting network services')
-
-    os.makedirs(os.path.join(os.getcwd(), NET_DIR), exist_ok=True)
-
-    for net_module in self._net_modules:
-
-      # Network modules may just be Docker images,
-      # so we do not want to start them as containers
-      if not net_module.enable_container:
-        continue
-
-      self._start_network_service(net_module)
-
-    LOGGER.info('All network services are running')
-    self._check_network_services()
-
-  def attach_test_module_to_network(self, test_module):
-    LOGGER.debug('Attaching test module  ' + test_module.display_name +
-                 ' to device bridge')
-
-    # Device bridge interface example:
-    # tr-d-t-baseline (Test Run Device Interface for Test container)
-    bridge_intf = DEVICE_BRIDGE + '-t-' + test_module.dir_name
-
-    # Container interface example:
-    # tr-cti-baseline-test (Test Run Container Interface for test container)
-    container_intf = 'tr-tci-' + test_module.dir_name
-
-    # Container network namespace name
-    container_net_ns = 'tr-test-' + test_module.dir_name
-
-    # Create interface pair
-    util.run_command('ip link add ' + bridge_intf + ' type veth peer name ' +
-                     container_intf)
-
-    # Add bridge interface to device bridge
-    self._ovs.add_port(port=bridge_intf, bridge_name=DEVICE_BRIDGE)
-
-    # Get PID for running container
-    # TODO: Some error checking around missing PIDs might be required
-    container_pid = util.run_command('docker inspect -f {{.State.Pid}} ' +
-                                     test_module.container_name)[0]
-
-    # Create symlink for container network namespace
-    util.run_command('ln -sf /proc/' + container_pid +
-                     '/ns/net /var/run/netns/' + container_net_ns)
-
-    # Attach container interface to container network namespace
-    util.run_command('ip link set ' + container_intf + ' netns ' +
-                     container_net_ns)
-
-    # Rename container interface name to veth0
-    util.run_command('ip netns exec ' + container_net_ns + ' ip link set dev ' +
-                     container_intf + ' name veth0')
-
-    # Set MAC address of container interface
-    util.run_command('ip netns exec ' + container_net_ns +
-                     ' ip link set dev veth0 address 9a:02:57:1e:8f:' +
-                     str(test_module.ip_index))
-
-    # Set IP address of container interface
-    ipv4_address = self.network_config.ipv4_network[test_module.ip_index]
-    ipv6_address = self.network_config.ipv6_network[test_module.ip_index]
-
-    ipv4_address_with_prefix = str(ipv4_address) + '/' + str(
-        self.network_config.ipv4_network.prefixlen)
-    ipv6_address_with_prefix = str(ipv6_address) + '/' + str(
-        self.network_config.ipv6_network.prefixlen)
-
-    util.run_command('ip netns exec ' + container_net_ns + ' ip addr add ' +
-                     ipv4_address_with_prefix + ' dev veth0')
-
-    util.run_command('ip netns exec ' + container_net_ns + ' ip addr add ' +
-                     ipv6_address_with_prefix + ' dev veth0')
-
-    # Set interfaces up
-    util.run_command('ip link set dev ' + bridge_intf + ' up')
-    util.run_command('ip netns exec ' + container_net_ns +
-                     ' ip link set dev veth0 up')
-
-  # TODO: Let's move this into a separate script? It does not look great
-  def _attach_service_to_network(self, net_module):
-    LOGGER.debug('Attaching net service ' + net_module.display_name +
-                 ' to device bridge')
-
-    # Device bridge interface example:
-    # tr-di-dhcp (Test Run Device Interface for DHCP container)
-    bridge_intf = DEVICE_BRIDGE + 'i-' + net_module.dir_name
-
-    # Container interface example:
-    # tr-cti-dhcp (Test Run Container Interface for DHCP container)
-    container_intf = 'tr-cti-' + net_module.dir_name
-
-    # Container network namespace name
-    container_net_ns = 'tr-ctns-' + net_module.dir_name
-
-    # Resolve the interface information
-    mac_addr = '9a:02:57:1e:8f:' + str(net_module.net_config.ip_index)
-    ipv4_addr = net_module.net_config.get_ipv4_addr_with_prefix()
-    ipv6_addr = net_module.net_config.get_ipv6_addr_with_prefix()
-
-    # Add and configure the interface container
-    if not self._ip_ctrl.configure_container_interface(
-        bridge_intf, container_intf, 'veth0', container_net_ns, mac_addr,
-        net_module.container_name, ipv4_addr, ipv6_addr):
-      LOGGER.error('Failed to configure local networking for ' +
-                   net_module.name + '. Exiting.')
-      sys.exit(1)
-
-    # Add bridge interface to device bridge
-    if self._ovs.add_port(port=bridge_intf, bridge_name=DEVICE_BRIDGE):
-      if not self._ovs.port_exists(bridge_name=DEVICE_BRIDGE, port=bridge_intf):
-        LOGGER.error('Failed to add ' + net_module.name + ' to device bridge ' +
-                     DEVICE_BRIDGE + '. Exiting.')
-        sys.exit(1)
-
-    if net_module.net_config.enable_wan:
-      LOGGER.debug('Attaching net service ' + net_module.display_name +
-                   ' to internet bridge')
-
-      # Internet bridge interface example:
-      # tr-ci-dhcp (Test Run Control (Internet) Interface for DHCP container)
-      bridge_intf = INTERNET_BRIDGE + 'i-' + net_module.dir_name
-
-      # Container interface example:
-      # tr-cti-dhcp (Test Run Container Interface for DHCP container)
-      container_intf = 'tr-cti-' + net_module.dir_name
-
-      if not self._ip_ctrl.configure_container_interface(
-          bridge_intf, container_intf, 'eth1', container_net_ns, mac_addr):
-        LOGGER.error('Failed to configure internet networking for ' +
-                     net_module.name + '. Exiting.')
-        sys.exit(1)
-
-      # Attach bridge interface to internet bridge
-      if self._ovs.add_port(port=bridge_intf, bridge_name=INTERNET_BRIDGE):
-        if not self._ovs.port_exists(bridge_name=INTERNET_BRIDGE,
-                                     port=bridge_intf):
-          LOGGER.error('Failed to add ' + net_module.name +
-                       ' to internet bridge ' + DEVICE_BRIDGE + '. Exiting.')
-          sys.exit(1)
-
-  def remove_arp_filters(self):
-    LOGGER.info('Removing ARP inspection filters')
-    self._ovs.delete_arp_inspection_filter()
-
-  def restore_net(self):
-
-    LOGGER.info('Clearing baseline network')
-
-    if self.get_listener() is not None and self.get_listener().is_running():
-      self.get_listener().stop_listener()
-
-    client = docker.from_env()
-
-    # Stop all network containers if still running
-    for net_module in self._net_modules:
-      try:
-        container = client.containers.get('tr-ct-' + net_module.dir_name)
-        container.kill()
-      except Exception:  # pylint: disable=W0703
-        continue
-
-    # Clear the virtual network
-    self._ovs.restore_net()
-
-    # Clean up any existing network artifacts
-    self._ip_ctrl.clean_all()
-
-    internet_intf = self._session.get_internet_interface()
-
-    # Restart internet interface
-    if util.interface_exists(internet_intf):
-      util.run_command('ip link set ' + internet_intf + ' down')
-      util.run_command('ip link set ' + internet_intf + ' up')
-
-    LOGGER.info('Network is restored')
-
-  def get_session(self):
-    return self._session
-
-  def network_adapters_checker(self, mqtt_client: mqtt.MQTT, topic: str):
-    """Checks for changes in network adapters
-    and sends a message to the frontend
-    """
-    try:
-      adapters = self._session.detect_network_adapters_change()
-      if adapters:
-<<<<<<< HEAD
-        mgtt_client.send_message(topic, adapters)
-    except Exception: # pylint: disable=W0718
-=======
-        mqtt_client.send_message(topic, adapters)
-    except Exception:
->>>>>>> 41b5e2d0
-      LOGGER.error(traceback.format_exc())
-
-  def internet_conn_checker(self, mqtt_client: mqtt.MQTT, topic: str):
-    """Checks internet connection and sends a status to frontend"""
-
-    # Default message
-    message = {'connection': False}
-
-    # Only check if Testrun is running
-    if self.get_session().get_status() not in [
-      'Waiting for Device', 'Monitoring', 'In Progress'
-    ]:
-      message['connection'] = None
-
-    # Only run if single intf mode not used
-    elif 'single_intf' not in self._session.get_runtime_params():
-      iface = self._session.get_internet_interface()
-
-      # Check that an internet intf has been selected
-      if iface and iface in self._session.get_ifaces():
-
-        # Ping google.com from gateway container
-        internet_connection = self._ip_ctrl.ping_via_gateway(
-          'google.com')
-
-        if internet_connection:
-          message['connection'] = True
-
-    # Broadcast via MQTT client
-    mqtt_client.send_message(topic, message)
-
-
-class NetworkModule:
-  """Define all the properties of a Network Module"""
-
-  def __init__(self):
-    self.name = None
-    self.display_name = None
-    self.description = None
-
-    self.container = None
-    self.container_name = None
-    self.image_name = None
-    self.template = False
-
-    # Absolute path
-    self.dir = None
-    self.dir_name = None
-    self.build_file = None
-    self.mounts = []
-
-    self.enable_container = True
-
-    self.net_config = NetworkModuleNetConfig()
-
-
-class NetworkModuleNetConfig:
-  """Define all the properties of the network config
-  for a network module"""
-
-  def __init__(self):
-
-    self.enable_wan = False
-
-    self.ip_index = 0
-    self.ipv4_address = None
-    self.ipv4_network = None
-    self.ipv6_address = None
-    self.ipv6_network = None
-
-    self.host = False
-
-  def get_ipv4_addr_with_prefix(self):
-    return format(self.ipv4_address) + '/' + str(self.ipv4_network.prefixlen)
-
-  def get_ipv6_addr_with_prefix(self):
-    return format(self.ipv6_address) + '/' + str(self.ipv6_network.prefixlen)
-
-
-class NetworkConfig:
-  """Define all the properties of the network configuration"""
-
-  # TODO: Let's get this from a configuration file
-  def __init__(self):
-    self.ipv4_network = ipaddress.ip_network('10.10.10.0/24')
-    self.ipv6_network = ipaddress.ip_network('fd10:77be:4186::/64')
+# Copyright 2023 Google LLC
+#
+# Licensed under the Apache License, Version 2.0 (the "License");
+# you may not use this file except in compliance with the License.
+# You may obtain a copy of the License at
+#
+#    https://www.apache.org/licenses/LICENSE-2.0
+#
+# Unless required by applicable law or agreed to in writing, software
+# distributed under the License is distributed on an "AS IS" BASIS,
+# WITHOUT WARRANTIES OR CONDITIONS OF ANY KIND, either express or implied.
+# See the License for the specific language governing permissions and
+# limitations under the License.
+"""Network orchestrator is responsible for managing
+all of the virtual network services"""
+import ipaddress
+import json
+import os
+from scapy.all import sniff, wrpcap, BOOTP, AsyncSniffer
+import shutil
+import subprocess
+import sys
+import docker
+import time
+import traceback
+from docker.types import Mount
+from common import logger, util, mqtt
+from net_orc.listener import Listener
+from net_orc.network_event import NetworkEvent
+from net_orc.network_validator import NetworkValidator
+from net_orc.ovs_control import OVSControl
+from net_orc.ip_control import IPControl
+
+LOGGER = logger.get_logger('net_orc')
+RUNTIME_DIR = 'runtime'
+TEST_DIR = 'test'
+NET_DIR = 'runtime/network'
+NETWORK_MODULES_DIR = 'modules/network'
+
+MONITOR_PCAP = 'monitor.pcap'
+NETWORK_MODULE_METADATA = 'conf/module_config.json'
+
+DEVICE_BRIDGE = 'tr-d'
+INTERNET_BRIDGE = 'tr-c'
+PRIVATE_DOCKER_NET = 'tr-private-net'
+CONTAINER_NAME = 'network_orchestrator'
+
+
+class NetworkOrchestrator:
+  """Manage and controls a virtual testing network."""
+
+  def __init__(self, session):
+
+    self._session = session
+    self._monitor_in_progress = False
+    self._monitor_packets = []
+    self._listener = None
+    self._net_modules = []
+
+    self._path = os.path.dirname(
+        os.path.dirname(
+            os.path.dirname(
+                os.path.dirname(os.path.dirname(os.path.realpath(__file__))))))
+
+    self.validator = NetworkValidator()
+    self.network_config = NetworkConfig()
+    self._ovs = OVSControl(self._session)
+    self._ip_ctrl = IPControl()
+
+  def start(self):
+    """Start the network orchestrator."""
+
+    LOGGER.debug('Starting network orchestrator')
+
+    # Delete the runtime/network directory
+    shutil.rmtree(os.path.join(os.getcwd(), NET_DIR), ignore_errors=True)
+
+    # Cleanup any old config files test files
+    conf_runtime_dir = os.path.join(RUNTIME_DIR, 'conf')
+    shutil.rmtree(conf_runtime_dir, ignore_errors=True)
+    os.makedirs(conf_runtime_dir, exist_ok=True)
+
+    # Copy the system config file to the runtime directory
+    system_conf_runtime = os.path.join(conf_runtime_dir, 'system.json')
+    with open(system_conf_runtime, 'w', encoding='utf-8') as f:
+      json.dump(self.get_session().get_config(), f, indent=2)
+
+    # Get all components ready
+    self.load_network_modules()
+
+    # Restore the network first if required
+    self.stop(kill=True)
+
+    self.start_network()
+
+    return True
+
+  def check_config(self):
+
+    device_interface_ready = util.interface_exists(
+        self._session.get_device_interface())
+    internet_interface_ready = util.interface_exists(
+        self._session.get_internet_interface())
+
+    if 'single_intf' in self._session.get_runtime_params():
+      # Check for device interface only
+      if not device_interface_ready:
+        LOGGER.error('Device interface is not ready for use. ' +
+                     'Ensure device interface is connected.')
+        return False
+    else:
+      if not device_interface_ready and not internet_interface_ready:
+        LOGGER.error(
+            'Both device and internet interfaces are not ready for use. ' +
+            'Ensure both interfaces are connected.')
+        return False
+      elif not device_interface_ready:
+        LOGGER.error('Device interface is not ready for use. ' +
+                     'Ensure device interface is connected.')
+        return False
+      elif not internet_interface_ready:
+        LOGGER.error('Internet interface is not ready for use. ' +
+                     'Ensure internet interface is connected.')
+        return False
+    return True
+
+  def start_network(self):
+    """Start the virtual testing network."""
+    LOGGER.info('Starting network')
+
+    self.create_net()
+    self.start_network_services()
+
+    if 'validate' in self._session.get_runtime_params():
+      # Start the validator after network is ready
+      self.validator.start()
+
+    # Get network ready (via Network orchestrator)
+    LOGGER.debug('Network is ready')
+
+  def get_ip_address(self, iface):
+    return self._ip_ctrl.get_ip_address(iface)
+
+  def get_listener(self):
+    return self._listener
+
+  def start_listener(self):
+    LOGGER.debug('Starting network listener')
+    self.get_listener().start_listener()
+
+  def stop(self, kill=False):
+    """Stop the network orchestrator."""
+    self.stop_validator(kill=kill)
+    self.stop_network(kill=kill)
+
+    # Listener may not have been defined yet
+    if self.get_listener() is not None:
+      self.get_listener().stop_listener()
+      self.get_listener().reset()
+
+  def stop_validator(self, kill=False):
+    """Stop the network validator."""
+    # Shutdown the validator
+    self.validator.stop(kill=kill)
+
+  def stop_network(self, kill=False):
+    """Stop the virtual testing network."""
+    # Shutdown network
+    self.stop_networking_services(kill=kill)
+    self.restore_net()
+
+  def _device_discovered(self, mac_addr):
+
+    device = self._session.get_device(mac_addr)
+
+    if self._session.get_target_device() is not None:
+      if mac_addr != self._session.get_target_device().mac_addr:
+        # Ignore discovered device
+        return
+
+    self._get_port_stats(pre_monitor=True)
+    self._monitor_in_progress = True
+
+    LOGGER.debug(
+        f'Discovered device {mac_addr}. Waiting for device to obtain IP')
+
+    if device is None:
+      LOGGER.debug(f'Device with MAC address {mac_addr} does not exist' +
+                   ' in device repository')
+      # Ignore device if not registered
+      return
+
+    # Cleanup any old test files
+    test_dir = os.path.join(RUNTIME_DIR, TEST_DIR)
+    device_tests = os.listdir(test_dir)
+    for device_test in device_tests:
+      device_test_path = os.path.join(RUNTIME_DIR,TEST_DIR,device_test)
+      if os.path.isdir(device_test_path):
+        shutil.rmtree(device_test_path, ignore_errors=True)
+
+    device_runtime_dir = os.path.join(RUNTIME_DIR, TEST_DIR,
+                                      mac_addr.replace(':', ''))
+    os.makedirs(device_runtime_dir, exist_ok=True)
+
+    util.run_command(f'chown -R {util.get_host_user()} {device_runtime_dir}')
+
+    packet_capture = sniff(iface=self._session.get_device_interface(),
+                           timeout=self._session.get_startup_timeout(),
+                           stop_filter=self._device_has_ip)
+    wrpcap(os.path.join(device_runtime_dir, 'startup.pcap'), packet_capture)
+
+    # Copy the device config file to the runtime directory
+    runtime_device_conf = os.path.join(device_runtime_dir, 'device_config.json')
+    with open(runtime_device_conf, 'w', encoding='utf-8') as f:
+      json.dump(self._session.get_target_device().to_config_json(), f, indent=2)
+
+    self._get_conn_stats()
+
+    if device.ip_addr is None:
+      LOGGER.info(
+          f'Timed out whilst waiting for {mac_addr} to obtain an IP address')
+      self._session.set_status('Cancelled')
+      return
+    LOGGER.info(
+        f'Device with mac addr {device.mac_addr} has obtained IP address '
+        f'{device.ip_addr}')
+    #self._ovs.add_arp_inspection_filter(ip_address=device.ip_addr,
+    #  mac_address=device.mac_addr)
+
+    # Don't monitor devices when in network only mode
+    if 'net_only' not in self._session.get_runtime_params():
+      self._start_device_monitor(device)
+
+  def _get_conn_stats(self):
+    """ Extract information about the physical connection
+    and store it to a file for the conn test module to access"""
+    dev_int = self._session.get_device_interface()
+    conn_stats = self._ip_ctrl.get_iface_connection_stats(dev_int)
+    if conn_stats is not None:
+      eth_out_file = os.path.join(NET_DIR, 'ethtool_conn_stats.txt')
+      with open(eth_out_file, 'w', encoding='utf-8') as f:
+        f.write(conn_stats)
+    else:
+      LOGGER.error('Failed to generate connection stats')
+
+  def _get_port_stats(self, pre_monitor=True):
+    """ Extract information about the port statistics
+    and store it to a file for the conn test module to access"""
+    dev_int = self._session.get_device_interface()
+    port_stats = self._ip_ctrl.get_iface_port_stats(dev_int)
+    if port_stats is not None:
+      suffix = 'pre_monitor' if pre_monitor else 'post_monitor'
+      eth_out_file = os.path.join(NET_DIR, f'ethtool_port_stats_{suffix}.txt')
+      with open(eth_out_file, 'w', encoding='utf-8') as f:
+        f.write(port_stats)
+    else:
+      LOGGER.error('Failed to generate port stats')
+
+  def monitor_in_progress(self):
+    return self._monitor_in_progress
+
+  def _device_has_ip(self, packet):
+    device = self._session.get_device(mac_addr=packet.src)
+    if device is None or device.ip_addr is None:
+      return False
+    return True
+
+  def _dhcp_lease_ack(self, packet):
+    mac_addr = packet[BOOTP].chaddr.hex(':')[0:17]
+    device = self._session.get_device(mac_addr=mac_addr)
+
+    # Ignore devices that are not registered
+    if device is None:
+      return
+
+    # TODO: Check if device is None
+    device.ip_addr = packet[BOOTP].yiaddr
+
+  def _start_device_monitor(self, device):
+    """Start a timer until the steady state has been reached and
+        callback the steady state method for this device."""
+    self.get_session().set_status('Monitoring')
+    self._monitor_packets = []
+    LOGGER.info(f'Monitoring device with mac addr {device.mac_addr} '
+                f'for {str(self._session.get_monitor_period())} seconds')
+
+    device_runtime_dir = os.path.join(RUNTIME_DIR, TEST_DIR,
+                                      device.mac_addr.replace(':', ''))
+
+    sniffer = AsyncSniffer(iface=self._session.get_device_interface(),
+                           timeout=self._session.get_monitor_period(),
+                           prn=self._monitor_packet_callback)
+    sniffer.start()
+
+    while sniffer.running:
+      time.sleep(1)
+
+      # Check Testrun hasn't been cancelled
+      if self._session.get_status() == 'Cancelled':
+        sniffer.stop()
+        return
+
+      if not self._ip_ctrl.check_interface_status(
+          self._session.get_device_interface()):
+        sniffer.stop()
+        self._session.set_status('Cancelled')
+        LOGGER.error('Device interface disconnected, cancelling Testrun')
+
+    LOGGER.debug('Writing packets to monitor.pcap')
+    wrpcap(os.path.join(device_runtime_dir, 'monitor.pcap'),
+           self._monitor_packets)
+    self._monitor_in_progress = False
+    self._get_port_stats(pre_monitor=False)
+    self.get_listener().call_callback(NetworkEvent.DEVICE_STABLE,
+                                      device.mac_addr)
+
+  def _monitor_packet_callback(self, packet):
+    self._monitor_packets.append(packet)
+
+  def _check_network_services(self):
+    LOGGER.debug('Checking network modules...')
+    for net_module in self._net_modules:
+      if net_module.enable_container:
+        LOGGER.debug('Checking network module: ' + net_module.display_name)
+        success = self._ping(net_module)
+        if success:
+          LOGGER.debug(net_module.display_name + ' responded succesfully: ' +
+                       str(success))
+        else:
+          LOGGER.error(net_module.display_name + ' failed to respond to ping')
+
+  def _ping(self, net_module):
+    host = net_module.net_config.ipv4_address
+    namespace = 'tr-ctns-' + net_module.dir_name
+    cmd = 'ip netns exec ' + namespace + ' ping -c 1 ' + str(host)
+    success = util.run_command(cmd, output=False)
+    return success
+
+  def _create_private_net(self):
+    client = docker.from_env()
+    try:
+      network = client.networks.get(PRIVATE_DOCKER_NET)
+      network.remove()
+    except docker.errors.NotFound:
+      pass
+
+    # TODO: These should be made into variables
+    ipam_pool = docker.types.IPAMPool(subnet='100.100.0.0/16',
+                                      iprange='100.100.100.0/24')
+
+    ipam_config = docker.types.IPAMConfig(pool_configs=[ipam_pool])
+
+    client.networks.create(PRIVATE_DOCKER_NET,
+                           ipam=ipam_config,
+                           internal=True,
+                           check_duplicate=True,
+                           driver='macvlan')
+
+  def _ci_pre_network_create(self):
+    """ Stores network properties to restore network after
+        network creation and flushes internet interface
+        """
+    LOGGER.info('Pre network create')
+    self._ethmac = subprocess.check_output(
+        f'cat /sys/class/net/{self._session.get_internet_interface()}/address',
+        shell=True).decode('utf-8').strip()
+    self._gateway = subprocess.check_output(
+        'ip route | head -n 1 | awk \'{print $3}\'',
+        shell=True).decode('utf-8').strip()
+    self._ipv4 = subprocess.check_output(
+        (f'ip a show {self._session.get_internet_interface()} | ' +
+         'grep \"inet \" | awk \'{{print $2}}\''),
+        shell=True).decode('utf-8').strip()
+    self._ipv6 = subprocess.check_output(
+        (f'ip a show {self._session.get_internet_interface()} | grep inet6 | ' +
+         'awk \'{{print $2}}\''),
+        shell=True).decode('utf-8').strip()
+    self._brd = subprocess.check_output(
+        (f'ip a show {self._session.get_internet_interface()} | grep \"inet \" '
+         + '| awk \'{{print $4}}\''),
+        shell=True).decode('utf-8').strip()
+
+  def _ci_post_network_create(self):
+    """ Restore network connection in CI environment """
+    LOGGER.info('Post network create')
+    util.run_command(((f'ip address del {self._ipv4} ' +
+                       'dev {self._session.get_internet_interface()}')))
+    util.run_command((f'ip -6 address del {self._ipv6} ' +
+                      'dev {self._session.get_internet_interface()}'))
+    util.run_command(
+        (f'ip link set dev {self._session.get_internet_interface()} ' +
+         'address 00:B0:D0:63:C2:26'))
+    util.run_command(
+        f'ip addr flush dev {self._session.get_internet_interface()}')
+    util.run_command(
+        f'ip addr add dev {self._session.get_internet_interface()} 0.0.0.0')
+    util.run_command(
+        f'ip addr add dev {INTERNET_BRIDGE} {self._ipv4} broadcast {self._brd}')
+    util.run_command(f'ip -6 addr add {self._ipv6} dev {INTERNET_BRIDGE} ')
+    util.run_command(
+        f'systemd-resolve --interface {INTERNET_BRIDGE} --set-dns 8.8.8.8')
+    util.run_command(f'ip link set dev {INTERNET_BRIDGE} up')
+    util.run_command(f'dhclient {INTERNET_BRIDGE}')
+    util.run_command('ip route del default via 10.1.0.1')
+    util.run_command(f'ip route add default via {self._gateway} '
+                     f'src {self._ipv4[:-3]} metric 100 dev {INTERNET_BRIDGE}')
+
+  def create_net(self):
+    LOGGER.info('Creating baseline network')
+
+    if 'CI' in os.environ:
+      self._ci_pre_network_create()
+
+    # Setup the virtual network
+    if not self._ovs.create_baseline_net(verify=True):
+      LOGGER.error('Baseline network validation failed.')
+      self.stop()
+      sys.exit(1)
+
+    if 'CI' in os.environ:
+      self._ci_post_network_create()
+
+    # Private network not used, disable until
+    # a use case is determined
+    #self._create_private_net()
+
+    # Listener may have already been created. Only create if not
+    if self._listener is None:
+      self._listener = Listener(self._session)
+
+    self.get_listener().register_callback(self._device_discovered,
+                                          [NetworkEvent.DEVICE_DISCOVERED])
+    self.get_listener().register_callback(self._dhcp_lease_ack,
+                                          [NetworkEvent.DHCP_LEASE_ACK])
+
+  def load_network_modules(self):
+    """Load network modules from module_config.json."""
+    LOGGER.debug('Loading network modules from /' + NETWORK_MODULES_DIR)
+
+    loaded_modules = 'Loaded the following network modules: '
+    net_modules_dir = os.path.join(self._path, NETWORK_MODULES_DIR)
+
+    for module_dir in os.listdir(net_modules_dir):
+
+      if self._get_network_module(module_dir) is None:
+        loaded_module = self._load_network_module(module_dir)
+        loaded_modules += loaded_module.dir_name + ' '
+
+    LOGGER.info(loaded_modules)
+
+  def _load_network_module(self, module_dir):
+
+    net_modules_dir = os.path.join(self._path, NETWORK_MODULES_DIR)
+
+    net_module = NetworkModule()
+
+    # Load module information
+    with open(os.path.join(self._path, net_modules_dir, module_dir,
+                           NETWORK_MODULE_METADATA),
+              'r',
+              encoding='UTF-8') as module_file_open:
+      net_module_json = json.load(module_file_open)
+
+    net_module.name = net_module_json['config']['meta']['name']
+    net_module.display_name = net_module_json['config']['meta']['display_name']
+    net_module.description = net_module_json['config']['meta']['description']
+    net_module.dir = os.path.join(self._path, net_modules_dir, module_dir)
+    net_module.dir_name = module_dir
+    net_module.build_file = module_dir + '.Dockerfile'
+    net_module.container_name = 'tr-ct-' + net_module.dir_name
+    net_module.image_name = 'test-run/' + net_module.dir_name
+
+    # Attach folder mounts to network module
+    if 'docker' in net_module_json['config']:
+
+      if 'mounts' in net_module_json['config']['docker']:
+        for mount_point in net_module_json['config']['docker']['mounts']:
+          net_module.mounts.append(
+              Mount(target=mount_point['target'],
+                    source=os.path.join(os.getcwd(), mount_point['source']),
+                    type='bind'))
+
+      if 'depends_on' in net_module_json['config']['docker']:
+        depends_on_module = net_module_json['config']['docker']['depends_on']
+        if self._get_network_module(depends_on_module) is None:
+          self._load_network_module(depends_on_module)
+
+    # Determine if this is a container or just an image/template
+    if 'enable_container' in net_module_json['config']['docker']:
+      net_module.enable_container = net_module_json['config']['docker'][
+          'enable_container']
+
+    # Determine if this is a template
+    if 'template' in net_module_json['config']['docker']:
+      net_module.template = net_module_json['config']['docker']['template']
+
+    # Load network service networking configuration
+    if net_module.enable_container:
+
+      net_module.net_config.host = False if not 'host' in net_module_json[
+          'config']['network'] else net_module_json['config']['network']['host']
+
+      if not net_module.net_config.host:
+        net_module.net_config.enable_wan = net_module_json['config']['network'][
+            'enable_wan']
+        net_module.net_config.ip_index = net_module_json['config']['network'][
+            'ip_index']
+
+      net_module.net_config.ipv4_address = self.network_config.ipv4_network[
+          net_module.net_config.ip_index]
+      net_module.net_config.ipv4_network = self.network_config.ipv4_network
+
+      net_module.net_config.ipv6_address = self.network_config.ipv6_network[
+          net_module.net_config.ip_index]
+      net_module.net_config.ipv6_network = self.network_config.ipv6_network
+
+    self._net_modules.append(net_module)
+    return net_module
+
+  def build_network_modules(self):
+    LOGGER.info('Building network modules...')
+    for net_module in self._net_modules:
+      if not net_module.template:
+        self._build_module(net_module)
+
+  def _build_module(self, net_module):
+    LOGGER.debug('Building network module ' + net_module.dir_name)
+    client = docker.from_env()
+    client.images.build(dockerfile=os.path.join(net_module.dir,
+                                                net_module.build_file),
+                        path=self._path,
+                        forcerm=True,
+                        tag='test-run/' + net_module.dir_name)
+
+  def _get_network_module(self, name):
+    for net_module in self._net_modules:
+      if name in (net_module.display_name, net_module.name,
+                  net_module.dir_name):
+        return net_module
+    return None
+
+  def _start_network_service(self, net_module):
+
+    LOGGER.debug('Starting network service ' + net_module.display_name)
+    network = 'host' if net_module.net_config.host else 'bridge'
+    LOGGER.debug(f"""Network: {network}, image name: {net_module.image_name},
+                     container name: {net_module.container_name}""")
+
+    try:
+      client = docker.from_env()
+      net_module.container = client.containers.run(
+        net_module.image_name,
+        auto_remove=True,
+        cap_add=['NET_ADMIN'],
+        name=net_module.container_name,
+        hostname=net_module.container_name,
+        # Undetermined version of docker seems to have broken
+        # DNS configuration (/etc/resolv.conf)  Re-add when/if
+        # this network is utilized and DNS issue is resolved
+        network=network,
+        privileged=True,
+        detach=True,
+        mounts=net_module.mounts,
+        environment={
+          'TZ': self.get_session().get_timezone(),
+          'HOST_USER': util.get_host_user()
+        })
+    except docker.errors.ContainerError as error:
+      LOGGER.error('Container run error')
+      LOGGER.error(error)
+
+    if network != 'host':
+      self._attach_service_to_network(net_module)
+
+  def _stop_service_module(self, net_module, kill=False):
+    LOGGER.debug('Stopping network container ' + net_module.container_name)
+    try:
+      container = self._get_service_container(net_module)
+      if container is not None:
+        if kill:
+          LOGGER.debug('Killing container: ' + net_module.container_name)
+          container.kill()
+        else:
+          LOGGER.debug('Stopping container: ' + net_module.container_name)
+          container.stop()
+        LOGGER.debug('Container stopped: ' + net_module.container_name)
+    except Exception as error:  # pylint: disable=W0703
+      LOGGER.error('Container stop error')
+      LOGGER.error(error)
+
+  def _get_service_container(self, net_module):
+    LOGGER.debug('Resolving service container: ' + net_module.container_name)
+    container = None
+    try:
+      client = docker.from_env()
+      container = client.containers.get(net_module.container_name)
+    except docker.errors.NotFound:
+      LOGGER.debug('Container ' + net_module.container_name + ' not found')
+    except Exception as e:  # pylint: disable=W0703
+      LOGGER.error('Failed to resolve container')
+      LOGGER.error(e)
+    return container
+
+  def stop_networking_services(self, kill=False):
+    LOGGER.info('Stopping network services')
+    for net_module in self._net_modules:
+      # Network modules may just be Docker images,
+      # so we do not want to stop them
+      if not net_module.enable_container:
+        continue
+      self._stop_service_module(net_module, kill)
+
+  def start_network_services(self):
+    LOGGER.info('Starting network services')
+
+    os.makedirs(os.path.join(os.getcwd(), NET_DIR), exist_ok=True)
+
+    for net_module in self._net_modules:
+
+      # Network modules may just be Docker images,
+      # so we do not want to start them as containers
+      if not net_module.enable_container:
+        continue
+
+      self._start_network_service(net_module)
+
+    LOGGER.info('All network services are running')
+    self._check_network_services()
+
+  def attach_test_module_to_network(self, test_module):
+    LOGGER.debug('Attaching test module  ' + test_module.display_name +
+                 ' to device bridge')
+
+    # Device bridge interface example:
+    # tr-d-t-baseline (Test Run Device Interface for Test container)
+    bridge_intf = DEVICE_BRIDGE + '-t-' + test_module.dir_name
+
+    # Container interface example:
+    # tr-cti-baseline-test (Test Run Container Interface for test container)
+    container_intf = 'tr-tci-' + test_module.dir_name
+
+    # Container network namespace name
+    container_net_ns = 'tr-test-' + test_module.dir_name
+
+    # Create interface pair
+    util.run_command('ip link add ' + bridge_intf + ' type veth peer name ' +
+                     container_intf)
+
+    # Add bridge interface to device bridge
+    self._ovs.add_port(port=bridge_intf, bridge_name=DEVICE_BRIDGE)
+
+    # Get PID for running container
+    # TODO: Some error checking around missing PIDs might be required
+    container_pid = util.run_command('docker inspect -f {{.State.Pid}} ' +
+                                     test_module.container_name)[0]
+
+    # Create symlink for container network namespace
+    util.run_command('ln -sf /proc/' + container_pid +
+                     '/ns/net /var/run/netns/' + container_net_ns)
+
+    # Attach container interface to container network namespace
+    util.run_command('ip link set ' + container_intf + ' netns ' +
+                     container_net_ns)
+
+    # Rename container interface name to veth0
+    util.run_command('ip netns exec ' + container_net_ns + ' ip link set dev ' +
+                     container_intf + ' name veth0')
+
+    # Set MAC address of container interface
+    util.run_command('ip netns exec ' + container_net_ns +
+                     ' ip link set dev veth0 address 9a:02:57:1e:8f:' +
+                     str(test_module.ip_index))
+
+    # Set IP address of container interface
+    ipv4_address = self.network_config.ipv4_network[test_module.ip_index]
+    ipv6_address = self.network_config.ipv6_network[test_module.ip_index]
+
+    ipv4_address_with_prefix = str(ipv4_address) + '/' + str(
+        self.network_config.ipv4_network.prefixlen)
+    ipv6_address_with_prefix = str(ipv6_address) + '/' + str(
+        self.network_config.ipv6_network.prefixlen)
+
+    util.run_command('ip netns exec ' + container_net_ns + ' ip addr add ' +
+                     ipv4_address_with_prefix + ' dev veth0')
+
+    util.run_command('ip netns exec ' + container_net_ns + ' ip addr add ' +
+                     ipv6_address_with_prefix + ' dev veth0')
+
+    # Set interfaces up
+    util.run_command('ip link set dev ' + bridge_intf + ' up')
+    util.run_command('ip netns exec ' + container_net_ns +
+                     ' ip link set dev veth0 up')
+
+  # TODO: Let's move this into a separate script? It does not look great
+  def _attach_service_to_network(self, net_module):
+    LOGGER.debug('Attaching net service ' + net_module.display_name +
+                 ' to device bridge')
+
+    # Device bridge interface example:
+    # tr-di-dhcp (Test Run Device Interface for DHCP container)
+    bridge_intf = DEVICE_BRIDGE + 'i-' + net_module.dir_name
+
+    # Container interface example:
+    # tr-cti-dhcp (Test Run Container Interface for DHCP container)
+    container_intf = 'tr-cti-' + net_module.dir_name
+
+    # Container network namespace name
+    container_net_ns = 'tr-ctns-' + net_module.dir_name
+
+    # Resolve the interface information
+    mac_addr = '9a:02:57:1e:8f:' + str(net_module.net_config.ip_index)
+    ipv4_addr = net_module.net_config.get_ipv4_addr_with_prefix()
+    ipv6_addr = net_module.net_config.get_ipv6_addr_with_prefix()
+
+    # Add and configure the interface container
+    if not self._ip_ctrl.configure_container_interface(
+        bridge_intf, container_intf, 'veth0', container_net_ns, mac_addr,
+        net_module.container_name, ipv4_addr, ipv6_addr):
+      LOGGER.error('Failed to configure local networking for ' +
+                   net_module.name + '. Exiting.')
+      sys.exit(1)
+
+    # Add bridge interface to device bridge
+    if self._ovs.add_port(port=bridge_intf, bridge_name=DEVICE_BRIDGE):
+      if not self._ovs.port_exists(bridge_name=DEVICE_BRIDGE, port=bridge_intf):
+        LOGGER.error('Failed to add ' + net_module.name + ' to device bridge ' +
+                     DEVICE_BRIDGE + '. Exiting.')
+        sys.exit(1)
+
+    if net_module.net_config.enable_wan:
+      LOGGER.debug('Attaching net service ' + net_module.display_name +
+                   ' to internet bridge')
+
+      # Internet bridge interface example:
+      # tr-ci-dhcp (Test Run Control (Internet) Interface for DHCP container)
+      bridge_intf = INTERNET_BRIDGE + 'i-' + net_module.dir_name
+
+      # Container interface example:
+      # tr-cti-dhcp (Test Run Container Interface for DHCP container)
+      container_intf = 'tr-cti-' + net_module.dir_name
+
+      if not self._ip_ctrl.configure_container_interface(
+          bridge_intf, container_intf, 'eth1', container_net_ns, mac_addr):
+        LOGGER.error('Failed to configure internet networking for ' +
+                     net_module.name + '. Exiting.')
+        sys.exit(1)
+
+      # Attach bridge interface to internet bridge
+      if self._ovs.add_port(port=bridge_intf, bridge_name=INTERNET_BRIDGE):
+        if not self._ovs.port_exists(bridge_name=INTERNET_BRIDGE,
+                                     port=bridge_intf):
+          LOGGER.error('Failed to add ' + net_module.name +
+                       ' to internet bridge ' + DEVICE_BRIDGE + '. Exiting.')
+          sys.exit(1)
+
+  def remove_arp_filters(self):
+    LOGGER.info('Removing ARP inspection filters')
+    self._ovs.delete_arp_inspection_filter()
+
+  def restore_net(self):
+
+    LOGGER.info('Clearing baseline network')
+
+    if self.get_listener() is not None and self.get_listener().is_running():
+      self.get_listener().stop_listener()
+
+    client = docker.from_env()
+
+    # Stop all network containers if still running
+    for net_module in self._net_modules:
+      try:
+        container = client.containers.get('tr-ct-' + net_module.dir_name)
+        container.kill()
+      except Exception:  # pylint: disable=W0703
+        continue
+
+    # Clear the virtual network
+    self._ovs.restore_net()
+
+    # Clean up any existing network artifacts
+    self._ip_ctrl.clean_all()
+
+    internet_intf = self._session.get_internet_interface()
+
+    # Restart internet interface
+    if util.interface_exists(internet_intf):
+      util.run_command('ip link set ' + internet_intf + ' down')
+      util.run_command('ip link set ' + internet_intf + ' up')
+
+    LOGGER.info('Network is restored')
+
+  def get_session(self):
+    return self._session
+
+  def network_adapters_checker(self, mqtt_client: mqtt.MQTT, topic: str):
+    """Checks for changes in network adapters
+    and sends a message to the frontend
+    """
+    try:
+      adapters = self._session.detect_network_adapters_change()
+      if adapters:
+        mgtt_client.send_message(topic, adapters)
+    except Exception: # pylint: disable=W0718
+      LOGGER.error(traceback.format_exc())
+
+  def internet_conn_checker(self, mqtt_client: mqtt.MQTT, topic: str):
+    """Checks internet connection and sends a status to frontend"""
+
+    # Default message
+    message = {'connection': False}
+
+    # Only check if Testrun is running
+    if self.get_session().get_status() not in [
+      'Waiting for Device', 'Monitoring', 'In Progress'
+    ]:
+      message['connection'] = None
+
+    # Only run if single intf mode not used
+    elif 'single_intf' not in self._session.get_runtime_params():
+      iface = self._session.get_internet_interface()
+
+      # Check that an internet intf has been selected
+      if iface and iface in self._session.get_ifaces():
+
+        # Ping google.com from gateway container
+        internet_connection = self._ip_ctrl.ping_via_gateway(
+          'google.com')
+
+        if internet_connection:
+          message['connection'] = True
+
+    # Broadcast via MQTT client
+    mqtt_client.send_message(topic, message)
+
+
+class NetworkModule:
+  """Define all the properties of a Network Module"""
+
+  def __init__(self):
+    self.name = None
+    self.display_name = None
+    self.description = None
+
+    self.container = None
+    self.container_name = None
+    self.image_name = None
+    self.template = False
+
+    # Absolute path
+    self.dir = None
+    self.dir_name = None
+    self.build_file = None
+    self.mounts = []
+
+    self.enable_container = True
+
+    self.net_config = NetworkModuleNetConfig()
+
+
+class NetworkModuleNetConfig:
+  """Define all the properties of the network config
+  for a network module"""
+
+  def __init__(self):
+
+    self.enable_wan = False
+
+    self.ip_index = 0
+    self.ipv4_address = None
+    self.ipv4_network = None
+    self.ipv6_address = None
+    self.ipv6_network = None
+
+    self.host = False
+
+  def get_ipv4_addr_with_prefix(self):
+    return format(self.ipv4_address) + '/' + str(self.ipv4_network.prefixlen)
+
+  def get_ipv6_addr_with_prefix(self):
+    return format(self.ipv6_address) + '/' + str(self.ipv6_network.prefixlen)
+
+
+class NetworkConfig:
+  """Define all the properties of the network configuration"""
+
+  # TODO: Let's get this from a configuration file
+  def __init__(self):
+    self.ipv4_network = ipaddress.ip_network('10.10.10.0/24')
+    self.ipv6_network = ipaddress.ip_network('fd10:77be:4186::/64')