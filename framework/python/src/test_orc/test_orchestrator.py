--- conflicted
+++ resolved
@@ -1,650 +1,631 @@
-# Copyright 2023 Google LLC
-#
-# Licensed under the Apache License, Version 2.0 (the "License");
-# you may not use this file except in compliance with the License.
-# You may obtain a copy of the License at
-#
-#    https://www.apache.org/licenses/LICENSE-2.0
-#
-# Unless required by applicable law or agreed to in writing, software
-# distributed under the License is distributed on an "AS IS" BASIS,
-# WITHOUT WARRANTIES OR CONDITIONS OF ANY KIND, either express or implied.
-# See the License for the specific language governing permissions and
-# limitations under the License.
-"""Provides high level management of the test orchestrator."""
-import copy
-import os
-import json
-import re
-import time
-import shutil
-import docker
-from datetime import datetime
-from common import logger, util
-from common.testreport import TestReport
-from common.statuses import TestrunStatus, TestResult
-from core.docker.test_docker_module import TestModule
-from test_orc.test_case import TestCase
-import threading
-
-LOG_NAME = "test_orc"
-LOGGER = logger.get_logger("test_orc")
-RUNTIME_DIR = "runtime"
-RUNTIME_TEST_DIR = os.path.join(RUNTIME_DIR, "test")
-TEST_MODULES_DIR = "modules/test"
-MODULE_CONFIG = "conf/module_config.json"
-LOG_REGEX = r"^[A-Z][a-z]{2} [0-9]{2} [0-9]{2}:[0-9]{2}:[0-9]{2} test_"
-SAVED_DEVICE_REPORTS = "report/{device_folder}/"
-LOCAL_DEVICE_REPORTS = "local/devices/{device_folder}/reports"
-DEVICE_ROOT_CERTS = "local/root_certs"
-API_URL = "http://localhost:8000"
-
-
-class TestOrchestrator:
-  """Manages and controls the test modules."""
-
-  def __init__(self, session, net_orc):
-    self._test_modules = []
-    self._container_logs = []
-    self._session = session
-    self._api_url = (self._session.get_api_url() + ":" +
-                     str(self._session.get_api_port()))
-    self._net_orc = net_orc
-    self._test_in_progress = False
-    self._path = os.path.dirname(
-        os.path.dirname(
-            os.path.dirname(
-                os.path.dirname(os.path.dirname(os.path.realpath(__file__))))))
-
-    self._root_path = os.path.dirname(
-        os.path.dirname(
-            os.path.dirname(
-                os.path.dirname(os.path.dirname(os.path.realpath(__file__))))))
-    self._test_modules_running = []
-    self._current_module = 0
-
-  def start(self):
-    LOGGER.debug("Starting test orchestrator")
-
-    # Setup the output directory
-    self._host_user = util.get_host_user()
-    os.makedirs(RUNTIME_TEST_DIR, exist_ok=True)
-    util.run_command(f"chown -R {self._host_user} {RUNTIME_TEST_DIR}")
-
-    # Setup the root_certs folder
-    os.makedirs(DEVICE_ROOT_CERTS, exist_ok=True)
-
-    self._load_test_modules()
-
-  def stop(self):
-    """Stop any running tests"""
-    self._stop_modules()
-
-  def run_test_modules(self):
-    """Iterates through each test module and starts the container."""
-
-    # Do not start test modules if status is not in progress, e.g. Stopping
-    if self.get_session().get_status() != TestrunStatus.IN_PROGRESS:
-      return
-
-    device = self._session.get_target_device()
-    self._test_in_progress = True
-    LOGGER.info(
-        f"Running test modules on device with mac addr {device.mac_addr}")
-
-    test_modules = []
-    for module in self._test_modules:
-
-      if module is None or not module.enable_container:
-        continue
-
-      if not self._is_module_enabled(module, device):
-        continue
-
-      test_modules.append(module)
-
-      for test in module.tests:
-
-        # Duplicate test obj so we don't alter the source
-        test_copy = copy.deepcopy(test)
-
-        # Set result to Not Started
-        test_copy.result = TestResult.NOT_STARTED
-
-        # We don't want steps to resolve for not started tests
-        if hasattr(test_copy, "recommendations"):
-          test_copy.recommendations = None
-
-        # Add test result to the session
-        self.get_session().add_test_result(test_copy)
-
-      # Increment number of tests that will be run
-      self.get_session().add_total_tests(len(module.tests))
-
-    # Store enabled test modules in the TestsOrchectrator object
-    self._test_modules_running = test_modules
-    self._current_module = 0
-
-    for index, module in enumerate(test_modules):
-
-      self._current_module = index
-      self._run_test_module(module)
-
-    LOGGER.info("All tests complete")
-
-    self._session.finish()
-
-    # Do not carry on (generating a report) if Testrun has been stopped
-    if self.get_session().get_status() != TestrunStatus.IN_PROGRESS:
-      return TestrunStatus.CANCELLED
-
-    report = TestReport()
-    report.from_json(self._generate_report())
-    report.add_module_reports(self.get_session().get_module_reports())
-    device.add_report(report)
-
-    self._write_reports(report)
-    self._test_in_progress = False
-    self.get_session().set_report_url(report.get_report_url())
-
-    # Move testing output from runtime to local device folder
-    self._timestamp_results(device)
-
-    LOGGER.debug("Cleaning old test results...")
-    self._cleanup_old_test_results(device)
-
-    LOGGER.debug("Old test results cleaned")
-
-    return report.get_status()
-
-  def _write_reports(self, test_report):
-
-    out_dir = os.path.join(
-        self._root_path, RUNTIME_TEST_DIR,
-        self._session.get_target_device().mac_addr.replace(":", ""))
-
-    LOGGER.debug(f"Writing reports to {out_dir}")
-
-    # Write the json report
-    with open(os.path.join(out_dir, "report.json"), "w", encoding="utf-8") as f:
-      json.dump(test_report.to_json(), f, indent=2)
-
-    # Write the html report
-    with open(os.path.join(out_dir, "report.html"), "w", encoding="utf-8") as f:
-      f.write(test_report.to_html())
-
-    # Write the pdf report
-    with open(os.path.join(out_dir, "report.pdf"), "wb") as f:
-      f.write(test_report.to_pdf().getvalue())
-
-    util.run_command(f"chown -R {self._host_user} {out_dir}")
-
-  def _generate_report(self):
-
-    report = {}
-    report["testrun"] = {"version": self.get_session().get_version()}
-
-    report["mac_addr"] = self.get_session().get_target_device().mac_addr
-    report["device"] = self.get_session().get_target_device().to_dict()
-    report["started"] = self.get_session().get_started().strftime(
-        "%Y-%m-%d %H:%M:%S")
-    report["finished"] = self.get_session().get_finished().strftime(
-        "%Y-%m-%d %H:%M:%S")
-    report["status"] = self._calculate_result()
-    report["tests"] = self.get_session().get_report_tests()
-    report["report"] = (
-        self._api_url + "/" + SAVED_DEVICE_REPORTS.replace(
-            "{device_folder}",
-            self.get_session().get_target_device().device_folder) +
-        self.get_session().get_started().strftime("%Y-%m-%dT%H:%M:%S"))
-
-    return report
-
-  def _calculate_result(self):
-    result = TestResult.COMPLIANT
-    for test_result in self._session.get_test_results():
-      # Check Required tests
-      if (test_result.required_result.lower() == "required"
-          and test_result.result.lower() not in [
-            TestResult.COMPLIANT,
-            TestResult.ERROR
-          ]):
-        result = TestResult.NON_COMPLIANT
-      # Check Required if Applicable tests
-      elif (test_result.required_result.lower() == "required if applicable"
-            and test_result.result.lower() == "non-compliant"):
-        result = TestResult.NON_COMPLIANT
-    return result
-
-  def _cleanup_old_test_results(self, device):
-
-    if device.max_device_reports is not None:
-      max_device_reports = device.max_device_reports
-    else:
-      max_device_reports = self._session.get_max_device_reports()
-
-    if max_device_reports > 0:
-      completed_results_dir = os.path.join(
-          self._root_path,
-          LOCAL_DEVICE_REPORTS.replace("{device_folder}", device.device_folder))
-
-      completed_tests = os.listdir(completed_results_dir)
-      cur_test_count = len(completed_tests)
-      if cur_test_count > max_device_reports:
-        LOGGER.debug("Current device has more than max results allowed: " +
-                     str(cur_test_count) + ">" + str(max_device_reports))
-
-        # Find and delete the oldest test
-        oldest_test = self._find_oldest_test(completed_results_dir)
-        if oldest_test is not None:
-          LOGGER.debug("Oldest test found, removing: " + str(oldest_test[1]))
-          shutil.rmtree(oldest_test[1], ignore_errors=True)
-
-          # Remove oldest test from session
-          oldest_timestamp = oldest_test[0]
-          self.get_session().get_target_device().remove_report(oldest_timestamp)
-
-          # Confirm the delete was succesful
-          new_test_count = len(os.listdir(completed_results_dir))
-          if (new_test_count != cur_test_count
-              and new_test_count > max_device_reports):
-            # Continue cleaning up until we're under the max
-            self._cleanup_old_test_results(device)
-
-  def _find_oldest_test(self, completed_tests_dir):
-    oldest_timestamp = None
-    oldest_directory = None
-    for completed_test in os.listdir(completed_tests_dir):
-      try:
-        timestamp = datetime.strptime(str(completed_test), "%Y-%m-%dT%H:%M:%S")
-
-      # Occurs when time does not match format
-      except ValueError as e:
-        LOGGER.error(e)
-        continue
-
-      if oldest_timestamp is None or timestamp < oldest_timestamp:
-        oldest_timestamp = timestamp
-        oldest_directory = completed_test
-
-    if oldest_directory:
-      return oldest_timestamp, os.path.join(completed_tests_dir,
-                                            oldest_directory)
-    else:
-      return None
-
-  def _timestamp_results(self, device):
-
-    # Define the current device results directory
-    cur_results_dir = os.path.join(self._root_path, RUNTIME_DIR)
-
-    # Define the directory
-    completed_results_dir = os.path.join(
-        self._root_path,
-        LOCAL_DEVICE_REPORTS.replace("{device_folder}", device.device_folder),
-        self.get_session().get_started().strftime("%Y-%m-%dT%H:%M:%S"))
-
-    # Copy the results to the timestamp directory
-    # leave current copy in place for quick reference to
-    # most recent test
-    shutil.copytree(cur_results_dir, completed_results_dir, dirs_exist_ok=True)
-    util.run_command(f"chown -R {self._host_user} '{completed_results_dir}'")
-
-    # Copy Testrun log to testing directory
-    shutil.copy(os.path.join(self._root_path, "testrun.log"),
-                os.path.join(completed_results_dir, "testrun.log"))
-
-    return completed_results_dir
-
-  def zip_results(self, device, timestamp, profile):
-
-    try:
-      LOGGER.debug("Archiving test results")
-
-      src_path = os.path.join(
-          LOCAL_DEVICE_REPORTS.replace("{device_folder}", device.device_folder),
-          timestamp)
-
-      # Define temp directory to store files before zipping
-      results_dir = os.path.join(f"/tmp/testrun/{time.time()}")
-
-      # Define where to save the zip file
-      zip_location = os.path.join("/tmp/testrun", timestamp)
-
-      # Delete zip_temp if it already exists
-      if os.path.exists(results_dir):
-        os.remove(results_dir)
-
-      # Delete ZIP if it already exists
-      if os.path.exists(zip_location + ".zip"):
-        os.remove(zip_location + ".zip")
-
-      shutil.copytree(src_path, results_dir)
-
-      # Include profile if specified
-      if profile is not None:
-        LOGGER.debug(f"Copying profile {profile.name} to results directory")
-        shutil.copy(profile.get_file_path(),
-                    os.path.join(results_dir, "profile.json"))
-
-        with open(os.path.join(results_dir, "profile.pdf"), "wb") as f:
-          f.write(profile.to_pdf(device).getvalue())
-
-      # Create ZIP archive
-      shutil.make_archive(zip_location, "zip", results_dir)
-
-      # Delete the temp results directory
-      shutil.rmtree(results_dir)
-
-      # Check that the ZIP was successfully created
-      zip_file = zip_location + ".zip"
-      LOGGER.info(f"""Archive {"created at " + zip_file
-                                if os.path.exists(zip_file)
-                                else "creation failed"}""")
-
-      return zip_file
-
-    except Exception as error:  # pylint: disable=W0703
-      LOGGER.error("Failed to create zip file")
-      LOGGER.debug(error)
-      return None
-
-  def test_in_progress(self):
-    return self._test_in_progress
-
-  def _is_module_enabled(self, module, device):
-
-    # Enable module as fallback
-    enabled = True
-    if device.test_modules is not None:
-      test_modules = device.test_modules
-      if module.name in test_modules:
-        if "enabled" in test_modules[module.name]:
-          enabled = test_modules[module.name]["enabled"]
-      else:
-        # Module has not been specified in the device config
-        enabled = module.enabled
-
-    return enabled
-
-  def _run_test_module(self, module):
-    """Start the test container and extract the results."""
-
-    # Check that Testrun is not stopping
-    if self.get_session().get_status() != TestrunStatus.IN_PROGRESS:
-      return
-
-    device = self._session.get_target_device()
-
-    LOGGER.info(f"Running test module {module.name}")
-
-    # Get all tests to be executed and set to in progress
-    for current_test,test in enumerate(module.tests):
-
-      # Check that device is connected
-      if not self._net_orc.is_device_connected():
-        LOGGER.error("Device was disconnected")
-        self._set_test_modules_error(current_test)
-<<<<<<< HEAD
-        self._session.set_status("Cancelled")
-=======
-        self._session.set_status(TestrunStatus.CANCELLED)
->>>>>>> 979e7a4e
-        return
-
-      test_copy = copy.deepcopy(test)
-      test_copy.result = TestResult.IN_PROGRESS
-
-      # We don't want steps to resolve for in progress tests
-      if hasattr(test_copy, "recommendations"):
-        test_copy.recommendations = None
-
-      self.get_session().add_test_result(test_copy)
-
-    module.start(device)
-
-    # Mount the test container to the virtual network if requried
-    if module.network:
-      LOGGER.debug("Attaching test module to the network")
-      self._net_orc.attach_test_module_to_network(module)
-
-    # Determine the module timeout time
-    test_module_timeout = time.time() + module.timeout
-
-    # Resolving container logs is blocking so we need to spawn a new thread
-    log_stream = module.container.logs(stream=True, stdout=True, stderr=True)
-    log_thread = threading.Thread(target=self._get_container_logs,
-                                  args=(log_stream, ))
-    log_thread.daemon = True
-    log_thread.start()
-
-    while (module.get_status() == "running"
-           and self._session.get_status() == TestrunStatus.IN_PROGRESS):
-      if time.time() > test_module_timeout:
-        LOGGER.error("Module timeout exceeded, killing module: " + module.name)
-        module.stop(kill=True)
-        break
-
-    # Save all container logs to file
-    with open(module.container_log_file, "w", encoding="utf-8") as f:
-      for line in self._container_logs:
-        f.write(line + "\n")
-
-    # Check that Testrun has not been stopped whilst this module was running
-    if self.get_session().get_status() == TestrunStatus.STOPPING:
-      # Discard results for this module
-      LOGGER.info(f"Test module {module.name} has forcefully quit")
-      return
-
-    results_file = f"{module.container_runtime_dir}/{module.name}-result.json"
-
-    try:
-      with open(results_file, "r", encoding="utf-8-sig") as f:
-
-        # Load results from JSON file
-        module_results_json = json.load(f)
-        module_results = module_results_json["results"]
-        for test_result in module_results:
-
-          # Convert dict from json into TestCase object
-          test_case = TestCase(
-<<<<<<< HEAD
-            name=test_result["name"],
-            description=test_result["description"],
-            expected_behavior=test_result["expected_behavior"],
-            required_result=test_result["required_result"],
-            result=test_result["result"])
-
-          # Any informational test should always report informational
-          if test_case.required_result == "Informational":
-            test_case.result = "Informational"
-
-          # Add steps to resolve if test is non-compliant
-          if (test_case.result == "Non-Compliant" and
-=======
-              name=test_result["name"],
-              description=test_result["description"],
-              expected_behavior=test_result["expected_behavior"],
-              required_result=test_result["required_result"],
-              result=test_result["result"])
-
-          # Any informational test should always report informational
-          if test_case.required_result == TestResult.INFORMATIONAL:
-            test_case.result = TestResult.INFORMATIONAL
-
-          # Add steps to resolve if test is non-compliant
-          if (test_case.result == TestResult.NON_COMPLIANT and
->>>>>>> 979e7a4e
-              "recommendations" in test_result):
-            test_case.recommendations = test_result["recommendations"]
-          else:
-            test_case.recommendations = None
-
-          self._session.add_test_result(test_case)
-
-    except (FileNotFoundError, PermissionError,
-            json.JSONDecodeError) as results_error:
-      LOGGER.error(
-          f"Error occurred whilst obtaining results for module {module.name}")
-      LOGGER.error(results_error)
-
-    # Get the markdown report from the module if generated
-    markdown_file = f"{module.container_runtime_dir}/{module.name}_report.md"
-    try:
-      with open(markdown_file, "r", encoding="utf-8") as f:
-        module_report = f.read()
-        self._session.add_module_report(module_report)
-    except (FileNotFoundError, PermissionError):
-      LOGGER.debug("Test module did not produce a markdown module report")
-
-    # Get the HTML report from the module if generated
-    html_file = f"{module.container_runtime_dir}/{module.name}_report.html"
-    try:
-      with open(html_file, "r", encoding="utf-8") as f:
-        module_report = f.read()
-        LOGGER.debug(f"Adding module report for module {module.name}")
-        self._session.add_module_report(module_report)
-    except (FileNotFoundError, PermissionError):
-      LOGGER.debug("Test module did not produce a html module report")
-
-    LOGGER.info(f"Test module {module.name} has finished")
-
-  # Resolve all current log data in the containers log_stream
-  # this method is blocking so should be called in
-  # a thread or within a proper blocking context
-  def _get_container_logs(self, log_stream):
-    self._container_logs = []
-    for log_chunk in log_stream:
-      lines = log_chunk.decode("utf-8").splitlines()
-      # Process each line and strip blank space
-      processed_lines = [line.strip() for line in lines if line.strip()]
-      self._container_logs.extend(processed_lines)
-      for line in lines:
-        if re.search(LOG_REGEX, line):
-          print(line)
-
-  def _get_module_status(self, module):
-    container = self._get_module_container(module)
-    if container is not None:
-      return container.status
-    return None
-
-  def _get_test_module(self, name):
-    for test_module in self._test_modules:
-      if name in [
-          test_module.display_name, test_module.name, test_module.dir_name
-      ]:
-        return test_module
-    return None
-
-  def _get_module_container(self, module):
-    container = None
-    try:
-      client = docker.from_env()
-      container = client.containers.get(module.container_name)
-    except docker.errors.NotFound:
-      LOGGER.debug("Container " + module.container_name + " not found")
-    except docker.errors.APIError as error:
-      LOGGER.error("Failed to resolve container")
-      LOGGER.error(error)
-    return container
-
-  def _load_test_modules(self):
-    """Load network modules from module_config.json."""
-    LOGGER.debug("Loading test modules from /" + TEST_MODULES_DIR)
-
-    loaded_modules = "Loaded the following test modules: "
-    test_modules_dir = os.path.join(self._path, TEST_MODULES_DIR)
-
-    module_dirs = os.listdir(test_modules_dir)
-    # Check if the directory protocol exists and move it to the beginning
-    # protocol should always be run first so BACnet binding doesn't get
-    # corrupted during DHCP changes in the conn module
-    if "protocol" in module_dirs:
-      module_dirs.insert(0, module_dirs.pop(module_dirs.index("protocol")))
-
-    for module_dir in module_dirs:
-
-      if self._get_test_module(module_dir) is None:
-        loaded_module = self._load_test_module(module_dir)
-        loaded_modules += loaded_module.dir_name + " "
-
-    LOGGER.info(loaded_modules)
-
-  def _load_test_module(self, module_dir):
-    """Import module configuration from module_config.json."""
-
-    # Resolve the main docker interface (docker0) for host interaction
-    # Can't use device or internet iface since these are not in a stable
-    # state for this type of communication during testing but docker0 has
-    # to exist and should always be available
-    external_ip = self._net_orc.get_ip_address("docker0")
-    LOGGER.debug(f"Using external IP: {external_ip}")
-    extra_hosts = {
-        "external.localhost": external_ip
-    } if external_ip is not None else {}
-
-    # Make sure we only load each module once since some modules will
-    # depend on the same module
-    if not any(m.dir_name == module_dir for m in self._test_modules):
-      LOGGER.debug(f"Loading test module {module_dir}")
-
-      modules_dir = os.path.join(self._path, TEST_MODULES_DIR)
-
-      module_conf_file = os.path.join(self._path, modules_dir, module_dir,
-                                      MODULE_CONFIG)
-
-      module = TestModule(module_conf_file, self._session, extra_hosts)
-      if module.depends_on is not None:
-        self._load_test_module(module.depends_on)
-      self._test_modules.append(module)
-
-      return module
-
-  def _stop_modules(self, kill=False):
-    LOGGER.info("Stopping test modules")
-    for module in self._test_modules:
-      # Test modules may just be Docker images, so we do not want to stop them
-      if not module.enable_container:
-        continue
-      self._stop_module(module, kill)
-    LOGGER.info("All test modules have been stopped")
-
-  def _stop_module(self, module, kill=False):
-    LOGGER.debug("Stopping test module " + module.container_name)
-    module.stop(kill=kill)
-
-  def get_test_modules(self):
-    return self._test_modules
-
-  def get_test_module(self, name):
-    for test_module in self.get_test_modules():
-      if test_module.name == name:
-        return test_module
-    return None
-
-  def get_test_cases(self):
-    test_cases = []
-    for test_module in self.get_test_modules():
-      for test_case in test_module.tests:
-        test_cases.append(test_case)
-    return test_cases
-
-  def get_test_case(self, name):
-    for test_case in self.get_test_cases():
-      if test_case.name == name:
-        return test_case
-    return None
-
-  def get_session(self):
-    return self._session
-
-  def _set_test_modules_error(self, current_test):
-    """Set all remaining tests to error"""
-    for i in range(self._current_module, len(self._test_modules_running)):
-      start_idx = current_test if i == self._current_module else 0
-      for j in range(start_idx, len(self._test_modules_running[i].tests)):
-        self.get_session().set_test_result_error(
-          self._test_modules_running[i].tests[j]
-          )
-
+# Copyright 2023 Google LLC
+#
+# Licensed under the Apache License, Version 2.0 (the "License");
+# you may not use this file except in compliance with the License.
+# You may obtain a copy of the License at
+#
+#    https://www.apache.org/licenses/LICENSE-2.0
+#
+# Unless required by applicable law or agreed to in writing, software
+# distributed under the License is distributed on an "AS IS" BASIS,
+# WITHOUT WARRANTIES OR CONDITIONS OF ANY KIND, either express or implied.
+# See the License for the specific language governing permissions and
+# limitations under the License.
+"""Provides high level management of the test orchestrator."""
+import copy
+import os
+import json
+import re
+import time
+import shutil
+import docker
+from datetime import datetime
+from common import logger, util
+from common.testreport import TestReport
+from common.statuses import TestrunStatus, TestResult
+from core.docker.test_docker_module import TestModule
+from test_orc.test_case import TestCase
+import threading
+
+LOG_NAME = "test_orc"
+LOGGER = logger.get_logger("test_orc")
+RUNTIME_DIR = "runtime"
+RUNTIME_TEST_DIR = os.path.join(RUNTIME_DIR, "test")
+TEST_MODULES_DIR = "modules/test"
+MODULE_CONFIG = "conf/module_config.json"
+LOG_REGEX = r"^[A-Z][a-z]{2} [0-9]{2} [0-9]{2}:[0-9]{2}:[0-9]{2} test_"
+SAVED_DEVICE_REPORTS = "report/{device_folder}/"
+LOCAL_DEVICE_REPORTS = "local/devices/{device_folder}/reports"
+DEVICE_ROOT_CERTS = "local/root_certs"
+API_URL = "http://localhost:8000"
+
+
+class TestOrchestrator:
+  """Manages and controls the test modules."""
+
+  def __init__(self, session, net_orc):
+    self._test_modules = []
+    self._container_logs = []
+    self._session = session
+    self._api_url = (self._session.get_api_url() + ":" +
+                     str(self._session.get_api_port()))
+    self._net_orc = net_orc
+    self._test_in_progress = False
+    self._path = os.path.dirname(
+        os.path.dirname(
+            os.path.dirname(
+                os.path.dirname(os.path.dirname(os.path.realpath(__file__))))))
+
+    self._root_path = os.path.dirname(
+        os.path.dirname(
+            os.path.dirname(
+                os.path.dirname(os.path.dirname(os.path.realpath(__file__))))))
+    self._test_modules_running = []
+    self._current_module = 0
+
+  def start(self):
+    LOGGER.debug("Starting test orchestrator")
+
+    # Setup the output directory
+    self._host_user = util.get_host_user()
+    os.makedirs(RUNTIME_TEST_DIR, exist_ok=True)
+    util.run_command(f"chown -R {self._host_user} {RUNTIME_TEST_DIR}")
+
+    # Setup the root_certs folder
+    os.makedirs(DEVICE_ROOT_CERTS, exist_ok=True)
+
+    self._load_test_modules()
+
+  def stop(self):
+    """Stop any running tests"""
+    self._stop_modules()
+
+  def run_test_modules(self):
+    """Iterates through each test module and starts the container."""
+
+    # Do not start test modules if status is not in progress, e.g. Stopping
+    if self.get_session().get_status() != TestrunStatus.IN_PROGRESS:
+      return
+
+    device = self._session.get_target_device()
+    self._test_in_progress = True
+    LOGGER.info(
+        f"Running test modules on device with mac addr {device.mac_addr}")
+
+    test_modules = []
+    for module in self._test_modules:
+
+      if module is None or not module.enable_container:
+        continue
+
+      if not self._is_module_enabled(module, device):
+        continue
+
+      test_modules.append(module)
+
+      for test in module.tests:
+
+        # Duplicate test obj so we don't alter the source
+        test_copy = copy.deepcopy(test)
+
+        # Set result to Not Started
+        test_copy.result = TestResult.NOT_STARTED
+
+        # We don't want steps to resolve for not started tests
+        if hasattr(test_copy, "recommendations"):
+          test_copy.recommendations = None
+
+        # Add test result to the session
+        self.get_session().add_test_result(test_copy)
+
+      # Increment number of tests that will be run
+      self.get_session().add_total_tests(len(module.tests))
+
+    # Store enabled test modules in the TestsOrchectrator object
+    self._test_modules_running = test_modules
+    self._current_module = 0
+
+    for index, module in enumerate(test_modules):
+
+      self._current_module = index
+      self._run_test_module(module)
+
+    LOGGER.info("All tests complete")
+
+    self._session.finish()
+
+    # Do not carry on (generating a report) if Testrun has been stopped
+    if self.get_session().get_status() != TestrunStatus.IN_PROGRESS:
+      return TestrunStatus.CANCELLED
+
+    report = TestReport()
+    report.from_json(self._generate_report())
+    report.add_module_reports(self.get_session().get_module_reports())
+    device.add_report(report)
+
+    self._write_reports(report)
+    self._test_in_progress = False
+    self.get_session().set_report_url(report.get_report_url())
+
+    # Move testing output from runtime to local device folder
+    self._timestamp_results(device)
+
+    LOGGER.debug("Cleaning old test results...")
+    self._cleanup_old_test_results(device)
+
+    LOGGER.debug("Old test results cleaned")
+
+    return report.get_status()
+
+  def _write_reports(self, test_report):
+
+    out_dir = os.path.join(
+        self._root_path, RUNTIME_TEST_DIR,
+        self._session.get_target_device().mac_addr.replace(":", ""))
+
+    LOGGER.debug(f"Writing reports to {out_dir}")
+
+    # Write the json report
+    with open(os.path.join(out_dir, "report.json"), "w", encoding="utf-8") as f:
+      json.dump(test_report.to_json(), f, indent=2)
+
+    # Write the html report
+    with open(os.path.join(out_dir, "report.html"), "w", encoding="utf-8") as f:
+      f.write(test_report.to_html())
+
+    # Write the pdf report
+    with open(os.path.join(out_dir, "report.pdf"), "wb") as f:
+      f.write(test_report.to_pdf().getvalue())
+
+    util.run_command(f"chown -R {self._host_user} {out_dir}")
+
+  def _generate_report(self):
+
+    report = {}
+    report["testrun"] = {"version": self.get_session().get_version()}
+
+    report["mac_addr"] = self.get_session().get_target_device().mac_addr
+    report["device"] = self.get_session().get_target_device().to_dict()
+    report["started"] = self.get_session().get_started().strftime(
+        "%Y-%m-%d %H:%M:%S")
+    report["finished"] = self.get_session().get_finished().strftime(
+        "%Y-%m-%d %H:%M:%S")
+    report["status"] = self._calculate_result()
+    report["tests"] = self.get_session().get_report_tests()
+    report["report"] = (
+        self._api_url + "/" + SAVED_DEVICE_REPORTS.replace(
+            "{device_folder}",
+            self.get_session().get_target_device().device_folder) +
+        self.get_session().get_started().strftime("%Y-%m-%dT%H:%M:%S"))
+
+    return report
+
+  def _calculate_result(self):
+    result = TestResult.COMPLIANT
+    for test_result in self._session.get_test_results():
+      # Check Required tests
+      if (test_result.required_result.lower() == "required"
+          and test_result.result.lower() not in [
+            TestResult.COMPLIANT,
+            TestResult.ERROR
+          ]):
+        result = TestResult.NON_COMPLIANT
+      # Check Required if Applicable tests
+      elif (test_result.required_result.lower() == "required if applicable"
+            and test_result.result.lower() == "non-compliant"):
+        result = TestResult.NON_COMPLIANT
+    return result
+
+  def _cleanup_old_test_results(self, device):
+
+    if device.max_device_reports is not None:
+      max_device_reports = device.max_device_reports
+    else:
+      max_device_reports = self._session.get_max_device_reports()
+
+    if max_device_reports > 0:
+      completed_results_dir = os.path.join(
+          self._root_path,
+          LOCAL_DEVICE_REPORTS.replace("{device_folder}", device.device_folder))
+
+      completed_tests = os.listdir(completed_results_dir)
+      cur_test_count = len(completed_tests)
+      if cur_test_count > max_device_reports:
+        LOGGER.debug("Current device has more than max results allowed: " +
+                     str(cur_test_count) + ">" + str(max_device_reports))
+
+        # Find and delete the oldest test
+        oldest_test = self._find_oldest_test(completed_results_dir)
+        if oldest_test is not None:
+          LOGGER.debug("Oldest test found, removing: " + str(oldest_test[1]))
+          shutil.rmtree(oldest_test[1], ignore_errors=True)
+
+          # Remove oldest test from session
+          oldest_timestamp = oldest_test[0]
+          self.get_session().get_target_device().remove_report(oldest_timestamp)
+
+          # Confirm the delete was succesful
+          new_test_count = len(os.listdir(completed_results_dir))
+          if (new_test_count != cur_test_count
+              and new_test_count > max_device_reports):
+            # Continue cleaning up until we're under the max
+            self._cleanup_old_test_results(device)
+
+  def _find_oldest_test(self, completed_tests_dir):
+    oldest_timestamp = None
+    oldest_directory = None
+    for completed_test in os.listdir(completed_tests_dir):
+      try:
+        timestamp = datetime.strptime(str(completed_test), "%Y-%m-%dT%H:%M:%S")
+
+      # Occurs when time does not match format
+      except ValueError as e:
+        LOGGER.error(e)
+        continue
+
+      if oldest_timestamp is None or timestamp < oldest_timestamp:
+        oldest_timestamp = timestamp
+        oldest_directory = completed_test
+
+    if oldest_directory:
+      return oldest_timestamp, os.path.join(completed_tests_dir,
+                                            oldest_directory)
+    else:
+      return None
+
+  def _timestamp_results(self, device):
+
+    # Define the current device results directory
+    cur_results_dir = os.path.join(self._root_path, RUNTIME_DIR)
+
+    # Define the directory
+    completed_results_dir = os.path.join(
+        self._root_path,
+        LOCAL_DEVICE_REPORTS.replace("{device_folder}", device.device_folder),
+        self.get_session().get_started().strftime("%Y-%m-%dT%H:%M:%S"))
+
+    # Copy the results to the timestamp directory
+    # leave current copy in place for quick reference to
+    # most recent test
+    shutil.copytree(cur_results_dir, completed_results_dir, dirs_exist_ok=True)
+    util.run_command(f"chown -R {self._host_user} '{completed_results_dir}'")
+
+    # Copy Testrun log to testing directory
+    shutil.copy(os.path.join(self._root_path, "testrun.log"),
+                os.path.join(completed_results_dir, "testrun.log"))
+
+    return completed_results_dir
+
+  def zip_results(self, device, timestamp, profile):
+
+    try:
+      LOGGER.debug("Archiving test results")
+
+      src_path = os.path.join(
+          LOCAL_DEVICE_REPORTS.replace("{device_folder}", device.device_folder),
+          timestamp)
+
+      # Define temp directory to store files before zipping
+      results_dir = os.path.join(f"/tmp/testrun/{time.time()}")
+
+      # Define where to save the zip file
+      zip_location = os.path.join("/tmp/testrun", timestamp)
+
+      # Delete zip_temp if it already exists
+      if os.path.exists(results_dir):
+        os.remove(results_dir)
+
+      # Delete ZIP if it already exists
+      if os.path.exists(zip_location + ".zip"):
+        os.remove(zip_location + ".zip")
+
+      shutil.copytree(src_path, results_dir)
+
+      # Include profile if specified
+      if profile is not None:
+        LOGGER.debug(f"Copying profile {profile.name} to results directory")
+        shutil.copy(profile.get_file_path(),
+                    os.path.join(results_dir, "profile.json"))
+
+        with open(os.path.join(results_dir, "profile.pdf"), "wb") as f:
+          f.write(profile.to_pdf(device).getvalue())
+
+      # Create ZIP archive
+      shutil.make_archive(zip_location, "zip", results_dir)
+
+      # Delete the temp results directory
+      shutil.rmtree(results_dir)
+
+      # Check that the ZIP was successfully created
+      zip_file = zip_location + ".zip"
+      LOGGER.info(f"""Archive {"created at " + zip_file
+                                if os.path.exists(zip_file)
+                                else "creation failed"}""")
+
+      return zip_file
+
+    except Exception as error:  # pylint: disable=W0703
+      LOGGER.error("Failed to create zip file")
+      LOGGER.debug(error)
+      return None
+
+  def test_in_progress(self):
+    return self._test_in_progress
+
+  def _is_module_enabled(self, module, device):
+
+    # Enable module as fallback
+    enabled = True
+    if device.test_modules is not None:
+      test_modules = device.test_modules
+      if module.name in test_modules:
+        if "enabled" in test_modules[module.name]:
+          enabled = test_modules[module.name]["enabled"]
+      else:
+        # Module has not been specified in the device config
+        enabled = module.enabled
+
+    return enabled
+
+  def _run_test_module(self, module):
+    """Start the test container and extract the results."""
+
+    # Check that Testrun is not stopping
+    if self.get_session().get_status() != TestrunStatus.IN_PROGRESS:
+      return
+
+    device = self._session.get_target_device()
+
+    LOGGER.info(f"Running test module {module.name}")
+
+    # Get all tests to be executed and set to in progress
+    for current_test,test in enumerate(module.tests):
+
+      # Check that device is connected
+      if not self._net_orc.is_device_connected():
+        LOGGER.error("Device was disconnected")
+        self._set_test_modules_error(current_test)
+        self._session.set_status(TestrunStatus.CANCELLED)
+        return
+
+      test_copy = copy.deepcopy(test)
+      test_copy.result = TestResult.IN_PROGRESS
+
+      # We don't want steps to resolve for in progress tests
+      if hasattr(test_copy, "recommendations"):
+        test_copy.recommendations = None
+
+      self.get_session().add_test_result(test_copy)
+
+    module.start(device)
+
+    # Mount the test container to the virtual network if requried
+    if module.network:
+      LOGGER.debug("Attaching test module to the network")
+      self._net_orc.attach_test_module_to_network(module)
+
+    # Determine the module timeout time
+    test_module_timeout = time.time() + module.timeout
+
+    # Resolving container logs is blocking so we need to spawn a new thread
+    log_stream = module.container.logs(stream=True, stdout=True, stderr=True)
+    log_thread = threading.Thread(target=self._get_container_logs,
+                                  args=(log_stream, ))
+    log_thread.daemon = True
+    log_thread.start()
+
+    while (module.get_status() == "running"
+           and self._session.get_status() == TestrunStatus.IN_PROGRESS):
+      if time.time() > test_module_timeout:
+        LOGGER.error("Module timeout exceeded, killing module: " + module.name)
+        module.stop(kill=True)
+        break
+
+    # Save all container logs to file
+    with open(module.container_log_file, "w", encoding="utf-8") as f:
+      for line in self._container_logs:
+        f.write(line + "\n")
+
+    # Check that Testrun has not been stopped whilst this module was running
+    if self.get_session().get_status() == TestrunStatus.STOPPING:
+      # Discard results for this module
+      LOGGER.info(f"Test module {module.name} has forcefully quit")
+      return
+
+    results_file = f"{module.container_runtime_dir}/{module.name}-result.json"
+
+    try:
+      with open(results_file, "r", encoding="utf-8-sig") as f:
+
+        # Load results from JSON file
+        module_results_json = json.load(f)
+        module_results = module_results_json["results"]
+        for test_result in module_results:
+
+          # Convert dict from json into TestCase object
+          test_case = TestCase(
+              name=test_result["name"],
+              description=test_result["description"],
+              expected_behavior=test_result["expected_behavior"],
+              required_result=test_result["required_result"],
+              result=test_result["result"])
+
+          # Any informational test should always report informational
+          if test_case.required_result == TestResult.INFORMATIONAL:
+            test_case.result = TestResult.INFORMATIONAL
+
+          # Add steps to resolve if test is non-compliant
+          if (test_case.result == TestResult.NON_COMPLIANT and
+              "recommendations" in test_result):
+            test_case.recommendations = test_result["recommendations"]
+          else:
+            test_case.recommendations = None
+
+          self._session.add_test_result(test_case)
+
+    except (FileNotFoundError, PermissionError,
+            json.JSONDecodeError) as results_error:
+      LOGGER.error(
+          f"Error occurred whilst obtaining results for module {module.name}")
+      LOGGER.error(results_error)
+
+    # Get the markdown report from the module if generated
+    markdown_file = f"{module.container_runtime_dir}/{module.name}_report.md"
+    try:
+      with open(markdown_file, "r", encoding="utf-8") as f:
+        module_report = f.read()
+        self._session.add_module_report(module_report)
+    except (FileNotFoundError, PermissionError):
+      LOGGER.debug("Test module did not produce a markdown module report")
+
+    # Get the HTML report from the module if generated
+    html_file = f"{module.container_runtime_dir}/{module.name}_report.html"
+    try:
+      with open(html_file, "r", encoding="utf-8") as f:
+        module_report = f.read()
+        LOGGER.debug(f"Adding module report for module {module.name}")
+        self._session.add_module_report(module_report)
+    except (FileNotFoundError, PermissionError):
+      LOGGER.debug("Test module did not produce a html module report")
+
+    LOGGER.info(f"Test module {module.name} has finished")
+
+  # Resolve all current log data in the containers log_stream
+  # this method is blocking so should be called in
+  # a thread or within a proper blocking context
+  def _get_container_logs(self, log_stream):
+    self._container_logs = []
+    for log_chunk in log_stream:
+      lines = log_chunk.decode("utf-8").splitlines()
+      # Process each line and strip blank space
+      processed_lines = [line.strip() for line in lines if line.strip()]
+      self._container_logs.extend(processed_lines)
+      for line in lines:
+        if re.search(LOG_REGEX, line):
+          print(line)
+
+  def _get_module_status(self, module):
+    container = self._get_module_container(module)
+    if container is not None:
+      return container.status
+    return None
+
+  def _get_test_module(self, name):
+    for test_module in self._test_modules:
+      if name in [
+          test_module.display_name, test_module.name, test_module.dir_name
+      ]:
+        return test_module
+    return None
+
+  def _get_module_container(self, module):
+    container = None
+    try:
+      client = docker.from_env()
+      container = client.containers.get(module.container_name)
+    except docker.errors.NotFound:
+      LOGGER.debug("Container " + module.container_name + " not found")
+    except docker.errors.APIError as error:
+      LOGGER.error("Failed to resolve container")
+      LOGGER.error(error)
+    return container
+
+  def _load_test_modules(self):
+    """Load network modules from module_config.json."""
+    LOGGER.debug("Loading test modules from /" + TEST_MODULES_DIR)
+
+    loaded_modules = "Loaded the following test modules: "
+    test_modules_dir = os.path.join(self._path, TEST_MODULES_DIR)
+
+    module_dirs = os.listdir(test_modules_dir)
+    # Check if the directory protocol exists and move it to the beginning
+    # protocol should always be run first so BACnet binding doesn't get
+    # corrupted during DHCP changes in the conn module
+    if "protocol" in module_dirs:
+      module_dirs.insert(0, module_dirs.pop(module_dirs.index("protocol")))
+
+    for module_dir in module_dirs:
+
+      if self._get_test_module(module_dir) is None:
+        loaded_module = self._load_test_module(module_dir)
+        loaded_modules += loaded_module.dir_name + " "
+
+    LOGGER.info(loaded_modules)
+
+  def _load_test_module(self, module_dir):
+    """Import module configuration from module_config.json."""
+
+    # Resolve the main docker interface (docker0) for host interaction
+    # Can't use device or internet iface since these are not in a stable
+    # state for this type of communication during testing but docker0 has
+    # to exist and should always be available
+    external_ip = self._net_orc.get_ip_address("docker0")
+    LOGGER.debug(f"Using external IP: {external_ip}")
+    extra_hosts = {
+        "external.localhost": external_ip
+    } if external_ip is not None else {}
+
+    # Make sure we only load each module once since some modules will
+    # depend on the same module
+    if not any(m.dir_name == module_dir for m in self._test_modules):
+      LOGGER.debug(f"Loading test module {module_dir}")
+
+      modules_dir = os.path.join(self._path, TEST_MODULES_DIR)
+
+      module_conf_file = os.path.join(self._path, modules_dir, module_dir,
+                                      MODULE_CONFIG)
+
+      module = TestModule(module_conf_file, self._session, extra_hosts)
+      if module.depends_on is not None:
+        self._load_test_module(module.depends_on)
+      self._test_modules.append(module)
+
+      return module
+
+  def _stop_modules(self, kill=False):
+    LOGGER.info("Stopping test modules")
+    for module in self._test_modules:
+      # Test modules may just be Docker images, so we do not want to stop them
+      if not module.enable_container:
+        continue
+      self._stop_module(module, kill)
+    LOGGER.info("All test modules have been stopped")
+
+  def _stop_module(self, module, kill=False):
+    LOGGER.debug("Stopping test module " + module.container_name)
+    module.stop(kill=kill)
+
+  def get_test_modules(self):
+    return self._test_modules
+
+  def get_test_module(self, name):
+    for test_module in self.get_test_modules():
+      if test_module.name == name:
+        return test_module
+    return None
+
+  def get_test_cases(self):
+    test_cases = []
+    for test_module in self.get_test_modules():
+      for test_case in test_module.tests:
+        test_cases.append(test_case)
+    return test_cases
+
+  def get_test_case(self, name):
+    for test_case in self.get_test_cases():
+      if test_case.name == name:
+        return test_case
+    return None
+
+  def get_session(self):
+    return self._session
+
+  def _set_test_modules_error(self, current_test):
+    """Set all remaining tests to error"""
+    for i in range(self._current_module, len(self._test_modules_running)):
+      start_idx = current_test if i == self._current_module else 0
+      for j in range(start_idx, len(self._test_modules_running[i].tests)):
+        self.get_session().set_test_result_error(
+          self._test_modules_running[i].tests[j]
+          )
+