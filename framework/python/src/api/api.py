# Copyright 2023 Google LLC
#
# Licensed under the Apache License, Version 2.0 (the "License");
# you may not use this file except in compliance with the License.
# You may obtain a copy of the License at
#
#    https://www.apache.org/licenses/LICENSE-2.0
#
# Unless required by applicable law or agreed to in writing, software
# distributed under the License is distributed on an "AS IS" BASIS,
# WITHOUT WARRANTIES OR CONDITIONS OF ANY KIND, either express or implied.
# See the License for the specific language governing permissions and
# limitations under the License.

from fastapi import FastAPI, APIRouter, Response, Request, status
from fastapi.responses import FileResponse
from fastapi.middleware.cors import CORSMiddleware
from datetime import datetime
import json
from json import JSONDecodeError
import os
import psutil
import requests
import threading
import uvicorn
from urllib.parse import urlparse

from common import logger
from common.device import Device

LOGGER = logger.get_logger("api")

DEVICE_MAC_ADDR_KEY = "mac_addr"
DEVICE_MANUFACTURER_KEY = "manufacturer"
DEVICE_MODEL_KEY = "model"
DEVICE_TEST_MODULES_KEY = "test_modules"
DEVICES_PATH = "/usr/local/testrun/local/devices"
DEFAULT_DEVICE_INTF = "enx123456789123"

LATEST_RELEASE_CHECK = "https://api.github.com/repos/google/testrun/releases/latest"

class Api:
  """Provide REST endpoints to manage Testrun"""

  def __init__(self, test_run):

    self._test_run = test_run
    self._name = "TestRun API"
    self._router = APIRouter()

    self._session = self._test_run.get_session()

    self._router.add_api_route("/system/interfaces", self.get_sys_interfaces)
    self._router.add_api_route("/system/config", self.post_sys_config,
                              methods=["POST"])
    self._router.add_api_route("/system/config", self.get_sys_config)
    self._router.add_api_route("/system/start", self.start_test_run,
                               methods=["POST"])
    self._router.add_api_route("/system/stop", self.stop_test_run,
                               methods=["POST"])
    self._router.add_api_route("/system/status", self.get_status)

    self._router.add_api_route("/system/version", self.get_version)

    # Deprecated: /history will be removed in version 1.1
    self._router.add_api_route("/history", self.get_reports)

    self._router.add_api_route("/reports", self.get_reports)
    self._router.add_api_route("/report",
                               self.delete_report,
                               methods=["DELETE"])
    self._router.add_api_route("/report/{device_name}/{timestamp}",
                               self.get_report)

    self._router.add_api_route("/devices", self.get_devices)
    self._router.add_api_route("/device",
                               self.delete_device,
                               methods=["DELETE"])
    self._router.add_api_route("/device", self.save_device, methods=["POST"])
<<<<<<< HEAD
    self._router.add_api_route("/device/edit",
                               self.edit_device,
                               methods=["POST"])
=======
>>>>>>> f5c63ff4

    # Allow all origins to access the API
    origins = ["*"]

    self._app = FastAPI()
    self._app.include_router(self._router)
    self._app.add_middleware(
      CORSMiddleware,
      allow_origins=origins,
      allow_credentials=True,
      allow_methods=["*"],
      allow_headers=["*"],
    )

    self._api_thread = threading.Thread(target=self._start,
                                        name="Testrun API",
                                        daemon=True)

  def start(self):
    LOGGER.info("Starting API")
    self._api_thread.start()
    LOGGER.info("API waiting for requests")

  def _start(self):
    uvicorn.run(self._app,
                log_config=None,
                host="0.0.0.0",
                port=self._session.get_api_port())

  def stop(self):
    LOGGER.info("Stopping API")

  async def get_sys_interfaces(self):
    addrs = psutil.net_if_addrs()
<<<<<<< HEAD
    ifaces = {}

    # pylint: disable=consider-using-dict-items
    for key in addrs.keys():
      nic = addrs[key]

      # Ignore any interfaces that are not ethernet
      if not (key.startswith("en") or key.startswith("eth")):
        continue

      ifaces[key] = nic[0].address
=======
    ifaces = []
    for iface in addrs:

      # Ignore any interfaces that are not ethernet
      if not (iface.startswith("en") or iface.startswith("eth")):
        continue

      ifaces.append(iface)
>>>>>>> f5c63ff4

    return ifaces

  async def post_sys_config(self, request: Request, response: Response):
    try:
      config = (await request.body()).decode("UTF-8")
      config_json = json.loads(config)
      self._session.set_config(config_json)
    # Catch JSON Decode error etc
    except JSONDecodeError:
      response.status_code = status.HTTP_400_BAD_REQUEST
      return self._generate_msg(False, "Invalid JSON received")
    return self._session.get_config()

  async def get_sys_config(self):
    return self._session.get_config()

  async def get_devices(self):
    return self._session.get_device_repository()

  async def start_test_run(self, request: Request, response: Response):

    LOGGER.debug("Received start command")

    # Check request is valid
    body = (await request.body()).decode("UTF-8")
    body_json = None

    try:
      body_json = json.loads(body)
    except JSONDecodeError:
      response.status_code = status.HTTP_400_BAD_REQUEST
      return self._generate_msg(False, "Invalid JSON received")

    if "device" not in body_json or not (
      "mac_addr" in body_json["device"] and
      "firmware" in body_json["device"]):
      response.status_code = status.HTTP_400_BAD_REQUEST
      return self._generate_msg(False, "Invalid request received")

    device = self._session.get_device(body_json["device"]["mac_addr"])

    # Check Testrun is not already running
    if self._test_run.get_session().get_status() in [
        "In Progress",
        "Waiting for Device",
        "Monitoring"
      ]:
      LOGGER.debug("Testrun is already running. Cannot start another instance")
      response.status_code = status.HTTP_409_CONFLICT
      return self._generate_msg(False, "Testrun is already running")

    # Check if requested device is known in the device repository
    if device is None:
      response.status_code = status.HTTP_404_NOT_FOUND
      return self._generate_msg(
        False,
        "A device with that MAC address could not be found")

    device.firmware = body_json["device"]["firmware"]

    # Check if config has been updated (device interface not default)
    if (self._test_run.get_session().get_device_interface()
        == DEFAULT_DEVICE_INTF):
      response.status_code = status.HTTP_400_BAD_REQUEST
      return self._generate_msg(False,"Testrun configuration has not yet " +
                                "been completed.")

    # Check Testrun is able to start
    if self._test_run.get_net_orc().check_config() is False:
      response.status_code = status.HTTP_500_INTERNAL_SERVER_ERROR
      return self._generate_msg(False,"Configured interfaces are not " +
                                "ready for use. Ensure required interfaces " +
                                "are connected.")

    LOGGER.info("Starting Testrun with device target " +
                f"{device.manufacturer} {device.model} with " +
                f"MAC address {device.mac_addr}")

    thread = threading.Thread(target=self._start_test_run,
                                        name="Testrun")
    thread.start()

    self._test_run.get_session().set_target_device(device)

    return self._test_run.get_session().to_json()

  def _generate_msg(self, success, message):
    msg_type = "success"
    if not success:
      msg_type = "error"
    return json.loads('{"' + msg_type + '": "' + message + '"}')

  def _start_test_run(self):
    self._test_run.start()

  async def stop_test_run(self):
    LOGGER.debug("Received stop command. Stopping Testrun")

    self._test_run.stop()

    return self._generate_msg(True, "Testrun stopped")

  async def get_status(self):
    return self._test_run.get_session().to_json()

  async def get_version(self, response: Response):
    json_response = {}

    # Obtain the current version
    current_version = self._session.get_version()

    # Check if current version was able to be obtained
    if current_version is None:
      response.status_code = 500
      return self._generate_msg(False, "Could not fetch current version")

    # Set the installed version
    json_response["installed_version"] = "v" + current_version

    # Check latest version number from GitHub API
    version_check = requests.get(LATEST_RELEASE_CHECK, timeout=5)

    # Check OK response was received
    if version_check.status_code != 200:
      response.status_code = 500
      LOGGER.error(version_check.content)
      return self._generate_msg(False, "Failed to fetch latest version")

    # Extract version number from response, removing the leading 'v'
    latest_version_no = version_check.json()["name"].strip("v")
    LOGGER.debug(f"Latest version available is {latest_version_no}")

    # Craft JSON response
    json_response["latest_version"] = "v" + latest_version_no
    json_response["latest_version_url"] = version_check.json()["html_url"]

    # String comparison between current and latest version
    if latest_version_no > current_version:
      json_response["update_available"] = True
      LOGGER.debug("An update is available")
    else:
      json_response["update_available"] = False
      LOGGER.debug("The latest version is installed")

    return json_response

  async def get_reports(self, request: Request):
    LOGGER.debug("Received reports list request")
    # Resolve the server IP from the request so we
    # can fix the report URL
    client_origin = request.headers.get("Origin")
    parsed_url = urlparse(client_origin)
    server_ip = parsed_url.hostname  # This will give you the IP address

    reports = self._session.get_all_reports()
    for report in reports:
      # report URL is currently hard coded as localhost so we can
      # replace that to fix the IP dynamically from the requester
      report["report"] = report["report"].replace("localhost",server_ip)
    return reports

  async def delete_report(self, request: Request, response: Response):

    body_raw = (await request.body()).decode("UTF-8")

    if len(body_raw) == 0:
      response.status_code = 400
      return self._generate_msg(False, "Invalid request received")

    body_json = json.loads(body_raw)

    if "mac_addr" not in body_json or "timestamp" not in body_json:
      response.status_code = 400
      return self._generate_msg(False, "Invalid request received")

    mac_addr = body_json.get("mac_addr").lower()
    timestamp = body_json.get("timestamp")
    parsed_timestamp = datetime.strptime(timestamp, "%Y-%m-%d %H:%M:%S")
    timestamp_formatted = parsed_timestamp.strftime("%Y-%m-%dT%H:%M:%S")

    # Get device from MAC address
    device = self._session.get_device(mac_addr)

    if device is None:
      response.status_code = 404
      return self._generate_msg(False, "Could not find device")

    if self._test_run.delete_report(device, timestamp_formatted):
      return self._generate_msg(True, "Deleted report")

    response.status_code = 500
    return self._generate_msg(False, "Error occured whilst deleting report")

  async def delete_device(self, request: Request, response: Response):

    LOGGER.debug("Received device delete request")

    try:

      # Extract MAC address from request body
      device_raw = (await request.body()).decode("UTF-8")
      device_json = json.loads(device_raw)

      # Validate that mac_addr has been specified in the body
      if "mac_addr" not in device_json:
        response.status_code = 400
        return self._generate_msg(False, "Invalid request received")

      mac_addr = device_json.get("mac_addr").lower()

      # Check that device exists
      device = self._test_run.get_session().get_device(mac_addr)

      if device is None:
        response.status_code = 404
        return self._generate_msg(False, "Device not found")

      # Check that Testrun is not currently running against this device
      if (self._session.get_target_device() == device and
          self._session.get_status() not in [
            "Cancelled",
            "Compliant",
            "Non-Compliant"]):
        response.status_code = 403
        return self._generate_msg(False, "Cannot delete this device whilst " +
                                  "it is being tested")

      # Delete device
      self._test_run.delete_device(device)

      # Return success response
      response.status_code = 200
      return self._generate_msg(True, "Successfully deleted the device")

    # TODO: Find specific exception to catch
    except Exception as e:
      LOGGER.error(e)
      response.status_code = 500
      return self._generate_msg(False, "An error occured whilst deleting " +
                                "the device")

  async def save_device(self, request: Request, response: Response):
<<<<<<< HEAD

=======
>>>>>>> f5c63ff4
    LOGGER.debug("Received device post request")

    try:
      device_raw = (await request.body()).decode("UTF-8")
      device_json = json.loads(device_raw)

      if not self._validate_device_json(device_json):
        response.status_code = status.HTTP_400_BAD_REQUEST
        return self._generate_msg(False, "Invalid request received")

      device = self._session.get_device(device_json.get(DEVICE_MAC_ADDR_KEY))

      if device is None:

        # Create new device
        device = Device()
        device.mac_addr = device_json.get(DEVICE_MAC_ADDR_KEY).lower()
        device.manufacturer = device_json.get(DEVICE_MANUFACTURER_KEY)
        device.model = device_json.get(DEVICE_MODEL_KEY)
        device.device_folder = device.manufacturer + " " + device.model
        device.test_modules = device_json.get(DEVICE_TEST_MODULES_KEY)

        self._test_run.create_device(device)
        response.status_code = status.HTTP_201_CREATED

      else:

<<<<<<< HEAD
        response.status_code = status.HTTP_409_CONFLICT
        return self._generate_msg(False, "A device with that " +
                                  "MAC address already exists")

      return device.to_config_json()

    # Catch JSON Decode error etc
    except JSONDecodeError:
      response.status_code = status.HTTP_400_BAD_REQUEST
      return self._generate_msg(False, "Invalid JSON received")

  async def edit_device(self, request: Request, response: Response):

    LOGGER.debug("Received device edit request")

    try:
      req_raw = (await request.body()).decode("UTF-8")
      req_json = json.loads(req_raw)

      # Validate top level fields
      if not (DEVICE_MAC_ADDR_KEY in req_json and
          "device" in req_json):
        response.status_code = status.HTTP_400_BAD_REQUEST
        return self._generate_msg(False, "Invalid request received")

      # Extract device information from request
      device_json = req_json.get("device")

      if not self._validate_device_json(device_json):
        response.status_code = status.HTTP_400_BAD_REQUEST
        return self._generate_msg(False, "Invalid request received")

      # Get device from old MAC address
      device = self._session.get_device(req_json.get(DEVICE_MAC_ADDR_KEY))

      # Check if device exists
      if device is None:
        response.status_code = status.HTTP_404_NOT_FOUND
        return self._generate_msg(False,
                                  "A device with that MAC " +
                                  "address could not be found")

      if (self._session.get_target_device() == device and
          self._session.get_status() not in [
            "Cancelled",
            "Compliant",
            "Non-Compliant"]):
        response.status_code = 403
        return self._generate_msg(False, "Cannot edit this device whilst " +
                                  "it is being tested")

      # Check if a device exists with the new MAC address
      check_new_device = self._session.get_device(
        device_json.get(DEVICE_MAC_ADDR_KEY))

      if not check_new_device is None and (device.mac_addr 
                                           != check_new_device.mac_addr):
        response.status_code = status.HTTP_409_CONFLICT
        return self._generate_msg(False,
                                  "A device with that MAC address " +
                                  "already exists")

      # Update the device
      device.mac_addr = device_json.get(DEVICE_MAC_ADDR_KEY).lower()
      device.manufacturer = device_json.get(DEVICE_MANUFACTURER_KEY)
      device.model = device_json.get(DEVICE_MODEL_KEY)
      device.test_modules = device_json.get(DEVICE_TEST_MODULES_KEY)

      self._test_run.save_device(device, device_json)
      response.status_code = status.HTTP_200_OK
=======
        self._test_run.save_device(device, device_json)
        response.status_code = status.HTTP_200_OK
>>>>>>> f5c63ff4

      return device.to_config_json()

    # Catch JSON Decode error etc
    except JSONDecodeError:
      response.status_code = status.HTTP_400_BAD_REQUEST
      return self._generate_msg(False, "Invalid JSON received")

<<<<<<< HEAD

=======
>>>>>>> f5c63ff4
  async def get_report(self, response: Response,
                       device_name, timestamp):

    file_path = os.path.join(DEVICES_PATH, device_name, "reports",
                             timestamp, "report.pdf")
    LOGGER.debug(f"Received get report request for {device_name} / {timestamp}")
    if os.path.isfile(file_path):
      return FileResponse(file_path)
    else:
      LOGGER.info("Report could not be found, returning 404")
      response.status_code = 404
      return self._generate_msg(False, "Report could not be found")

  def _validate_device_json(self, json_obj):

    # Check all required properties are present
    if not (DEVICE_MAC_ADDR_KEY in json_obj and
            DEVICE_MANUFACTURER_KEY in json_obj and
            DEVICE_MODEL_KEY in json_obj
    ):
      return False

    # Check length of strings
    if len(json_obj.get(DEVICE_MANUFACTURER_KEY)) > 64 or len(
      json_obj.get(DEVICE_MODEL_KEY)) > 64:
      return False

    disallowed_chars = ["/", "\\", "\'", "\"", ";"]
    for char in json_obj.get(DEVICE_MANUFACTURER_KEY):
      if char in disallowed_chars:
        return False

    for char in json_obj.get(DEVICE_MODEL_KEY):
      if char in disallowed_chars:
        return False

    return True
<|MERGE_RESOLUTION|>--- conflicted
+++ resolved
@@ -1,539 +1,513 @@
-# Copyright 2023 Google LLC
-#
-# Licensed under the Apache License, Version 2.0 (the "License");
-# you may not use this file except in compliance with the License.
-# You may obtain a copy of the License at
-#
-#    https://www.apache.org/licenses/LICENSE-2.0
-#
-# Unless required by applicable law or agreed to in writing, software
-# distributed under the License is distributed on an "AS IS" BASIS,
-# WITHOUT WARRANTIES OR CONDITIONS OF ANY KIND, either express or implied.
-# See the License for the specific language governing permissions and
-# limitations under the License.
-
-from fastapi import FastAPI, APIRouter, Response, Request, status
-from fastapi.responses import FileResponse
-from fastapi.middleware.cors import CORSMiddleware
-from datetime import datetime
-import json
-from json import JSONDecodeError
-import os
-import psutil
-import requests
-import threading
-import uvicorn
-from urllib.parse import urlparse
-
-from common import logger
-from common.device import Device
-
-LOGGER = logger.get_logger("api")
-
-DEVICE_MAC_ADDR_KEY = "mac_addr"
-DEVICE_MANUFACTURER_KEY = "manufacturer"
-DEVICE_MODEL_KEY = "model"
-DEVICE_TEST_MODULES_KEY = "test_modules"
-DEVICES_PATH = "/usr/local/testrun/local/devices"
-DEFAULT_DEVICE_INTF = "enx123456789123"
-
-LATEST_RELEASE_CHECK = "https://api.github.com/repos/google/testrun/releases/latest"
-
-class Api:
-  """Provide REST endpoints to manage Testrun"""
-
-  def __init__(self, test_run):
-
-    self._test_run = test_run
-    self._name = "TestRun API"
-    self._router = APIRouter()
-
-    self._session = self._test_run.get_session()
-
-    self._router.add_api_route("/system/interfaces", self.get_sys_interfaces)
-    self._router.add_api_route("/system/config", self.post_sys_config,
-                              methods=["POST"])
-    self._router.add_api_route("/system/config", self.get_sys_config)
-    self._router.add_api_route("/system/start", self.start_test_run,
-                               methods=["POST"])
-    self._router.add_api_route("/system/stop", self.stop_test_run,
-                               methods=["POST"])
-    self._router.add_api_route("/system/status", self.get_status)
-
-    self._router.add_api_route("/system/version", self.get_version)
-
-    # Deprecated: /history will be removed in version 1.1
-    self._router.add_api_route("/history", self.get_reports)
-
-    self._router.add_api_route("/reports", self.get_reports)
-    self._router.add_api_route("/report",
-                               self.delete_report,
-                               methods=["DELETE"])
-    self._router.add_api_route("/report/{device_name}/{timestamp}",
-                               self.get_report)
-
-    self._router.add_api_route("/devices", self.get_devices)
-    self._router.add_api_route("/device",
-                               self.delete_device,
-                               methods=["DELETE"])
-    self._router.add_api_route("/device", self.save_device, methods=["POST"])
-<<<<<<< HEAD
-    self._router.add_api_route("/device/edit",
-                               self.edit_device,
-                               methods=["POST"])
-=======
->>>>>>> f5c63ff4
-
-    # Allow all origins to access the API
-    origins = ["*"]
-
-    self._app = FastAPI()
-    self._app.include_router(self._router)
-    self._app.add_middleware(
-      CORSMiddleware,
-      allow_origins=origins,
-      allow_credentials=True,
-      allow_methods=["*"],
-      allow_headers=["*"],
-    )
-
-    self._api_thread = threading.Thread(target=self._start,
-                                        name="Testrun API",
-                                        daemon=True)
-
-  def start(self):
-    LOGGER.info("Starting API")
-    self._api_thread.start()
-    LOGGER.info("API waiting for requests")
-
-  def _start(self):
-    uvicorn.run(self._app,
-                log_config=None,
-                host="0.0.0.0",
-                port=self._session.get_api_port())
-
-  def stop(self):
-    LOGGER.info("Stopping API")
-
-  async def get_sys_interfaces(self):
-    addrs = psutil.net_if_addrs()
-<<<<<<< HEAD
-    ifaces = {}
-
-    # pylint: disable=consider-using-dict-items
-    for key in addrs.keys():
-      nic = addrs[key]
-
-      # Ignore any interfaces that are not ethernet
-      if not (key.startswith("en") or key.startswith("eth")):
-        continue
-
-      ifaces[key] = nic[0].address
-=======
-    ifaces = []
-    for iface in addrs:
-
-      # Ignore any interfaces that are not ethernet
-      if not (iface.startswith("en") or iface.startswith("eth")):
-        continue
-
-      ifaces.append(iface)
->>>>>>> f5c63ff4
-
-    return ifaces
-
-  async def post_sys_config(self, request: Request, response: Response):
-    try:
-      config = (await request.body()).decode("UTF-8")
-      config_json = json.loads(config)
-      self._session.set_config(config_json)
-    # Catch JSON Decode error etc
-    except JSONDecodeError:
-      response.status_code = status.HTTP_400_BAD_REQUEST
-      return self._generate_msg(False, "Invalid JSON received")
-    return self._session.get_config()
-
-  async def get_sys_config(self):
-    return self._session.get_config()
-
-  async def get_devices(self):
-    return self._session.get_device_repository()
-
-  async def start_test_run(self, request: Request, response: Response):
-
-    LOGGER.debug("Received start command")
-
-    # Check request is valid
-    body = (await request.body()).decode("UTF-8")
-    body_json = None
-
-    try:
-      body_json = json.loads(body)
-    except JSONDecodeError:
-      response.status_code = status.HTTP_400_BAD_REQUEST
-      return self._generate_msg(False, "Invalid JSON received")
-
-    if "device" not in body_json or not (
-      "mac_addr" in body_json["device"] and
-      "firmware" in body_json["device"]):
-      response.status_code = status.HTTP_400_BAD_REQUEST
-      return self._generate_msg(False, "Invalid request received")
-
-    device = self._session.get_device(body_json["device"]["mac_addr"])
-
-    # Check Testrun is not already running
-    if self._test_run.get_session().get_status() in [
-        "In Progress",
-        "Waiting for Device",
-        "Monitoring"
-      ]:
-      LOGGER.debug("Testrun is already running. Cannot start another instance")
-      response.status_code = status.HTTP_409_CONFLICT
-      return self._generate_msg(False, "Testrun is already running")
-
-    # Check if requested device is known in the device repository
-    if device is None:
-      response.status_code = status.HTTP_404_NOT_FOUND
-      return self._generate_msg(
-        False,
-        "A device with that MAC address could not be found")
-
-    device.firmware = body_json["device"]["firmware"]
-
-    # Check if config has been updated (device interface not default)
-    if (self._test_run.get_session().get_device_interface()
-        == DEFAULT_DEVICE_INTF):
-      response.status_code = status.HTTP_400_BAD_REQUEST
-      return self._generate_msg(False,"Testrun configuration has not yet " +
-                                "been completed.")
-
-    # Check Testrun is able to start
-    if self._test_run.get_net_orc().check_config() is False:
-      response.status_code = status.HTTP_500_INTERNAL_SERVER_ERROR
-      return self._generate_msg(False,"Configured interfaces are not " +
-                                "ready for use. Ensure required interfaces " +
-                                "are connected.")
-
-    LOGGER.info("Starting Testrun with device target " +
-                f"{device.manufacturer} {device.model} with " +
-                f"MAC address {device.mac_addr}")
-
-    thread = threading.Thread(target=self._start_test_run,
-                                        name="Testrun")
-    thread.start()
-
-    self._test_run.get_session().set_target_device(device)
-
-    return self._test_run.get_session().to_json()
-
-  def _generate_msg(self, success, message):
-    msg_type = "success"
-    if not success:
-      msg_type = "error"
-    return json.loads('{"' + msg_type + '": "' + message + '"}')
-
-  def _start_test_run(self):
-    self._test_run.start()
-
-  async def stop_test_run(self):
-    LOGGER.debug("Received stop command. Stopping Testrun")
-
-    self._test_run.stop()
-
-    return self._generate_msg(True, "Testrun stopped")
-
-  async def get_status(self):
-    return self._test_run.get_session().to_json()
-
-  async def get_version(self, response: Response):
-    json_response = {}
-
-    # Obtain the current version
-    current_version = self._session.get_version()
-
-    # Check if current version was able to be obtained
-    if current_version is None:
-      response.status_code = 500
-      return self._generate_msg(False, "Could not fetch current version")
-
-    # Set the installed version
-    json_response["installed_version"] = "v" + current_version
-
-    # Check latest version number from GitHub API
-    version_check = requests.get(LATEST_RELEASE_CHECK, timeout=5)
-
-    # Check OK response was received
-    if version_check.status_code != 200:
-      response.status_code = 500
-      LOGGER.error(version_check.content)
-      return self._generate_msg(False, "Failed to fetch latest version")
-
-    # Extract version number from response, removing the leading 'v'
-    latest_version_no = version_check.json()["name"].strip("v")
-    LOGGER.debug(f"Latest version available is {latest_version_no}")
-
-    # Craft JSON response
-    json_response["latest_version"] = "v" + latest_version_no
-    json_response["latest_version_url"] = version_check.json()["html_url"]
-
-    # String comparison between current and latest version
-    if latest_version_no > current_version:
-      json_response["update_available"] = True
-      LOGGER.debug("An update is available")
-    else:
-      json_response["update_available"] = False
-      LOGGER.debug("The latest version is installed")
-
-    return json_response
-
-  async def get_reports(self, request: Request):
-    LOGGER.debug("Received reports list request")
-    # Resolve the server IP from the request so we
-    # can fix the report URL
-    client_origin = request.headers.get("Origin")
-    parsed_url = urlparse(client_origin)
-    server_ip = parsed_url.hostname  # This will give you the IP address
-
-    reports = self._session.get_all_reports()
-    for report in reports:
-      # report URL is currently hard coded as localhost so we can
-      # replace that to fix the IP dynamically from the requester
-      report["report"] = report["report"].replace("localhost",server_ip)
-    return reports
-
-  async def delete_report(self, request: Request, response: Response):
-
-    body_raw = (await request.body()).decode("UTF-8")
-
-    if len(body_raw) == 0:
-      response.status_code = 400
-      return self._generate_msg(False, "Invalid request received")
-
-    body_json = json.loads(body_raw)
-
-    if "mac_addr" not in body_json or "timestamp" not in body_json:
-      response.status_code = 400
-      return self._generate_msg(False, "Invalid request received")
-
-    mac_addr = body_json.get("mac_addr").lower()
-    timestamp = body_json.get("timestamp")
-    parsed_timestamp = datetime.strptime(timestamp, "%Y-%m-%d %H:%M:%S")
-    timestamp_formatted = parsed_timestamp.strftime("%Y-%m-%dT%H:%M:%S")
-
-    # Get device from MAC address
-    device = self._session.get_device(mac_addr)
-
-    if device is None:
-      response.status_code = 404
-      return self._generate_msg(False, "Could not find device")
-
-    if self._test_run.delete_report(device, timestamp_formatted):
-      return self._generate_msg(True, "Deleted report")
-
-    response.status_code = 500
-    return self._generate_msg(False, "Error occured whilst deleting report")
-
-  async def delete_device(self, request: Request, response: Response):
-
-    LOGGER.debug("Received device delete request")
-
-    try:
-
-      # Extract MAC address from request body
-      device_raw = (await request.body()).decode("UTF-8")
-      device_json = json.loads(device_raw)
-
-      # Validate that mac_addr has been specified in the body
-      if "mac_addr" not in device_json:
-        response.status_code = 400
-        return self._generate_msg(False, "Invalid request received")
-
-      mac_addr = device_json.get("mac_addr").lower()
-
-      # Check that device exists
-      device = self._test_run.get_session().get_device(mac_addr)
-
-      if device is None:
-        response.status_code = 404
-        return self._generate_msg(False, "Device not found")
-
-      # Check that Testrun is not currently running against this device
-      if (self._session.get_target_device() == device and
-          self._session.get_status() not in [
-            "Cancelled",
-            "Compliant",
-            "Non-Compliant"]):
-        response.status_code = 403
-        return self._generate_msg(False, "Cannot delete this device whilst " +
-                                  "it is being tested")
-
-      # Delete device
-      self._test_run.delete_device(device)
-
-      # Return success response
-      response.status_code = 200
-      return self._generate_msg(True, "Successfully deleted the device")
-
-    # TODO: Find specific exception to catch
-    except Exception as e:
-      LOGGER.error(e)
-      response.status_code = 500
-      return self._generate_msg(False, "An error occured whilst deleting " +
-                                "the device")
-
-  async def save_device(self, request: Request, response: Response):
-<<<<<<< HEAD
-
-=======
->>>>>>> f5c63ff4
-    LOGGER.debug("Received device post request")
-
-    try:
-      device_raw = (await request.body()).decode("UTF-8")
-      device_json = json.loads(device_raw)
-
-      if not self._validate_device_json(device_json):
-        response.status_code = status.HTTP_400_BAD_REQUEST
-        return self._generate_msg(False, "Invalid request received")
-
-      device = self._session.get_device(device_json.get(DEVICE_MAC_ADDR_KEY))
-
-      if device is None:
-
-        # Create new device
-        device = Device()
-        device.mac_addr = device_json.get(DEVICE_MAC_ADDR_KEY).lower()
-        device.manufacturer = device_json.get(DEVICE_MANUFACTURER_KEY)
-        device.model = device_json.get(DEVICE_MODEL_KEY)
-        device.device_folder = device.manufacturer + " " + device.model
-        device.test_modules = device_json.get(DEVICE_TEST_MODULES_KEY)
-
-        self._test_run.create_device(device)
-        response.status_code = status.HTTP_201_CREATED
-
-      else:
-
-<<<<<<< HEAD
-        response.status_code = status.HTTP_409_CONFLICT
-        return self._generate_msg(False, "A device with that " +
-                                  "MAC address already exists")
-
-      return device.to_config_json()
-
-    # Catch JSON Decode error etc
-    except JSONDecodeError:
-      response.status_code = status.HTTP_400_BAD_REQUEST
-      return self._generate_msg(False, "Invalid JSON received")
-
-  async def edit_device(self, request: Request, response: Response):
-
-    LOGGER.debug("Received device edit request")
-
-    try:
-      req_raw = (await request.body()).decode("UTF-8")
-      req_json = json.loads(req_raw)
-
-      # Validate top level fields
-      if not (DEVICE_MAC_ADDR_KEY in req_json and
-          "device" in req_json):
-        response.status_code = status.HTTP_400_BAD_REQUEST
-        return self._generate_msg(False, "Invalid request received")
-
-      # Extract device information from request
-      device_json = req_json.get("device")
-
-      if not self._validate_device_json(device_json):
-        response.status_code = status.HTTP_400_BAD_REQUEST
-        return self._generate_msg(False, "Invalid request received")
-
-      # Get device from old MAC address
-      device = self._session.get_device(req_json.get(DEVICE_MAC_ADDR_KEY))
-
-      # Check if device exists
-      if device is None:
-        response.status_code = status.HTTP_404_NOT_FOUND
-        return self._generate_msg(False,
-                                  "A device with that MAC " +
-                                  "address could not be found")
-
-      if (self._session.get_target_device() == device and
-          self._session.get_status() not in [
-            "Cancelled",
-            "Compliant",
-            "Non-Compliant"]):
-        response.status_code = 403
-        return self._generate_msg(False, "Cannot edit this device whilst " +
-                                  "it is being tested")
-
-      # Check if a device exists with the new MAC address
-      check_new_device = self._session.get_device(
-        device_json.get(DEVICE_MAC_ADDR_KEY))
-
-      if not check_new_device is None and (device.mac_addr 
-                                           != check_new_device.mac_addr):
-        response.status_code = status.HTTP_409_CONFLICT
-        return self._generate_msg(False,
-                                  "A device with that MAC address " +
-                                  "already exists")
-
-      # Update the device
-      device.mac_addr = device_json.get(DEVICE_MAC_ADDR_KEY).lower()
-      device.manufacturer = device_json.get(DEVICE_MANUFACTURER_KEY)
-      device.model = device_json.get(DEVICE_MODEL_KEY)
-      device.test_modules = device_json.get(DEVICE_TEST_MODULES_KEY)
-
-      self._test_run.save_device(device, device_json)
-      response.status_code = status.HTTP_200_OK
-=======
-        self._test_run.save_device(device, device_json)
-        response.status_code = status.HTTP_200_OK
->>>>>>> f5c63ff4
-
-      return device.to_config_json()
-
-    # Catch JSON Decode error etc
-    except JSONDecodeError:
-      response.status_code = status.HTTP_400_BAD_REQUEST
-      return self._generate_msg(False, "Invalid JSON received")
-
-<<<<<<< HEAD
-
-=======
->>>>>>> f5c63ff4
-  async def get_report(self, response: Response,
-                       device_name, timestamp):
-
-    file_path = os.path.join(DEVICES_PATH, device_name, "reports",
-                             timestamp, "report.pdf")
-    LOGGER.debug(f"Received get report request for {device_name} / {timestamp}")
-    if os.path.isfile(file_path):
-      return FileResponse(file_path)
-    else:
-      LOGGER.info("Report could not be found, returning 404")
-      response.status_code = 404
-      return self._generate_msg(False, "Report could not be found")
-
-  def _validate_device_json(self, json_obj):
-
-    # Check all required properties are present
-    if not (DEVICE_MAC_ADDR_KEY in json_obj and
-            DEVICE_MANUFACTURER_KEY in json_obj and
-            DEVICE_MODEL_KEY in json_obj
-    ):
-      return False
-
-    # Check length of strings
-    if len(json_obj.get(DEVICE_MANUFACTURER_KEY)) > 64 or len(
-      json_obj.get(DEVICE_MODEL_KEY)) > 64:
-      return False
-
-    disallowed_chars = ["/", "\\", "\'", "\"", ";"]
-    for char in json_obj.get(DEVICE_MANUFACTURER_KEY):
-      if char in disallowed_chars:
-        return False
-
-    for char in json_obj.get(DEVICE_MODEL_KEY):
-      if char in disallowed_chars:
-        return False
-
-    return True
+# Copyright 2023 Google LLC
+#
+# Licensed under the Apache License, Version 2.0 (the "License");
+# you may not use this file except in compliance with the License.
+# You may obtain a copy of the License at
+#
+#    https://www.apache.org/licenses/LICENSE-2.0
+#
+# Unless required by applicable law or agreed to in writing, software
+# distributed under the License is distributed on an "AS IS" BASIS,
+# WITHOUT WARRANTIES OR CONDITIONS OF ANY KIND, either express or implied.
+# See the License for the specific language governing permissions and
+# limitations under the License.
+
+from fastapi import FastAPI, APIRouter, Response, Request, status
+from fastapi.responses import FileResponse
+from fastapi.middleware.cors import CORSMiddleware
+from datetime import datetime
+import json
+from json import JSONDecodeError
+import os
+import psutil
+import requests
+import threading
+import uvicorn
+from urllib.parse import urlparse
+
+from common import logger
+from common.device import Device
+
+LOGGER = logger.get_logger("api")
+
+DEVICE_MAC_ADDR_KEY = "mac_addr"
+DEVICE_MANUFACTURER_KEY = "manufacturer"
+DEVICE_MODEL_KEY = "model"
+DEVICE_TEST_MODULES_KEY = "test_modules"
+DEVICES_PATH = "/usr/local/testrun/local/devices"
+DEFAULT_DEVICE_INTF = "enx123456789123"
+
+LATEST_RELEASE_CHECK = "https://api.github.com/repos/google/testrun/releases/latest"
+
+class Api:
+  """Provide REST endpoints to manage Testrun"""
+
+  def __init__(self, test_run):
+
+    self._test_run = test_run
+    self._name = "TestRun API"
+    self._router = APIRouter()
+
+    self._session = self._test_run.get_session()
+
+    self._router.add_api_route("/system/interfaces", self.get_sys_interfaces)
+    self._router.add_api_route("/system/config", self.post_sys_config,
+                              methods=["POST"])
+    self._router.add_api_route("/system/config", self.get_sys_config)
+    self._router.add_api_route("/system/start", self.start_test_run,
+                               methods=["POST"])
+    self._router.add_api_route("/system/stop", self.stop_test_run,
+                               methods=["POST"])
+    self._router.add_api_route("/system/status", self.get_status)
+
+    self._router.add_api_route("/system/version", self.get_version)
+
+    # Deprecated: /history will be removed in version 1.1
+    self._router.add_api_route("/history", self.get_reports)
+
+    self._router.add_api_route("/reports", self.get_reports)
+    self._router.add_api_route("/report",
+                               self.delete_report,
+                               methods=["DELETE"])
+    self._router.add_api_route("/report/{device_name}/{timestamp}",
+                               self.get_report)
+
+    self._router.add_api_route("/devices", self.get_devices)
+    self._router.add_api_route("/device",
+                               self.delete_device,
+                               methods=["DELETE"])
+    self._router.add_api_route("/device", self.save_device, methods=["POST"])
+    self._router.add_api_route("/device/edit",
+                               self.edit_device,
+                               methods=["POST"])
+
+    # Allow all origins to access the API
+    origins = ["*"]
+
+    self._app = FastAPI()
+    self._app.include_router(self._router)
+    self._app.add_middleware(
+      CORSMiddleware,
+      allow_origins=origins,
+      allow_credentials=True,
+      allow_methods=["*"],
+      allow_headers=["*"],
+    )
+
+    self._api_thread = threading.Thread(target=self._start,
+                                        name="Testrun API",
+                                        daemon=True)
+
+  def start(self):
+    LOGGER.info("Starting API")
+    self._api_thread.start()
+    LOGGER.info("API waiting for requests")
+
+  def _start(self):
+    uvicorn.run(self._app,
+                log_config=None,
+                host="0.0.0.0",
+                port=self._session.get_api_port())
+
+  def stop(self):
+    LOGGER.info("Stopping API")
+
+  async def get_sys_interfaces(self):
+    addrs = psutil.net_if_addrs()
+    ifaces = {}
+
+    # pylint: disable=consider-using-dict-items
+    for key in addrs.keys():
+      nic = addrs[key]
+
+      # Ignore any interfaces that are not ethernet
+      if not (key.startswith("en") or key.startswith("eth")):
+        continue
+
+      ifaces[key] = nic[0].address
+
+    return ifaces
+
+  async def post_sys_config(self, request: Request, response: Response):
+    try:
+      config = (await request.body()).decode("UTF-8")
+      config_json = json.loads(config)
+      self._session.set_config(config_json)
+    # Catch JSON Decode error etc
+    except JSONDecodeError:
+      response.status_code = status.HTTP_400_BAD_REQUEST
+      return self._generate_msg(False, "Invalid JSON received")
+    return self._session.get_config()
+
+  async def get_sys_config(self):
+    return self._session.get_config()
+
+  async def get_devices(self):
+    return self._session.get_device_repository()
+
+  async def start_test_run(self, request: Request, response: Response):
+
+    LOGGER.debug("Received start command")
+
+    # Check request is valid
+    body = (await request.body()).decode("UTF-8")
+    body_json = None
+
+    try:
+      body_json = json.loads(body)
+    except JSONDecodeError:
+      response.status_code = status.HTTP_400_BAD_REQUEST
+      return self._generate_msg(False, "Invalid JSON received")
+
+    if "device" not in body_json or not (
+      "mac_addr" in body_json["device"] and
+      "firmware" in body_json["device"]):
+      response.status_code = status.HTTP_400_BAD_REQUEST
+      return self._generate_msg(False, "Invalid request received")
+
+    device = self._session.get_device(body_json["device"]["mac_addr"])
+
+    # Check Testrun is not already running
+    if self._test_run.get_session().get_status() in [
+        "In Progress",
+        "Waiting for Device",
+        "Monitoring"
+      ]:
+      LOGGER.debug("Testrun is already running. Cannot start another instance")
+      response.status_code = status.HTTP_409_CONFLICT
+      return self._generate_msg(False, "Testrun is already running")
+
+    # Check if requested device is known in the device repository
+    if device is None:
+      response.status_code = status.HTTP_404_NOT_FOUND
+      return self._generate_msg(
+        False,
+        "A device with that MAC address could not be found")
+
+    device.firmware = body_json["device"]["firmware"]
+
+    # Check if config has been updated (device interface not default)
+    if (self._test_run.get_session().get_device_interface()
+        == DEFAULT_DEVICE_INTF):
+      response.status_code = status.HTTP_400_BAD_REQUEST
+      return self._generate_msg(False,"Testrun configuration has not yet " +
+                                "been completed.")
+
+    # Check Testrun is able to start
+    if self._test_run.get_net_orc().check_config() is False:
+      response.status_code = status.HTTP_500_INTERNAL_SERVER_ERROR
+      return self._generate_msg(False,"Configured interfaces are not " +
+                                "ready for use. Ensure required interfaces " +
+                                "are connected.")
+
+    LOGGER.info("Starting Testrun with device target " +
+                f"{device.manufacturer} {device.model} with " +
+                f"MAC address {device.mac_addr}")
+
+    thread = threading.Thread(target=self._start_test_run,
+                                        name="Testrun")
+    thread.start()
+
+    self._test_run.get_session().set_target_device(device)
+
+    return self._test_run.get_session().to_json()
+
+  def _generate_msg(self, success, message):
+    msg_type = "success"
+    if not success:
+      msg_type = "error"
+    return json.loads('{"' + msg_type + '": "' + message + '"}')
+
+  def _start_test_run(self):
+    self._test_run.start()
+
+  async def stop_test_run(self):
+    LOGGER.debug("Received stop command. Stopping Testrun")
+
+    self._test_run.stop()
+
+    return self._generate_msg(True, "Testrun stopped")
+
+  async def get_status(self):
+    return self._test_run.get_session().to_json()
+
+  async def get_version(self, response: Response):
+    json_response = {}
+
+    # Obtain the current version
+    current_version = self._session.get_version()
+
+    # Check if current version was able to be obtained
+    if current_version is None:
+      response.status_code = 500
+      return self._generate_msg(False, "Could not fetch current version")
+
+    # Set the installed version
+    json_response["installed_version"] = "v" + current_version
+
+    # Check latest version number from GitHub API
+    version_check = requests.get(LATEST_RELEASE_CHECK, timeout=5)
+
+    # Check OK response was received
+    if version_check.status_code != 200:
+      response.status_code = 500
+      LOGGER.error(version_check.content)
+      return self._generate_msg(False, "Failed to fetch latest version")
+
+    # Extract version number from response, removing the leading 'v'
+    latest_version_no = version_check.json()["name"].strip("v")
+    LOGGER.debug(f"Latest version available is {latest_version_no}")
+
+    # Craft JSON response
+    json_response["latest_version"] = "v" + latest_version_no
+    json_response["latest_version_url"] = version_check.json()["html_url"]
+
+    # String comparison between current and latest version
+    if latest_version_no > current_version:
+      json_response["update_available"] = True
+      LOGGER.debug("An update is available")
+    else:
+      json_response["update_available"] = False
+      LOGGER.debug("The latest version is installed")
+
+    return json_response
+
+  async def get_reports(self, request: Request):
+    LOGGER.debug("Received reports list request")
+    # Resolve the server IP from the request so we
+    # can fix the report URL
+    client_origin = request.headers.get("Origin")
+    parsed_url = urlparse(client_origin)
+    server_ip = parsed_url.hostname  # This will give you the IP address
+
+    reports = self._session.get_all_reports()
+    for report in reports:
+      # report URL is currently hard coded as localhost so we can
+      # replace that to fix the IP dynamically from the requester
+      report["report"] = report["report"].replace("localhost",server_ip)
+    return reports
+
+  async def delete_report(self, request: Request, response: Response):
+
+    body_raw = (await request.body()).decode("UTF-8")
+
+    if len(body_raw) == 0:
+      response.status_code = 400
+      return self._generate_msg(False, "Invalid request received")
+
+    body_json = json.loads(body_raw)
+
+    if "mac_addr" not in body_json or "timestamp" not in body_json:
+      response.status_code = 400
+      return self._generate_msg(False, "Invalid request received")
+
+    mac_addr = body_json.get("mac_addr").lower()
+    timestamp = body_json.get("timestamp")
+    parsed_timestamp = datetime.strptime(timestamp, "%Y-%m-%d %H:%M:%S")
+    timestamp_formatted = parsed_timestamp.strftime("%Y-%m-%dT%H:%M:%S")
+
+    # Get device from MAC address
+    device = self._session.get_device(mac_addr)
+
+    if device is None:
+      response.status_code = 404
+      return self._generate_msg(False, "Could not find device")
+
+    if self._test_run.delete_report(device, timestamp_formatted):
+      return self._generate_msg(True, "Deleted report")
+
+    response.status_code = 500
+    return self._generate_msg(False, "Error occured whilst deleting report")
+
+  async def delete_device(self, request: Request, response: Response):
+
+    LOGGER.debug("Received device delete request")
+
+    try:
+
+      # Extract MAC address from request body
+      device_raw = (await request.body()).decode("UTF-8")
+      device_json = json.loads(device_raw)
+
+      # Validate that mac_addr has been specified in the body
+      if "mac_addr" not in device_json:
+        response.status_code = 400
+        return self._generate_msg(False, "Invalid request received")
+
+      mac_addr = device_json.get("mac_addr").lower()
+
+      # Check that device exists
+      device = self._test_run.get_session().get_device(mac_addr)
+
+      if device is None:
+        response.status_code = 404
+        return self._generate_msg(False, "Device not found")
+
+      # Check that Testrun is not currently running against this device
+      if (self._session.get_target_device() == device and
+          self._session.get_status() not in [
+            "Cancelled",
+            "Compliant",
+            "Non-Compliant"]):
+        response.status_code = 403
+        return self._generate_msg(False, "Cannot delete this device whilst " +
+                                  "it is being tested")
+
+      # Delete device
+      self._test_run.delete_device(device)
+
+      # Return success response
+      response.status_code = 200
+      return self._generate_msg(True, "Successfully deleted the device")
+
+    # TODO: Find specific exception to catch
+    except Exception as e:
+      LOGGER.error(e)
+      response.status_code = 500
+      return self._generate_msg(False, "An error occured whilst deleting " +
+                                "the device")
+
+  async def save_device(self, request: Request, response: Response):
+    LOGGER.debug("Received device post request")
+
+    try:
+      device_raw = (await request.body()).decode("UTF-8")
+      device_json = json.loads(device_raw)
+
+      if not self._validate_device_json(device_json):
+        response.status_code = status.HTTP_400_BAD_REQUEST
+        return self._generate_msg(False, "Invalid request received")
+
+      device = self._session.get_device(device_json.get(DEVICE_MAC_ADDR_KEY))
+
+      if device is None:
+
+        # Create new device
+        device = Device()
+        device.mac_addr = device_json.get(DEVICE_MAC_ADDR_KEY).lower()
+        device.manufacturer = device_json.get(DEVICE_MANUFACTURER_KEY)
+        device.model = device_json.get(DEVICE_MODEL_KEY)
+        device.device_folder = device.manufacturer + " " + device.model
+        device.test_modules = device_json.get(DEVICE_TEST_MODULES_KEY)
+
+        self._test_run.create_device(device)
+        response.status_code = status.HTTP_201_CREATED
+
+      else:
+
+        response.status_code = status.HTTP_409_CONFLICT
+        return self._generate_msg(False, "A device with that " +
+                                  "MAC address already exists")
+
+      return device.to_config_json()
+
+    # Catch JSON Decode error etc
+    except JSONDecodeError:
+      response.status_code = status.HTTP_400_BAD_REQUEST
+      return self._generate_msg(False, "Invalid JSON received")
+
+  async def edit_device(self, request: Request, response: Response):
+
+    LOGGER.debug("Received device edit request")
+
+    try:
+      req_raw = (await request.body()).decode("UTF-8")
+      req_json = json.loads(req_raw)
+
+      # Validate top level fields
+      if not (DEVICE_MAC_ADDR_KEY in req_json and
+          "device" in req_json):
+        response.status_code = status.HTTP_400_BAD_REQUEST
+        return self._generate_msg(False, "Invalid request received")
+
+      # Extract device information from request
+      device_json = req_json.get("device")
+
+      if not self._validate_device_json(device_json):
+        response.status_code = status.HTTP_400_BAD_REQUEST
+        return self._generate_msg(False, "Invalid request received")
+
+      # Get device from old MAC address
+      device = self._session.get_device(req_json.get(DEVICE_MAC_ADDR_KEY))
+
+      # Check if device exists
+      if device is None:
+        response.status_code = status.HTTP_404_NOT_FOUND
+        return self._generate_msg(False,
+                                  "A device with that MAC " +
+                                  "address could not be found")
+
+      if (self._session.get_target_device() == device and
+          self._session.get_status() not in [
+            "Cancelled",
+            "Compliant",
+            "Non-Compliant"]):
+        response.status_code = 403
+        return self._generate_msg(False, "Cannot edit this device whilst " +
+                                  "it is being tested")
+
+      # Check if a device exists with the new MAC address
+      check_new_device = self._session.get_device(
+        device_json.get(DEVICE_MAC_ADDR_KEY))
+
+      if not check_new_device is None and (device.mac_addr 
+                                           != check_new_device.mac_addr):
+        response.status_code = status.HTTP_409_CONFLICT
+        return self._generate_msg(False,
+                                  "A device with that MAC address " +
+                                  "already exists")
+
+      # Update the device
+      device.mac_addr = device_json.get(DEVICE_MAC_ADDR_KEY).lower()
+      device.manufacturer = device_json.get(DEVICE_MANUFACTURER_KEY)
+      device.model = device_json.get(DEVICE_MODEL_KEY)
+      device.test_modules = device_json.get(DEVICE_TEST_MODULES_KEY)
+
+      self._test_run.save_device(device, device_json)
+      response.status_code = status.HTTP_200_OK
+
+      return device.to_config_json()
+
+    # Catch JSON Decode error etc
+    except JSONDecodeError:
+      response.status_code = status.HTTP_400_BAD_REQUEST
+      return self._generate_msg(False, "Invalid JSON received")
+
+
+  async def get_report(self, response: Response,
+                       device_name, timestamp):
+
+    file_path = os.path.join(DEVICES_PATH, device_name, "reports",
+                             timestamp, "report.pdf")
+    LOGGER.debug(f"Received get report request for {device_name} / {timestamp}")
+    if os.path.isfile(file_path):
+      return FileResponse(file_path)
+    else:
+      LOGGER.info("Report could not be found, returning 404")
+      response.status_code = 404
+      return self._generate_msg(False, "Report could not be found")
+
+  def _validate_device_json(self, json_obj):
+
+    # Check all required properties are present
+    if not (DEVICE_MAC_ADDR_KEY in json_obj and
+            DEVICE_MANUFACTURER_KEY in json_obj and
+            DEVICE_MODEL_KEY in json_obj
+    ):
+      return False
+
+    # Check length of strings
+    if len(json_obj.get(DEVICE_MANUFACTURER_KEY)) > 64 or len(
+      json_obj.get(DEVICE_MODEL_KEY)) > 64:
+      return False
+
+    disallowed_chars = ["/", "\\", "\'", "\"", ";"]
+    for char in json_obj.get(DEVICE_MANUFACTURER_KEY):
+      if char in disallowed_chars:
+        return False
+
+    for char in json_obj.get(DEVICE_MODEL_KEY):
+      if char in disallowed_chars:
+        return False
+
+    return True