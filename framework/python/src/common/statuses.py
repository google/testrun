--- conflicted
+++ resolved
@@ -15,11 +15,7 @@
 
 
 class TestrunStatus:
-<<<<<<< HEAD
   """Statuses for overall testing"""
-=======
-  """Enum for all possible Testrun statuses"""
->>>>>>> d3ff78e7
   IDLE = "Idle"
   STARTING = "Starting"
   WAITING_FOR_DEVICE = "Waiting for Device"
@@ -33,11 +29,7 @@
 
 
 class TestResult:
-<<<<<<< HEAD
   """Statuses for test results"""
-=======
-  """Enum for all possible test results"""
->>>>>>> d3ff78e7
   IN_PROGRESS = "In Progress"
   COMPLIANT =  "Compliant"
   NON_COMPLIANT = "Non-Compliant"
