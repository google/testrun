--- conflicted
+++ resolved
@@ -22,12 +22,8 @@
 
 # Check adapters period seconds
 CHECK_NETWORK_ADAPTERS_PERIOD = 5
-<<<<<<< HEAD
-NETWORK_ADAPTERS_TOPIC = 'network_adapters'
-=======
 NETWORK_ADAPTERS_TOPIC = 'events/adapter'
 
->>>>>>> 4eb604f3
 LOGGER = logger.get_logger('tasks')
 
 
