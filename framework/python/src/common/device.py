# Copyright 2023 Google LLC
#
# Licensed under the Apache License, Version 2.0 (the "License");
# you may not use this file except in compliance with the License.
# You may obtain a copy of the License at
#
#    https://www.apache.org/licenses/LICENSE-2.0
#
# Unless required by applicable law or agreed to in writing, software
# distributed under the License is distributed on an "AS IS" BASIS,
# WITHOUT WARRANTIES OR CONDITIONS OF ANY KIND, either express or implied.
# See the License for the specific language governing permissions and
# limitations under the License.

"""Track device object information."""

from dataclasses import dataclass

@dataclass
class Device():
  """Represents a physical device and it's configuration."""

  mac_addr: str = None
  manufacturer: str = None
  model: str = None
  test_modules: str = None
  ip_addr: str = None
<<<<<<< HEAD
  firmware: str = None

  def to_json(self):
    device_json = {}
    device_json['mac_addr'] = self.mac_addr
    device_json['manufacturer'] = self.manufacturer
    device_json['model'] = self.model
    if self.firmware is not None:
      device_json['firmware'] = self.firmware
    return device_json

=======
  device_folder: str = None
  max_device_reports: int = None

>>>>>>> 4ce26a17
<|MERGE_RESOLUTION|>--- conflicted
+++ resolved
@@ -1,44 +1,39 @@
-# Copyright 2023 Google LLC
-#
-# Licensed under the Apache License, Version 2.0 (the "License");
-# you may not use this file except in compliance with the License.
-# You may obtain a copy of the License at
-#
-#    https://www.apache.org/licenses/LICENSE-2.0
-#
-# Unless required by applicable law or agreed to in writing, software
-# distributed under the License is distributed on an "AS IS" BASIS,
-# WITHOUT WARRANTIES OR CONDITIONS OF ANY KIND, either express or implied.
-# See the License for the specific language governing permissions and
-# limitations under the License.
-
-"""Track device object information."""
-
-from dataclasses import dataclass
-
-@dataclass
-class Device():
-  """Represents a physical device and it's configuration."""
-
-  mac_addr: str = None
-  manufacturer: str = None
-  model: str = None
-  test_modules: str = None
-  ip_addr: str = None
-<<<<<<< HEAD
-  firmware: str = None
-
-  def to_json(self):
-    device_json = {}
-    device_json['mac_addr'] = self.mac_addr
-    device_json['manufacturer'] = self.manufacturer
-    device_json['model'] = self.model
-    if self.firmware is not None:
-      device_json['firmware'] = self.firmware
-    return device_json
-
-=======
-  device_folder: str = None
-  max_device_reports: int = None
-
->>>>>>> 4ce26a17
+# Copyright 2023 Google LLC
+#
+# Licensed under the Apache License, Version 2.0 (the "License");
+# you may not use this file except in compliance with the License.
+# You may obtain a copy of the License at
+#
+#    https://www.apache.org/licenses/LICENSE-2.0
+#
+# Unless required by applicable law or agreed to in writing, software
+# distributed under the License is distributed on an "AS IS" BASIS,
+# WITHOUT WARRANTIES OR CONDITIONS OF ANY KIND, either express or implied.
+# See the License for the specific language governing permissions and
+# limitations under the License.
+
+"""Track device object information."""
+
+from dataclasses import dataclass
+
+@dataclass
+class Device():
+  """Represents a physical device and it's configuration."""
+
+  mac_addr: str = None
+  manufacturer: str = None
+  model: str = None
+  test_modules: str = None
+  ip_addr: str = None
+  firmware: str = None
+  device_folder: str = None
+  max_device_reports: int = None
+
+  def to_json(self):
+    device_json = {}
+    device_json['mac_addr'] = self.mac_addr
+    device_json['manufacturer'] = self.manufacturer
+    device_json['model'] = self.model
+    if self.firmware is not None:
+      device_json['firmware'] = self.firmware
+    return device_json