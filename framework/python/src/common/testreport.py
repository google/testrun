# Copyright 2023 Google LLC
#
# Licensed under the Apache License, Version 2.0 (the "License");
# you may not use this file except in compliance with the License.
# You may obtain a copy of the License at
#
#    https://www.apache.org/licenses/LICENSE-2.0
#
# Unless required by applicable law or agreed to in writing, software
# distributed under the License is distributed on an "AS IS" BASIS,
# WITHOUT WARRANTIES OR CONDITIONS OF ANY KIND, either express or implied.
# See the License for the specific language governing permissions and
# limitations under the License.
"""Store previous Testrun information."""

from datetime import datetime
from weasyprint import HTML
from io import BytesIO
from common import util
import base64
import os
from test_orc.test_case import TestCase

DATE_TIME_FORMAT = '%Y-%m-%d %H:%M:%S'
RESOURCES_DIR = 'resources/report'
TESTS_FIRST_PAGE = 11
TESTS_PER_PAGE = 20

# Locate parent directory
current_dir = os.path.dirname(os.path.realpath(__file__))

# Locate the test-run root directory, 4 levels, src->python->framework->test-run
root_dir = os.path.dirname(
    os.path.dirname(os.path.dirname(os.path.dirname(current_dir))))

# Obtain the report resources directory
report_resource_dir = os.path.join(root_dir, RESOURCES_DIR)

test_run_img_file = os.path.join(report_resource_dir, 'testrun.png')


class TestReport():
  """Represents a previous Testrun report."""

  def __init__(self,
               status='Non-Compliant',
               started=None,
               finished=None,
               total_tests=0):
    self._device = {}
    self._mac_addr = None
    self._status: str = status
    self._started = started
    self._finished = finished
    self._total_tests = total_tests
    self._results = []
    self._module_reports = []
    self._report_url = ''
    self._cur_page = 0

  def add_module_reports(self, module_reports):
    self._module_reports = module_reports

  def get_status(self):
    return self._status

  def get_started(self):
    return self._started

  def get_finished(self):
    return self._finished

  def get_duration_seconds(self):
    diff = self._finished - self._started
    return diff.total_seconds()

  def get_duration(self):
    return str(datetime.timedelta(seconds=self.get_duration_seconds()))

  def add_test(self, test):
    self._results.append(test)

  def set_report_url(self, url):
    self._report_url = url

  def get_report_url(self):
    return self._report_url

  def set_mac_addr(self, mac_addr):
    self._mac_addr = mac_addr

  def to_json(self):
    report_json = {}

    report_json['testrun'] = {
      'version': self._version
    }

    report_json['mac_addr'] = self._mac_addr
    report_json['device'] = self._device
    report_json['status'] = self._status
    report_json['started'] = self._started.strftime(DATE_TIME_FORMAT)
    report_json['finished'] = self._finished.strftime(DATE_TIME_FORMAT)

    test_results = []
    for test in self._results:
      test_dict = {
        'name': test.name,
        'description': test.description,
        'expected_behavior': test.expected_behavior,
        'required_result': test.required_result,
        'result': test.result
      }

      if test.recommendations is not None and len(test.recommendations) > 0:
        test_dict['recommendations'] = test.recommendations

      test_results.append(test_dict)

    report_json['tests'] = {'total': self._total_tests,
                            'results': test_results}
    report_json['report'] = self._report_url
    return report_json

  def from_json(self, json_file):

    # Version added in v1.3-alpha
    if 'testrun' in json_file and 'version' in json_file['testrun']:
      self._version = json_file['testrun']['version']
    else:
      self._version = 'Unknown'

    self._device['mac_addr'] = json_file['device']['mac_addr']
    self._device['manufacturer'] = json_file['device']['manufacturer']
    self._device['model'] = json_file['device']['model']

    # Firmware is not specified for non-UI devices
    if 'firmware' in json_file['device']:
      self._device['firmware'] = json_file['device']['firmware']

    if 'test_modules' in json_file['device']:
      self._device['test_modules'] = json_file['device']['test_modules']

    self._status = json_file['status']
    self._started = datetime.strptime(json_file['started'], DATE_TIME_FORMAT)
    self._finished = datetime.strptime(json_file['finished'], DATE_TIME_FORMAT)

    if 'report' in json_file:
      self._report_url = json_file['report']
    self._total_tests = json_file['tests']['total']

    # Loop through test results
    for test_result in json_file['tests']['results']:
      test_case = TestCase(
        name=test_result['name'],
        description=test_result['description'],
        expected_behavior=test_result['expected_behavior'],
        required_result=test_result['required_result'],
        result=test_result['result'])
      if 'recommendations' in test_result:
        test_case.recommendations = test_result['recommendations']
      self.add_test(test_case)

  # Create a pdf file in memory and return the bytes
  def to_pdf(self):
    # Resolve the data as html first
    report_html = self.to_html()

    # Convert HTML to PDF in memory using weasyprint
    pdf_bytes = BytesIO()
    HTML(string=report_html).write_pdf(pdf_bytes)
    return pdf_bytes

  def to_html(self):
    json_data = self.to_json()
    return f'''
    <!DOCTYPE html>
    <html lang="en">
    {self.generate_head()}
    <body>
      {self.generate_body(json_data)}
    </body>
    </html>
    '''

  def generate_test_sections(self, json_data):
    results = json_data['tests']['results']
    sections = ''
    for result in results:
      sections += self.generate_test_section(result)
    return sections

  def generate_test_section(self, result):
    section_content = '<section class="test-section">\n'
    for key, value in result.items():
      if value is not None:  # Check if the value is not None
        # Replace underscores and capitalize
        formatted_key = key.replace('_', ' ').title()
        section_content += f'<p><strong>{formatted_key}:</strong> {value}</p>\n'
    section_content += '</section>\n<div style="margin-bottom: 40px;"></div>\n'
    return section_content

  def generate_pages(self, json_data):

    # Calculate pages
    test_count = len(json_data['tests']['results'])

    # Multiple pages required
    if test_count > TESTS_FIRST_PAGE:
      # First page
      full_page = 1

      # Remaining tests
      test_count -= TESTS_FIRST_PAGE
      full_page += (int)(test_count / TESTS_PER_PAGE)
      partial_page = 1 if test_count % TESTS_PER_PAGE > 0 else 0

    # 1 page required
    elif test_count == TESTS_FIRST_PAGE:
      full_page = 1
      partial_page = 0
    # Less than 1 page required
    else:
      full_page = 0
      partial_page = 1

    num_pages = full_page + partial_page

    pages = ''
    for _ in range(num_pages):
      self._cur_page += 1
      pages += self.generate_results_page(json_data=json_data,
                                          page_num=self._cur_page)
    return pages

  def generate_results_page(self, json_data, page_num):
    page = '<div class="page">'
    page += self.generate_header(json_data, (page_num == 1))
    if page_num == 1:
      page += self.generate_summary(json_data)
    page += self.generate_results(json_data, page_num)
    page += self.generate_footer(page_num)
    page += '</div>'
    page += '<div style="break-after:page"></div>'
    return page

  def generate_module_page(self, json_data, module_report):
    self._cur_page += 1
    page = '<div class="page">'
    page += self.generate_header(json_data, False)
    page += f'''
    <div class=module-page-content>
      {module_report}
    </div>'''
    page += self.generate_footer(self._cur_page)
    page += '</div>'  # Page end
    page += '<div style="break-after:page"></div>'
    return page

  def generate_steps_to_resolve(self, json_data):

    steps_so_far = 0
    tests_with_recommendations = []
    index = 1

    # Collect all tests with recommendations
    for test in json_data['tests']['results']:
      if 'recommendations' in test:
        tests_with_recommendations.append(test)

    # Check if test has recommendations
    if len(tests_with_recommendations) == 0:
      return ''

    # Start new page
    self._cur_page += 1
    page = '<div class="page">'
    page += self.generate_header(json_data, False)

    # Add title
    page += '<h1>Steps to Resolve</h1>'

    for test in tests_with_recommendations:

      # Generate new page
      if steps_so_far == 4 and (
        len(tests_with_recommendations) - (index-1) > 0):

        # Reset steps counter
        steps_so_far = 0

        # Render footer
        page += self.generate_footer(self._cur_page)
        page += '</div>'  # Page end
        page += '<div style="break-after:page"></div>'

        # Render new header
        self._cur_page += 1
        page += '<div class="page">'
        page += self.generate_header(json_data, False)

      # Render test recommendations
      page += f'''
        <div class="steps-to-resolve">
          <div class="steps-to-resolve-row">
            <span class="steps-to-resolve-index">{index}. </span>
            <div class="steps-to-resolve-test-name">
              <span class="steps-to-resolve subtitle">Name</span><br>{test["name"]}
            </div>
            <div class="steps-to-resolve-description">
              <span class="steps-to-resolve subtitle">Description</span><br>{test["description"]}
            </div>
          </div>
          <div class="steps-to-resolve-row" style="margin-left: 70px;">
            <span class="steps-to-resolve subtitle">Steps to resolve</span>
        '''

      step_number = 1
      for recommendation in test['recommendations']:
        page += f'''
        <br><span style="font-size: 14px">{
              step_number}. {recommendation}</span>'''
        step_number += 1

      page += '</div></div>'

      index += 1
      steps_so_far += 1

    # Render final footer
    page += self.generate_footer(self._cur_page)
    page += '</div>'  # Page end
    page += '<div style="break-after:page"></div>'

    return page

  def generate_module_pages(self, json_data):
    pages = ''
    content_max_size = 913

    for module_reports in self._module_reports:
      # ToDo: Figure out how to make this dynamic
      # Padding values  from CSS
      # Element sizes from inspection of rendered report
      h1_padding = 8
      module_summary_padding = 50 # 25 top and 25 bottom

      # Reset values for each module report
      data_table_active = False
      data_rows_active = False
      page_content = ''
      content_size = 0
      content = module_reports.split('\n')

      for line in content:
        if '<h1' in line:
          content_size += 40 + h1_padding
        elif 'module-summary' in line:
          content_size += 85.333 + module_summary_padding

        # Track module-data table state
        elif '<table class="module-data"' in line:
          data_table_active=True
        elif '</table>' in line and data_table_active:
          data_table_active=False

        # Add module-data header size, ignore rows, should
        # only be one so only care about a header existence
        elif '<thead>' in line and data_table_active:
          content_size += 41.333

        # Track module-data table state
        elif '<tbody>' in line and data_table_active:
          data_rows_active = True
        elif '</tbody>' in line and data_rows_active:
          data_rows_active = False

        # Add appropriate content size for each data row
        # update if CSS changes for this element
        elif '<tr>' in line and data_rows_active:
          content_size += 42

        # If the current line is within the content size limit
        # we'll add it to this page, otherweise, we'll put it on the next
        # page. Also make sure that if there is less than 40 pixels
        # left after a data row, start a new page or the row will get cut off.
        # Current row size is 42 # adjust if we update the
        # "module-data tbody tr" element.
        if content_size >= content_max_size or (
          data_rows_active and content_max_size - content_size < 42):
          # If in the middle of a table, close the table
          if data_rows_active:
            page_content += '</tbody></table>'
          page = self.generate_module_page(json_data, page_content)
          pages += page + '\n'
          content_size = 0
          # If in the middle of a data table, restart
          # it for the rest of the rows
          page_content = ('<table class=module-data></tbody>\n'
                          if data_rows_active else '')
        page_content += line + '\n'
      if len(page_content) > 0:
        page = self.generate_module_page(json_data, page_content)
        pages += page + '\n'
    return pages

  def generate_body(self, json_data):
    self._num_pages = 0
    self._cur_page = 0
    body = f'''
    <body>
      {self.generate_pages(json_data)}
      {self.generate_steps_to_resolve(json_data)}
      {self.generate_module_pages(json_data)}
    </body>
    '''
    # Set the max pages after all pages have been generated
    return body.replace('MAX_PAGE', str(self._cur_page))

  def generate_footer(self, page_num):
    footer = f'''
    <div class="footer">
      <div class="footer-label">Testrun {self._version}</div>
      <div class="footer-label" style="right: 0px">Page {page_num}/MAX_PAGE</div>
    </div>
    '''
    return footer

  def generate_results(self, json_data, page_num):

    successful_tests = 0
    for test in json_data['tests']['results']:
      if test['result'] != 'Error':
        successful_tests += 1

    result_list = f'''
      <div class="result-list">
<<<<<<< HEAD
        <h3>Results List <small>({(successful_tests)}/{self._total_tests})</small></h3>
=======
        <h3>Results List <small>({successful_tests}/{self._total_tests})</small></h3>
>>>>>>> 596d019f
        <div class="result-line" style="margin-top: 10px;border-top-left-radius:4px;border-top-right-radius:4px;">
          <div class="result-list-header-label" style="left: .1in">Name</div>
          <div class="result-list-header-label" style="left: 2.8in">Description</div>
          <div class="result-list-header-label" style="left: 7.3in">Result</div>
        </div>'''
    if page_num == 1:
      start = 0
    elif page_num == 2:
      start = TESTS_FIRST_PAGE
    else:
      start = (page_num - 2) * TESTS_PER_PAGE + TESTS_FIRST_PAGE
    results_on_page = TESTS_FIRST_PAGE if page_num == 1 else TESTS_PER_PAGE
    result_end = min(start + results_on_page,
                     len(json_data['tests']['results']))
    for ix in range(result_end - start):
      result = json_data['tests']['results'][ix + start]
      result_list += self.generate_result(result)
    result_list += '</div>'
    return result_list

  def generate_result(self, result):
    if result['result'] == 'Non-Compliant':
      result_class = 'result-test-result-non-compliant'
    elif result['result'] == 'Compliant':
      result_class = 'result-test-result-compliant'
    elif result['result'] == 'Error':
      result_class = 'result-test-result-error'
    elif result['result'] == 'Feature Not Detected':
      result_class = 'result-test-result-feature-not-detected'
    else:
      result_class = 'result-test-result-skipped'

    result_html = f'''
      <div class="result-line result-line-result">
          <div class="result-test-label" style="left: .1in;">{result['name']}</div>
          <div class="result-test-label result-test-description" style="left: 2.8in;">{result['description']}</div>
          <div class="result-test-label result-test-result {result_class}">{result['result']}</div>
      </div>
      '''
    return result_html

  def generate_header(self, json_data, first_page):
    with open(test_run_img_file, 'rb') as f:
      tr_img_b64 = base64.b64encode(f.read()).decode('utf-8')
    header = ''

    if first_page:
      header += f'''
        <div class="header">
          <h1>Testrun report</h1>
          <h2 style="top: 50%;max-width:700px">
            {json_data["device"]["manufacturer"]}
            {json_data["device"]["model"]}
          </h2>'''
    else:
      header += f'''
        <div class="header" style="margin-bottom:1px solid #DADCE0">
          <h1>Testrun report</h1>
          <h3 style="margin-top:0;max-width:700px">
            {json_data["device"]["manufacturer"]}
            {json_data["device"]["model"]}
          </h3>'''
    header += f'''<img src="data:image/png;base64,
      {tr_img_b64}" alt="Testrun" width="90" style="position: absolute;top: 40%; right: 0px;"></img>
    </div>
    '''
    return header

  def generate_summary(self, json_data):
    # Generate the basic content section layout
    summary = '''
     <div class="summary-content">
     '''
    # Add the device information
    manufacturer = (json_data['device']['manufacturer']
                    if 'manufacturer' in json_data['device'] else 'Undefined')
    model = (json_data['device']['model']
             if 'model' in json_data['device'] else 'Undefined')
    fw = (json_data['device']['firmware']
          if 'firmware' in json_data['device'] else 'Undefined')
    mac = (json_data['device']['mac_addr']
           if 'mac_addr' in json_data['device'] else 'Undefined')

    summary += '''<div class="device-information">
      <div style="padding-right:0.1in;">'''

    summary += self.generate_device_summary_label('Manufacturer', manufacturer)
    summary += self.generate_device_summary_label('Model', model)
    summary += self.generate_device_summary_label('Firmware', fw)
    summary += self.generate_device_summary_label('MAC Address',
                                                  mac,
                                                  trailing_space=False)

    summary += '</div></div>'

    # Add device configuration
    summary += '''
    <div class="summary-device-modules">
      <div class="summary-item-label" style="margin-bottom:10px;">
        <h4>Device Configuration</h4>
      </div>
    '''

    if 'test_modules' in json_data['device']:

      sorted_modules = {}

      for test_module in json_data['device']['test_modules']:
        if 'enabled' in json_data['device']['test_modules'][test_module]:
          sorted_modules[test_module] = json_data['device']['test_modules'][
            test_module]['enabled']

      # Sort the modules by enabled first
      sorted_modules = sorted(sorted_modules.items(),
                              key=lambda x:x[1],
                              reverse=True)

      for module in sorted_modules:
        summary += self.generate_device_module_label(
          module[0],
          module[1]
        )

    summary += '</div>'

    # Add device configuration
    summary += '''
    <div class="summary-device-modules">
      <div class="summary-item-label" style="margin-bottom:10px;">
        <h4>Device Configuration</h4>
      </div>
    '''

    if 'test_modules' in json_data['device']:

      sorted_modules = {}

      for test_module in json_data['device']['test_modules']:
        if 'enabled' in json_data['device']['test_modules'][test_module]:
          sorted_modules[test_module] = json_data['device']['test_modules'][
            test_module]['enabled']

      # Sort the modules by enabled first
      sorted_modules = sorted(sorted_modules.items(),
                              key=lambda x:x[1],
                              reverse=True)

      for module in sorted_modules:
        summary += self.generate_device_module_label(
          module[0],
          module[1]
        )

    summary += '</div>'

    # Add the result summary
    summary += self.generate_result_summary(json_data)

    summary += '\n</div>'
    return summary

  def generate_device_module_label(self, module, enabled):

    # Do not render deleted modules
    if module == 'nmap':
      return ''

    label = '<div class="summary-device-module-label">'
    if enabled:
      label += '<span style="color:#34a853">✔ </span>'
    else:
      label += '<span style="color:#ea4335">✖ </span>'
    label += util.get_module_display_name(module)
    label += '</div>'
    return label

  def generate_result_summary(self, json_data):
    if json_data['status'] == 'Compliant':
      result_summary = '''<div class ="summary-color-box
      summary-box-compliant">'''
    else:
      result_summary = '''<div class ="summary-color-box
      summary-box-non-compliant">'''
    result_summary += self.generate_result_summary_item('Test status',
                                                        'Complete')
    result_summary += self.generate_result_summary_item(
        'Test result',
        json_data['status'],
        style='color: white; font-size:24px; font-weight: 700;')
    result_summary += self.generate_result_summary_item('Started',
                                                        json_data['started'])

    # Convert the timestamp strings to datetime objects
    start_time = datetime.strptime(json_data['started'], '%Y-%m-%d %H:%M:%S')
    end_time = datetime.strptime(json_data['finished'], '%Y-%m-%d %H:%M:%S')
    # Calculate the duration
    duration = end_time - start_time
    result_summary += self.generate_result_summary_item('Duration',
                                                        str(duration))

    result_summary += '\n</div>'
    return result_summary

  def generate_result_summary_item(self, key, value, style=None):
    summary_item = f'''<div class="summary-box-label">{key}</div>'''
    if style is not None:
      summary_item += f'''<div style="{style}"
      class="summary-box-value">{value}</div>'''
    else:
      summary_item += f'''<div class="summary-box-value">{value}</div>'''
    return summary_item

  def generate_device_summary_label(self, key, value, trailing_space=True):
    label = f'''
    <div class="summary-item-label"><h4>{key}</h4></div>
    <div class="summary-item-value">{value}</div>
    '''
    if trailing_space:
      label += '''<div class="summary-item-space"></div>'''
    return label

  def generate_head(self):
    return f'''
    <head>
      <meta charset="UTF-8">
      <meta name="viewport" content="width=device-width, initial-scale=1.0">
      <title>Testrun Report</title>
      <style>
        {self.generate_css()}
      </style>
    </head>
    '''

  def generate_css(self):
    return '''
    /* Set some global variables */
    :root {
      --header-height: .75in;
      --header-width: 8.5in;
      --header-pos-x: 0in;
      --header-pos-y: 0in;
      --page-width: 8.5in;
      --summary-height: 2.8in;
      --vertical-line-height: calc(var(--summary-height)-.2in);
      --vertical-line-pos-x: 25%;
    }

    @font-face {
      font-family: 'Google Sans';
      font-style: normal;
      src: url(https://fonts.gstatic.com/s/googlesans/v58/4Ua_rENHsxJlGDuGo1OIlJfC6l_24rlCK1Yo_Iqcsih3SAyH6cAwhX9RFD48TE63OOYKtrwEIJllpyk.woff2) format('woff2');
      unicode-range: U+0000-00FF, U+0131, U+0152-0153, U+02BB-02BC, U+02C6, U+02DA, U+02DC, U+0304, U+0308, U+0329, U+2000-206F, U+2074, U+20AC, U+2122, U+2191, U+2193, U+2212, U+2215, U+FEFF, U+FFFD;
    }

    @font-face {
      font-family: 'Roboto Mono';
      font-style: normal;
      src: url(https://fonts.googleapis.com/css2?family=Roboto+Mono:ital,wght@0,100..700;1,100..700&display=swap) format('woff2');
      unicode-range: U+0000-00FF, U+0131, U+0152-0153, U+02BB-02BC, U+02C6, U+02DA, U+02DC, U+0304, U+0308, U+0329, U+2000-206F, U+2074, U+20AC, U+2122, U+2191, U+2193, U+2212, U+2215, U+FEFF, U+FFFD;
    }

    /* Define some common body formatting*/
    body {
      font-family: 'Google Sans', sans-serif;
      margin: 0px;
      padding: 0px;
    }

    /* Use this for various section breaks*/
    .gradient-line {
      position: relative;
      background-image: linear-gradient(to right, red, blue, green, yellow, orange);
      height: 1px;
      /* Adjust the height as needed */
      width: 100%;
      /* To span the entire width */
      display: block;
      /* Ensures it's a block-level element */
    }

    /* Sets proper page size during print to pdf for weasyprint */
    @page {
      size: Letter;
      width: 8.5in;
      height: 11in;
    }

    .page {
      position: relative;
      margin: 0 20px;
      width: 8.5in;
      height: 11in;
    }

    /* Define the  header related css elements*/
    .header {
      position: relative;
    }

    h1 {
      margin: 0 0 8px 0;
      font-size: 20px;
      font-weight: 400;
    }

    h2 {
      margin: 0px;
      font-size: 48px;
      font-weight: 700;
    }

    h3 {
      font-size: 24px;
    }

    h4 {
      font-size: 12px;
      font-weight: 500;
      color: #5F6368;
      margin-bottom: 0;
      margin-top: 0;
    }

    .module-summary {
      background-color: #F8F9FA;
      width: 100%;
      margin-bottom: 25px;
      margin-top: 25px;
    }

    .module-summary thead tr th {
      text-align: left;
      padding-top: 15px;
      padding-left: 15px;
      font-weight: 500;
      color: #5F6368;
      font-size: 14px;
    }

    .module-summary tbody tr td {
      padding-bottom: 15px;
      padding-left: 15px;
      font-size: 24px;
    }

    .module-data {
      border: 1px solid #DADCE0;
      border-radius: 3px;
      border-spacing: 0;
    }

    .module-data thead tr th {
      text-align: left;
      padding: 12px 25px;
      color: #3C4043;
      font-size: 14px;
      font-weight: 700;
    }

    .module-data tbody tr td {
      text-align: left;
      padding: 12px 25px;
      color: #3C4043;
      font-size: 14px;
      font-weight: 400;
      border-top: 1px solid #DADCE0;
      font-family: 'Roboto Mono', monospace;
    }

    div.steps-to-resolve {
      background-color: #F8F9FA;
      margin-bottom: 30px;
      width: 756px;
      padding: 20px 30px;
      vertical-align: top;
    }

    .steps-to-resolve-row {
      vertical-align: top;
    }

    .steps-to-resolve-test-name {
      display: inline-block;
      margin-left: 70px;
      margin-bottom: 20px;
      width: 250px;
      vertical-align: top;
    }

    .steps-to-resolve-description {
      display: inline-block;
    }

    .steps-to-resolve.subtitle {
      text-align: left;
      padding-top: 15px;
      font-weight: 500;
      color: #5F6368;
      font-size: 14px;
    }
  
    .steps-to-resolve-index {
      font-size: 40px;
      position: absolute;
    }

    .callout-container.info {
      background-color: #e8f0fe;
    }

    .callout-container.info .icon {
      width: 22px;
      height: 22px;
      margin-right: 5px;
      background-size: contain;
      background-image: url('data:image/png;base64,iVBORw0KGgoAAAANSUhEUgAAAEwAAABOCAYAAACKX/AgAAAABHNCSVQICAgIfAhkiAAACYVJREFUeF7tXGtsVEUUPi0t0NIHli5Uni1I5KVYiCgPtQV8BcSIBkVUjFI0GiNGhR9KiIEfIqIkRlSqRlBQAVEREx9AqwIqClV5imILCBT6gHZLW2gLnm+xZHM5d2fm7t1tN9kv2R+dO3fmzHfncV7TmNKTZ89RFNoMxGrXjFb0MRAlzHAiRAmLEmbIgGH16AyLEmbIgGH16AyLEmbIgGH1OMP6rlVvZH1518E62nO4jkrKz9CBstNU4W2kU6fP8q/J10+Hdm34F0udkuOol6cdZXnaUr+uCTSwZwLFxca4JotJQzHh1PS9dU307Y4q2rjTS0XFp6j2zFkTWS/UTWwbS9m9O9CYgck09spUSm7fxlE7Tl4KC2F/H6un/PVlVLC7mhoa3bXE4uNiKHdACk0f66E+Xdo74cDonZASdryqgV7/5jit23aCQm2xtuElOn5IR3rsps7UOTXeiASTyiEhDEvv3cJyWrG5nM40uDujVINrFxdLk0d1oody0ik5wf2l6jphW/+uoZnLD1FV7fmNWzVA6Xnzfh7MrOzYIY7mT+lOw/okSV04LnOVsI+3VNDLX5QSTkAdJPEJOLJfCg3JSvAtI08y/1LjKC3p/OFdWdNIZVX88zYQlve24lrastdLNXyS6gAn6bMTMmjS8E461bXquEJYQ9M5mv/5Ufrk50plpyBjzKAUyuETbljvJIrjTdsEjXxobP2nhgp3eWnDzmoCqSrcdU0azbz9UopvY9aX1G7QhFXz0ntq2UHazmpCIECfmnpDOt1/fTq1j3fHwKhjteT978tpGf+gvwXCUFZDXrm/J6UkBrevBUUYZtaj+SUBycJXnchf+JExHrrk/6UWaGBOnmGWLdlQRp/8VBlwOwBpb0zLDGqmBUXYvDVHAi7DjI7xtGhqL7q8a+j1IxC990gdzXjvIB3j/c4OWJ7PTexq91hZ7nhtfLS5IiBZV2Um0vIn+oSNLIwUZhP6HMx922E177Mrf6ywe6wsd0TYz3/V0MJ1pbaNTxh6CeXnZV047WwrhuAB7M63uW/IYIcFa0tp6/4au8cBy40Jg1I6a8Uh270Cgr4wqZvx6RdQSsOHOHkhgx1pUHtmLf+XMBZTGBP2TkG5rVKKpTA7iP0Bpx4Mcv8fypwCstgtz5OnGn3WiCmMNn1sphMW7BPNHWzw2D+alU5TQVB/xOzdZCUogT0TW+YOcNKc7x24jKa8tl88CGBGrZ3Z18j2NJphi78+LpIF1QGnYTBkOWZE8SL2tEUP9hT9Z6cbz9Jidg6YQJuwv0rrad32E2Lbd16bFtbTUBQiQCFOT8goYd32k7Sf3U+60CYsnxVDyUSEBj99tEe3vxarN50VZ8hqRRMPagn76nRxcQvCmzhNCtn5JwHmTqg0eKk/p2XYLh5gs0wCHJveer0TU4uwr36vEj2lEAK2YaQAskr7LLzA6/+o0hqGVhCkYJc8u8ZekeqaIQ1pgzkNdUaLExeeklVsc1qxgb0fdwyT9zn/usoZBgO7iP1QEnIGJEvFrboMbiUJRf+cslXGjQjbeaiW6hsuVh7h/Luarf9IA3xwkN0KKMsI+6lw8ZuWNxA3lDCqf0qLmj+STDplMJtG9JNnGbwdKigJO1Amu0qyMxNUbbfa50OzZG9GcdkZpcxKwko4Ii0BplCkwi4Mh+i7CspTEraYBE+K+4SNnbeXai2u5kTeb9Y/308SwXEZgi0S7MbqX1dJWHOeg7WDdJtOrfVM/gZZVuPb5H3duohMSVDFBfCOcklK+Q+IG6YlBRdMkAQOVxmUVymXxW5y+MulJOycEGKMiQk+XBUuctzuR0mYncFaWaNne7ktsBvtIcokOxLUq0aDMLmRco5GRyoQTZcgTQ5rPSVhcMBJKKuOYMJsPrbdWP3HryQskzP/JByz+UpS3dZWhjwNCchyVEFJWC+PrLMUlcgGuarD1vB8e7FsAmWmt1WKpySsfzfZBNq0x0vwZEQakMyyea/srrIbq/8YlYRd0T1R9HnBQ7mNXSKRBmT+SOlSyJtFsrEKSsJg3SPsL6GAnW6RBqRJScjO6iBGlqx1lYThhdHspZSwnjOiJV+ZVLc1lEFW5JRJGD1IdvlY62oRdsvgVNH3BQXwgx/Mo8dWIcL1N3LJpAQ8ZGLfyO52HWgRhuTaHHYYSljK4XaE3Vs7TvDHXfqd/HGRtq6bQKxFGMhAHrxksGIDXbJRP67XUsS+xXFVyRuBMeXx2HShTVjfjPY0boicQrT6x0rad1Q/eqwrnFv1/jxST2ts8m/Hc7bRZQYXIrQJg/C4NID1bgX0sRnvHRD3B2vdcP+NPWvG0gOiztg2PoYe5zGZwCh7Bw0v+rKUlvLmKQHqBxLpTDOjm9uC89CqCuPzIJ7oBFBS8/KL6Tcbq+TBHA89eWsXo6aNJXko12ObiQzB5n56xEgA/8ogBgqk/88pWWh3Lufg2pGVytnUuC1iCmPCkLY9/94ehLs9Etb+eoLmrDpM+LotBfQ9Z+VhWst3nCTgwsNLU3pon4z+bRgThpev7ZtET4/LkGTxlYE0LAVJ57F9yaUH6HMa921HFrp55rYMGnaZsys1jghDp7gANTFALgKWwn2c+RfO0xOnIbINf7fZsyD3nZx2fvcI51dpjDd9/4mge7HhruFpvhwyXJgKBaCUQhfExYZAHpQhbC++mdeCFxsweN2rM8hnmMqb7H3XuXd1BrYhzB1o8JJS6v9xQNarD7Tw1ZlmgfBVX/zsKK3ZenEakXVGIcSFNKlczqLBVRbTC1PY0H9ht1Lhbi/B+NfZJ7EMZ7WWy1n+hHy4qYIWsp6GNEgd4K72qP7JlM36WxcOriKajgBxc8wTkSkEWxA/KD3ZQEUldbRpT7Xoz5L6w2n49PgMumek8z3L2m5Qe5i1Mfz9E98SwcUHLFWngMpyjgOimryL3UDPgvpzDZ/obsJ1wiAcyHq3oIxW8IVTty/FqwYPc2fyiHR6ODdCrjD7DwjLCHnwX3K6ejCzRUUSnkOPHs/Ogcdu7szLWw7c6LSjqhOSGWbtFDn+SO0u5P3HbQsAzoAc9mflcVo5PCqhRlgIax4E0teRkb2R3cRQbJ26t3GjN5uT4nIHphC8wbrOPzfIDCth/gJjpu34t9b3r2SQ5YjEvfP/SqbJp1Mh3wVGOP6dDCLSCCgjRopQ2KAeicbqiBtkoY0WI8ytAYS7Hce2ZLgFbS39RQkz/BJRwqKEGTJgWD06w6KEGTJgWD06w6KEGTJgWP0/nqir/+GPk3oAAAAASUVORK5CYII=');
    }

    .callout-container {
      display: flex;
      box-sizing: border-box;
      height: auto;
      min-height: 48px;
      padding: 6px 24px;
      border-radius: 8px;
      align-items: center;
      gap: 10px;
      color: #3c4043;
      font-size: 14px;
    }

    .device-information {
      padding-top: 0.2in;
      padding-left: 0.2in;
      background-color: #F8F9FA;
      width: 250px;
      height: 100.4%;
    }

    /* Define the summary related css elements*/
    .summary-content {
      position: relative;
      width: var(--page-width);
      height: var(--summary-height);
      margin-top: 19px;
      margin-bottom: 19px;
      background-color: #E8EAED;
      padding-bottom: 20px;
    }

    .summary-item-label {
      position: relative;
    }

    .summary-item-value {
      position: relative;
      font-size: 20px;
      font-weight: 400;
      color: #202124;
    }

    .summary-item-space {
      position: relative;
      padding-bottom: 15px;
      margin: 0;
    }

    .summary-device-modules {
      position: absolute;
      left: 3.2in;
      top: .3in;
    }

    .summary-device-module-label {
      font-size: 16px;
      font-weight: 500;
      color: #202124;
      width: fit-content;
      margin-bottom: 0.1in;
    }

    .summary-vertical-line {
      width: 1px;
      height: var(--vertical-line-height);
      background-color: #80868B;
      position: absolute;
      top: .3in;
      bottom: .1in;
      left: 3in;
    }

    /* CSS for the color box */
    .summary-color-box {
      position: absolute;
      right: 0in;
      top: 0in;
      width: 2.6in;
      height: 100%;
    }

    .summary-box-compliant {
      background-color: rgb(24, 128, 56);
    }

    .summary-box-non-compliant {
      background-color: #b31412;
    }

    .summary-box-label {
      font-size: 14px;
      margin-top: 5px;
      color: #DADCE0;
      position: relative;
      top: 10px;
      left: 20px;
      font-weight: 500;
    }

    .summary-box-value {
      font-size: 18px;
      margin: 0 0 10px 0;
      color: #ffffff;
      position: relative;
      top: 10px;
      left: 20px;
    }

    .result-list-title {
      font-size: 24px;
    }

    .result-list {
      position: relative;
      margin-top: .2in;
      font-size: 18px;
    }

    .result-line {
      border: 1px solid #D3D3D3;
      /* Light Gray border*/
      height: .4in;
      width: 8.5in;
    }

    .result-line-result {
      border-top: 0px;
    }

    .result-list-header-label {
      font-weight: 500;
      position: absolute;
      font-size: 12px;
      font-weight: bold;
      height: 40px;
      display: flex;
      align-items: center;
    }

    .result-test-label {
      position: absolute;
      font-size: 12px;
      margin-top: 12px;
      max-width: 300px;
      font-weight: normal;
      align-items: center;
      text-overflow: ellipsis;
      white-space: nowrap;
      overflow: hidden;
    }

    .result-test-description {
      max-width: 380px;
    }

    .result-test-result-error {
      background-color: #FCE8E6;
      color: #C5221F;
      left: 7.3in;
    }

    .result-test-result-feature-not-detected {
      background-color: #dadce0;
      color: #8d5c00;
      left: 6.92in;
    }

    .result-test-result-non-compliant {
      background-color: #FCE8E6;
      color: #C5221F;
      left: 7.04in;
    }

    .result-test-result {
      position: absolute;
      font-size: 12px;
      width: fit-content;
      height: 12px;
      margin-top: 8px;
      padding: 4px 4px 7px 5px;
      border-radius: 2px;
    }

    .result-test-result-compliant {
      background-color: #E6F4EA;
      color: #137333;
      left: 7.16in;
    }

    .result-test-result-skipped {
      background-color: #e3e3e3;
      color: #393939;
      left: 7.22in;
    }

    /* CSS for the footer */
    .footer {
      position: absolute;
      height: 30px;
      width: 8.5in;
      bottom: 0in;
      border-top: 1px solid #D3D3D3;
    }

    .footer-label {
      color: #3C4043;
      position: absolute;
      top: 5px;
      font-size: 12px;
    }

    /*CSS for the markdown tables */
    .markdown-table {
      border-collapse: collapse;
      margin-left: 20px;
      background-color: #F8F9FA;
    }

    .markdown-table th, .markdown-table td {
      border: none;
      text-align: left;
      padding: 8px;
    }

    .markdown-header-h1 {
      margin-top:20px;
      margin-bottom:20px;
      margin-right:0px;
      font-size: 2em;
    }

    .markdown-header-h2 {
      margin-top:20px;
      margin-bottom:20px;
      margin-right:0px;
      font-size: 1.5em;
    }

    .module-page-content {
      /*Page height minus header(93px), footer(30px), 
      and a 20px bottom padding.*/
      height: calc(11in - 93px - 30px - 20px);
      
      /* In case we mess something up in our calculations
        we'll cut off the content of the page so 
        the header, footer and line break work
        as expected
      */
      overflow: hidden;
    }

    .module-page-content h1 {
      font-size: 32px;
    }

    @media print {
      @page {
        size: Letter;
        width: 8.5in;
        height: 11in;
      }
    }'''
<|MERGE_RESOLUTION|>--- conflicted
+++ resolved
@@ -1,1123 +1,1119 @@
-# Copyright 2023 Google LLC
-#
-# Licensed under the Apache License, Version 2.0 (the "License");
-# you may not use this file except in compliance with the License.
-# You may obtain a copy of the License at
-#
-#    https://www.apache.org/licenses/LICENSE-2.0
-#
-# Unless required by applicable law or agreed to in writing, software
-# distributed under the License is distributed on an "AS IS" BASIS,
-# WITHOUT WARRANTIES OR CONDITIONS OF ANY KIND, either express or implied.
-# See the License for the specific language governing permissions and
-# limitations under the License.
-"""Store previous Testrun information."""
-
-from datetime import datetime
-from weasyprint import HTML
-from io import BytesIO
-from common import util
-import base64
-import os
-from test_orc.test_case import TestCase
-
-DATE_TIME_FORMAT = '%Y-%m-%d %H:%M:%S'
-RESOURCES_DIR = 'resources/report'
-TESTS_FIRST_PAGE = 11
-TESTS_PER_PAGE = 20
-
-# Locate parent directory
-current_dir = os.path.dirname(os.path.realpath(__file__))
-
-# Locate the test-run root directory, 4 levels, src->python->framework->test-run
-root_dir = os.path.dirname(
-    os.path.dirname(os.path.dirname(os.path.dirname(current_dir))))
-
-# Obtain the report resources directory
-report_resource_dir = os.path.join(root_dir, RESOURCES_DIR)
-
-test_run_img_file = os.path.join(report_resource_dir, 'testrun.png')
-
-
-class TestReport():
-  """Represents a previous Testrun report."""
-
-  def __init__(self,
-               status='Non-Compliant',
-               started=None,
-               finished=None,
-               total_tests=0):
-    self._device = {}
-    self._mac_addr = None
-    self._status: str = status
-    self._started = started
-    self._finished = finished
-    self._total_tests = total_tests
-    self._results = []
-    self._module_reports = []
-    self._report_url = ''
-    self._cur_page = 0
-
-  def add_module_reports(self, module_reports):
-    self._module_reports = module_reports
-
-  def get_status(self):
-    return self._status
-
-  def get_started(self):
-    return self._started
-
-  def get_finished(self):
-    return self._finished
-
-  def get_duration_seconds(self):
-    diff = self._finished - self._started
-    return diff.total_seconds()
-
-  def get_duration(self):
-    return str(datetime.timedelta(seconds=self.get_duration_seconds()))
-
-  def add_test(self, test):
-    self._results.append(test)
-
-  def set_report_url(self, url):
-    self._report_url = url
-
-  def get_report_url(self):
-    return self._report_url
-
-  def set_mac_addr(self, mac_addr):
-    self._mac_addr = mac_addr
-
-  def to_json(self):
-    report_json = {}
-
-    report_json['testrun'] = {
-      'version': self._version
-    }
-
-    report_json['mac_addr'] = self._mac_addr
-    report_json['device'] = self._device
-    report_json['status'] = self._status
-    report_json['started'] = self._started.strftime(DATE_TIME_FORMAT)
-    report_json['finished'] = self._finished.strftime(DATE_TIME_FORMAT)
-
-    test_results = []
-    for test in self._results:
-      test_dict = {
-        'name': test.name,
-        'description': test.description,
-        'expected_behavior': test.expected_behavior,
-        'required_result': test.required_result,
-        'result': test.result
-      }
-
-      if test.recommendations is not None and len(test.recommendations) > 0:
-        test_dict['recommendations'] = test.recommendations
-
-      test_results.append(test_dict)
-
-    report_json['tests'] = {'total': self._total_tests,
-                            'results': test_results}
-    report_json['report'] = self._report_url
-    return report_json
-
-  def from_json(self, json_file):
-
-    # Version added in v1.3-alpha
-    if 'testrun' in json_file and 'version' in json_file['testrun']:
-      self._version = json_file['testrun']['version']
-    else:
-      self._version = 'Unknown'
-
-    self._device['mac_addr'] = json_file['device']['mac_addr']
-    self._device['manufacturer'] = json_file['device']['manufacturer']
-    self._device['model'] = json_file['device']['model']
-
-    # Firmware is not specified for non-UI devices
-    if 'firmware' in json_file['device']:
-      self._device['firmware'] = json_file['device']['firmware']
-
-    if 'test_modules' in json_file['device']:
-      self._device['test_modules'] = json_file['device']['test_modules']
-
-    self._status = json_file['status']
-    self._started = datetime.strptime(json_file['started'], DATE_TIME_FORMAT)
-    self._finished = datetime.strptime(json_file['finished'], DATE_TIME_FORMAT)
-
-    if 'report' in json_file:
-      self._report_url = json_file['report']
-    self._total_tests = json_file['tests']['total']
-
-    # Loop through test results
-    for test_result in json_file['tests']['results']:
-      test_case = TestCase(
-        name=test_result['name'],
-        description=test_result['description'],
-        expected_behavior=test_result['expected_behavior'],
-        required_result=test_result['required_result'],
-        result=test_result['result'])
-      if 'recommendations' in test_result:
-        test_case.recommendations = test_result['recommendations']
-      self.add_test(test_case)
-
-  # Create a pdf file in memory and return the bytes
-  def to_pdf(self):
-    # Resolve the data as html first
-    report_html = self.to_html()
-
-    # Convert HTML to PDF in memory using weasyprint
-    pdf_bytes = BytesIO()
-    HTML(string=report_html).write_pdf(pdf_bytes)
-    return pdf_bytes
-
-  def to_html(self):
-    json_data = self.to_json()
-    return f'''
-    <!DOCTYPE html>
-    <html lang="en">
-    {self.generate_head()}
-    <body>
-      {self.generate_body(json_data)}
-    </body>
-    </html>
-    '''
-
-  def generate_test_sections(self, json_data):
-    results = json_data['tests']['results']
-    sections = ''
-    for result in results:
-      sections += self.generate_test_section(result)
-    return sections
-
-  def generate_test_section(self, result):
-    section_content = '<section class="test-section">\n'
-    for key, value in result.items():
-      if value is not None:  # Check if the value is not None
-        # Replace underscores and capitalize
-        formatted_key = key.replace('_', ' ').title()
-        section_content += f'<p><strong>{formatted_key}:</strong> {value}</p>\n'
-    section_content += '</section>\n<div style="margin-bottom: 40px;"></div>\n'
-    return section_content
-
-  def generate_pages(self, json_data):
-
-    # Calculate pages
-    test_count = len(json_data['tests']['results'])
-
-    # Multiple pages required
-    if test_count > TESTS_FIRST_PAGE:
-      # First page
-      full_page = 1
-
-      # Remaining tests
-      test_count -= TESTS_FIRST_PAGE
-      full_page += (int)(test_count / TESTS_PER_PAGE)
-      partial_page = 1 if test_count % TESTS_PER_PAGE > 0 else 0
-
-    # 1 page required
-    elif test_count == TESTS_FIRST_PAGE:
-      full_page = 1
-      partial_page = 0
-    # Less than 1 page required
-    else:
-      full_page = 0
-      partial_page = 1
-
-    num_pages = full_page + partial_page
-
-    pages = ''
-    for _ in range(num_pages):
-      self._cur_page += 1
-      pages += self.generate_results_page(json_data=json_data,
-                                          page_num=self._cur_page)
-    return pages
-
-  def generate_results_page(self, json_data, page_num):
-    page = '<div class="page">'
-    page += self.generate_header(json_data, (page_num == 1))
-    if page_num == 1:
-      page += self.generate_summary(json_data)
-    page += self.generate_results(json_data, page_num)
-    page += self.generate_footer(page_num)
-    page += '</div>'
-    page += '<div style="break-after:page"></div>'
-    return page
-
-  def generate_module_page(self, json_data, module_report):
-    self._cur_page += 1
-    page = '<div class="page">'
-    page += self.generate_header(json_data, False)
-    page += f'''
-    <div class=module-page-content>
-      {module_report}
-    </div>'''
-    page += self.generate_footer(self._cur_page)
-    page += '</div>'  # Page end
-    page += '<div style="break-after:page"></div>'
-    return page
-
-  def generate_steps_to_resolve(self, json_data):
-
-    steps_so_far = 0
-    tests_with_recommendations = []
-    index = 1
-
-    # Collect all tests with recommendations
-    for test in json_data['tests']['results']:
-      if 'recommendations' in test:
-        tests_with_recommendations.append(test)
-
-    # Check if test has recommendations
-    if len(tests_with_recommendations) == 0:
-      return ''
-
-    # Start new page
-    self._cur_page += 1
-    page = '<div class="page">'
-    page += self.generate_header(json_data, False)
-
-    # Add title
-    page += '<h1>Steps to Resolve</h1>'
-
-    for test in tests_with_recommendations:
-
-      # Generate new page
-      if steps_so_far == 4 and (
-        len(tests_with_recommendations) - (index-1) > 0):
-
-        # Reset steps counter
-        steps_so_far = 0
-
-        # Render footer
-        page += self.generate_footer(self._cur_page)
-        page += '</div>'  # Page end
-        page += '<div style="break-after:page"></div>'
-
-        # Render new header
-        self._cur_page += 1
-        page += '<div class="page">'
-        page += self.generate_header(json_data, False)
-
-      # Render test recommendations
-      page += f'''
-        <div class="steps-to-resolve">
-          <div class="steps-to-resolve-row">
-            <span class="steps-to-resolve-index">{index}. </span>
-            <div class="steps-to-resolve-test-name">
-              <span class="steps-to-resolve subtitle">Name</span><br>{test["name"]}
-            </div>
-            <div class="steps-to-resolve-description">
-              <span class="steps-to-resolve subtitle">Description</span><br>{test["description"]}
-            </div>
-          </div>
-          <div class="steps-to-resolve-row" style="margin-left: 70px;">
-            <span class="steps-to-resolve subtitle">Steps to resolve</span>
-        '''
-
-      step_number = 1
-      for recommendation in test['recommendations']:
-        page += f'''
-        <br><span style="font-size: 14px">{
-              step_number}. {recommendation}</span>'''
-        step_number += 1
-
-      page += '</div></div>'
-
-      index += 1
-      steps_so_far += 1
-
-    # Render final footer
-    page += self.generate_footer(self._cur_page)
-    page += '</div>'  # Page end
-    page += '<div style="break-after:page"></div>'
-
-    return page
-
-  def generate_module_pages(self, json_data):
-    pages = ''
-    content_max_size = 913
-
-    for module_reports in self._module_reports:
-      # ToDo: Figure out how to make this dynamic
-      # Padding values  from CSS
-      # Element sizes from inspection of rendered report
-      h1_padding = 8
-      module_summary_padding = 50 # 25 top and 25 bottom
-
-      # Reset values for each module report
-      data_table_active = False
-      data_rows_active = False
-      page_content = ''
-      content_size = 0
-      content = module_reports.split('\n')
-
-      for line in content:
-        if '<h1' in line:
-          content_size += 40 + h1_padding
-        elif 'module-summary' in line:
-          content_size += 85.333 + module_summary_padding
-
-        # Track module-data table state
-        elif '<table class="module-data"' in line:
-          data_table_active=True
-        elif '</table>' in line and data_table_active:
-          data_table_active=False
-
-        # Add module-data header size, ignore rows, should
-        # only be one so only care about a header existence
-        elif '<thead>' in line and data_table_active:
-          content_size += 41.333
-
-        # Track module-data table state
-        elif '<tbody>' in line and data_table_active:
-          data_rows_active = True
-        elif '</tbody>' in line and data_rows_active:
-          data_rows_active = False
-
-        # Add appropriate content size for each data row
-        # update if CSS changes for this element
-        elif '<tr>' in line and data_rows_active:
-          content_size += 42
-
-        # If the current line is within the content size limit
-        # we'll add it to this page, otherweise, we'll put it on the next
-        # page. Also make sure that if there is less than 40 pixels
-        # left after a data row, start a new page or the row will get cut off.
-        # Current row size is 42 # adjust if we update the
-        # "module-data tbody tr" element.
-        if content_size >= content_max_size or (
-          data_rows_active and content_max_size - content_size < 42):
-          # If in the middle of a table, close the table
-          if data_rows_active:
-            page_content += '</tbody></table>'
-          page = self.generate_module_page(json_data, page_content)
-          pages += page + '\n'
-          content_size = 0
-          # If in the middle of a data table, restart
-          # it for the rest of the rows
-          page_content = ('<table class=module-data></tbody>\n'
-                          if data_rows_active else '')
-        page_content += line + '\n'
-      if len(page_content) > 0:
-        page = self.generate_module_page(json_data, page_content)
-        pages += page + '\n'
-    return pages
-
-  def generate_body(self, json_data):
-    self._num_pages = 0
-    self._cur_page = 0
-    body = f'''
-    <body>
-      {self.generate_pages(json_data)}
-      {self.generate_steps_to_resolve(json_data)}
-      {self.generate_module_pages(json_data)}
-    </body>
-    '''
-    # Set the max pages after all pages have been generated
-    return body.replace('MAX_PAGE', str(self._cur_page))
-
-  def generate_footer(self, page_num):
-    footer = f'''
-    <div class="footer">
-      <div class="footer-label">Testrun {self._version}</div>
-      <div class="footer-label" style="right: 0px">Page {page_num}/MAX_PAGE</div>
-    </div>
-    '''
-    return footer
-
-  def generate_results(self, json_data, page_num):
-
-    successful_tests = 0
-    for test in json_data['tests']['results']:
-      if test['result'] != 'Error':
-        successful_tests += 1
-
-    result_list = f'''
-      <div class="result-list">
-<<<<<<< HEAD
-        <h3>Results List <small>({(successful_tests)}/{self._total_tests})</small></h3>
-=======
-        <h3>Results List <small>({successful_tests}/{self._total_tests})</small></h3>
->>>>>>> 596d019f
-        <div class="result-line" style="margin-top: 10px;border-top-left-radius:4px;border-top-right-radius:4px;">
-          <div class="result-list-header-label" style="left: .1in">Name</div>
-          <div class="result-list-header-label" style="left: 2.8in">Description</div>
-          <div class="result-list-header-label" style="left: 7.3in">Result</div>
-        </div>'''
-    if page_num == 1:
-      start = 0
-    elif page_num == 2:
-      start = TESTS_FIRST_PAGE
-    else:
-      start = (page_num - 2) * TESTS_PER_PAGE + TESTS_FIRST_PAGE
-    results_on_page = TESTS_FIRST_PAGE if page_num == 1 else TESTS_PER_PAGE
-    result_end = min(start + results_on_page,
-                     len(json_data['tests']['results']))
-    for ix in range(result_end - start):
-      result = json_data['tests']['results'][ix + start]
-      result_list += self.generate_result(result)
-    result_list += '</div>'
-    return result_list
-
-  def generate_result(self, result):
-    if result['result'] == 'Non-Compliant':
-      result_class = 'result-test-result-non-compliant'
-    elif result['result'] == 'Compliant':
-      result_class = 'result-test-result-compliant'
-    elif result['result'] == 'Error':
-      result_class = 'result-test-result-error'
-    elif result['result'] == 'Feature Not Detected':
-      result_class = 'result-test-result-feature-not-detected'
-    else:
-      result_class = 'result-test-result-skipped'
-
-    result_html = f'''
-      <div class="result-line result-line-result">
-          <div class="result-test-label" style="left: .1in;">{result['name']}</div>
-          <div class="result-test-label result-test-description" style="left: 2.8in;">{result['description']}</div>
-          <div class="result-test-label result-test-result {result_class}">{result['result']}</div>
-      </div>
-      '''
-    return result_html
-
-  def generate_header(self, json_data, first_page):
-    with open(test_run_img_file, 'rb') as f:
-      tr_img_b64 = base64.b64encode(f.read()).decode('utf-8')
-    header = ''
-
-    if first_page:
-      header += f'''
-        <div class="header">
-          <h1>Testrun report</h1>
-          <h2 style="top: 50%;max-width:700px">
-            {json_data["device"]["manufacturer"]}
-            {json_data["device"]["model"]}
-          </h2>'''
-    else:
-      header += f'''
-        <div class="header" style="margin-bottom:1px solid #DADCE0">
-          <h1>Testrun report</h1>
-          <h3 style="margin-top:0;max-width:700px">
-            {json_data["device"]["manufacturer"]}
-            {json_data["device"]["model"]}
-          </h3>'''
-    header += f'''<img src="data:image/png;base64,
-      {tr_img_b64}" alt="Testrun" width="90" style="position: absolute;top: 40%; right: 0px;"></img>
-    </div>
-    '''
-    return header
-
-  def generate_summary(self, json_data):
-    # Generate the basic content section layout
-    summary = '''
-     <div class="summary-content">
-     '''
-    # Add the device information
-    manufacturer = (json_data['device']['manufacturer']
-                    if 'manufacturer' in json_data['device'] else 'Undefined')
-    model = (json_data['device']['model']
-             if 'model' in json_data['device'] else 'Undefined')
-    fw = (json_data['device']['firmware']
-          if 'firmware' in json_data['device'] else 'Undefined')
-    mac = (json_data['device']['mac_addr']
-           if 'mac_addr' in json_data['device'] else 'Undefined')
-
-    summary += '''<div class="device-information">
-      <div style="padding-right:0.1in;">'''
-
-    summary += self.generate_device_summary_label('Manufacturer', manufacturer)
-    summary += self.generate_device_summary_label('Model', model)
-    summary += self.generate_device_summary_label('Firmware', fw)
-    summary += self.generate_device_summary_label('MAC Address',
-                                                  mac,
-                                                  trailing_space=False)
-
-    summary += '</div></div>'
-
-    # Add device configuration
-    summary += '''
-    <div class="summary-device-modules">
-      <div class="summary-item-label" style="margin-bottom:10px;">
-        <h4>Device Configuration</h4>
-      </div>
-    '''
-
-    if 'test_modules' in json_data['device']:
-
-      sorted_modules = {}
-
-      for test_module in json_data['device']['test_modules']:
-        if 'enabled' in json_data['device']['test_modules'][test_module]:
-          sorted_modules[test_module] = json_data['device']['test_modules'][
-            test_module]['enabled']
-
-      # Sort the modules by enabled first
-      sorted_modules = sorted(sorted_modules.items(),
-                              key=lambda x:x[1],
-                              reverse=True)
-
-      for module in sorted_modules:
-        summary += self.generate_device_module_label(
-          module[0],
-          module[1]
-        )
-
-    summary += '</div>'
-
-    # Add device configuration
-    summary += '''
-    <div class="summary-device-modules">
-      <div class="summary-item-label" style="margin-bottom:10px;">
-        <h4>Device Configuration</h4>
-      </div>
-    '''
-
-    if 'test_modules' in json_data['device']:
-
-      sorted_modules = {}
-
-      for test_module in json_data['device']['test_modules']:
-        if 'enabled' in json_data['device']['test_modules'][test_module]:
-          sorted_modules[test_module] = json_data['device']['test_modules'][
-            test_module]['enabled']
-
-      # Sort the modules by enabled first
-      sorted_modules = sorted(sorted_modules.items(),
-                              key=lambda x:x[1],
-                              reverse=True)
-
-      for module in sorted_modules:
-        summary += self.generate_device_module_label(
-          module[0],
-          module[1]
-        )
-
-    summary += '</div>'
-
-    # Add the result summary
-    summary += self.generate_result_summary(json_data)
-
-    summary += '\n</div>'
-    return summary
-
-  def generate_device_module_label(self, module, enabled):
-
-    # Do not render deleted modules
-    if module == 'nmap':
-      return ''
-
-    label = '<div class="summary-device-module-label">'
-    if enabled:
-      label += '<span style="color:#34a853">✔ </span>'
-    else:
-      label += '<span style="color:#ea4335">✖ </span>'
-    label += util.get_module_display_name(module)
-    label += '</div>'
-    return label
-
-  def generate_result_summary(self, json_data):
-    if json_data['status'] == 'Compliant':
-      result_summary = '''<div class ="summary-color-box
-      summary-box-compliant">'''
-    else:
-      result_summary = '''<div class ="summary-color-box
-      summary-box-non-compliant">'''
-    result_summary += self.generate_result_summary_item('Test status',
-                                                        'Complete')
-    result_summary += self.generate_result_summary_item(
-        'Test result',
-        json_data['status'],
-        style='color: white; font-size:24px; font-weight: 700;')
-    result_summary += self.generate_result_summary_item('Started',
-                                                        json_data['started'])
-
-    # Convert the timestamp strings to datetime objects
-    start_time = datetime.strptime(json_data['started'], '%Y-%m-%d %H:%M:%S')
-    end_time = datetime.strptime(json_data['finished'], '%Y-%m-%d %H:%M:%S')
-    # Calculate the duration
-    duration = end_time - start_time
-    result_summary += self.generate_result_summary_item('Duration',
-                                                        str(duration))
-
-    result_summary += '\n</div>'
-    return result_summary
-
-  def generate_result_summary_item(self, key, value, style=None):
-    summary_item = f'''<div class="summary-box-label">{key}</div>'''
-    if style is not None:
-      summary_item += f'''<div style="{style}"
-      class="summary-box-value">{value}</div>'''
-    else:
-      summary_item += f'''<div class="summary-box-value">{value}</div>'''
-    return summary_item
-
-  def generate_device_summary_label(self, key, value, trailing_space=True):
-    label = f'''
-    <div class="summary-item-label"><h4>{key}</h4></div>
-    <div class="summary-item-value">{value}</div>
-    '''
-    if trailing_space:
-      label += '''<div class="summary-item-space"></div>'''
-    return label
-
-  def generate_head(self):
-    return f'''
-    <head>
-      <meta charset="UTF-8">
-      <meta name="viewport" content="width=device-width, initial-scale=1.0">
-      <title>Testrun Report</title>
-      <style>
-        {self.generate_css()}
-      </style>
-    </head>
-    '''
-
-  def generate_css(self):
-    return '''
-    /* Set some global variables */
-    :root {
-      --header-height: .75in;
-      --header-width: 8.5in;
-      --header-pos-x: 0in;
-      --header-pos-y: 0in;
-      --page-width: 8.5in;
-      --summary-height: 2.8in;
-      --vertical-line-height: calc(var(--summary-height)-.2in);
-      --vertical-line-pos-x: 25%;
-    }
-
-    @font-face {
-      font-family: 'Google Sans';
-      font-style: normal;
-      src: url(https://fonts.gstatic.com/s/googlesans/v58/4Ua_rENHsxJlGDuGo1OIlJfC6l_24rlCK1Yo_Iqcsih3SAyH6cAwhX9RFD48TE63OOYKtrwEIJllpyk.woff2) format('woff2');
-      unicode-range: U+0000-00FF, U+0131, U+0152-0153, U+02BB-02BC, U+02C6, U+02DA, U+02DC, U+0304, U+0308, U+0329, U+2000-206F, U+2074, U+20AC, U+2122, U+2191, U+2193, U+2212, U+2215, U+FEFF, U+FFFD;
-    }
-
-    @font-face {
-      font-family: 'Roboto Mono';
-      font-style: normal;
-      src: url(https://fonts.googleapis.com/css2?family=Roboto+Mono:ital,wght@0,100..700;1,100..700&display=swap) format('woff2');
-      unicode-range: U+0000-00FF, U+0131, U+0152-0153, U+02BB-02BC, U+02C6, U+02DA, U+02DC, U+0304, U+0308, U+0329, U+2000-206F, U+2074, U+20AC, U+2122, U+2191, U+2193, U+2212, U+2215, U+FEFF, U+FFFD;
-    }
-
-    /* Define some common body formatting*/
-    body {
-      font-family: 'Google Sans', sans-serif;
-      margin: 0px;
-      padding: 0px;
-    }
-
-    /* Use this for various section breaks*/
-    .gradient-line {
-      position: relative;
-      background-image: linear-gradient(to right, red, blue, green, yellow, orange);
-      height: 1px;
-      /* Adjust the height as needed */
-      width: 100%;
-      /* To span the entire width */
-      display: block;
-      /* Ensures it's a block-level element */
-    }
-
-    /* Sets proper page size during print to pdf for weasyprint */
-    @page {
-      size: Letter;
-      width: 8.5in;
-      height: 11in;
-    }
-
-    .page {
-      position: relative;
-      margin: 0 20px;
-      width: 8.5in;
-      height: 11in;
-    }
-
-    /* Define the  header related css elements*/
-    .header {
-      position: relative;
-    }
-
-    h1 {
-      margin: 0 0 8px 0;
-      font-size: 20px;
-      font-weight: 400;
-    }
-
-    h2 {
-      margin: 0px;
-      font-size: 48px;
-      font-weight: 700;
-    }
-
-    h3 {
-      font-size: 24px;
-    }
-
-    h4 {
-      font-size: 12px;
-      font-weight: 500;
-      color: #5F6368;
-      margin-bottom: 0;
-      margin-top: 0;
-    }
-
-    .module-summary {
-      background-color: #F8F9FA;
-      width: 100%;
-      margin-bottom: 25px;
-      margin-top: 25px;
-    }
-
-    .module-summary thead tr th {
-      text-align: left;
-      padding-top: 15px;
-      padding-left: 15px;
-      font-weight: 500;
-      color: #5F6368;
-      font-size: 14px;
-    }
-
-    .module-summary tbody tr td {
-      padding-bottom: 15px;
-      padding-left: 15px;
-      font-size: 24px;
-    }
-
-    .module-data {
-      border: 1px solid #DADCE0;
-      border-radius: 3px;
-      border-spacing: 0;
-    }
-
-    .module-data thead tr th {
-      text-align: left;
-      padding: 12px 25px;
-      color: #3C4043;
-      font-size: 14px;
-      font-weight: 700;
-    }
-
-    .module-data tbody tr td {
-      text-align: left;
-      padding: 12px 25px;
-      color: #3C4043;
-      font-size: 14px;
-      font-weight: 400;
-      border-top: 1px solid #DADCE0;
-      font-family: 'Roboto Mono', monospace;
-    }
-
-    div.steps-to-resolve {
-      background-color: #F8F9FA;
-      margin-bottom: 30px;
-      width: 756px;
-      padding: 20px 30px;
-      vertical-align: top;
-    }
-
-    .steps-to-resolve-row {
-      vertical-align: top;
-    }
-
-    .steps-to-resolve-test-name {
-      display: inline-block;
-      margin-left: 70px;
-      margin-bottom: 20px;
-      width: 250px;
-      vertical-align: top;
-    }
-
-    .steps-to-resolve-description {
-      display: inline-block;
-    }
-
-    .steps-to-resolve.subtitle {
-      text-align: left;
-      padding-top: 15px;
-      font-weight: 500;
-      color: #5F6368;
-      font-size: 14px;
-    }
-  
-    .steps-to-resolve-index {
-      font-size: 40px;
-      position: absolute;
-    }
-
-    .callout-container.info {
-      background-color: #e8f0fe;
-    }
-
-    .callout-container.info .icon {
-      width: 22px;
-      height: 22px;
-      margin-right: 5px;
-      background-size: contain;
-      background-image: url('data:image/png;base64,iVBORw0KGgoAAAANSUhEUgAAAEwAAABOCAYAAACKX/AgAAAABHNCSVQICAgIfAhkiAAACYVJREFUeF7tXGtsVEUUPi0t0NIHli5Uni1I5KVYiCgPtQV8BcSIBkVUjFI0GiNGhR9KiIEfIqIkRlSqRlBQAVEREx9AqwIqClV5imILCBT6gHZLW2gLnm+xZHM5d2fm7t1tN9kv2R+dO3fmzHfncV7TmNKTZ89RFNoMxGrXjFb0MRAlzHAiRAmLEmbIgGH16AyLEmbIgGH16AyLEmbIgGH1OMP6rlVvZH1518E62nO4jkrKz9CBstNU4W2kU6fP8q/J10+Hdm34F0udkuOol6cdZXnaUr+uCTSwZwLFxca4JotJQzHh1PS9dU307Y4q2rjTS0XFp6j2zFkTWS/UTWwbS9m9O9CYgck09spUSm7fxlE7Tl4KC2F/H6un/PVlVLC7mhoa3bXE4uNiKHdACk0f66E+Xdo74cDonZASdryqgV7/5jit23aCQm2xtuElOn5IR3rsps7UOTXeiASTyiEhDEvv3cJyWrG5nM40uDujVINrFxdLk0d1oody0ik5wf2l6jphW/+uoZnLD1FV7fmNWzVA6Xnzfh7MrOzYIY7mT+lOw/okSV04LnOVsI+3VNDLX5QSTkAdJPEJOLJfCg3JSvAtI08y/1LjKC3p/OFdWdNIZVX88zYQlve24lrastdLNXyS6gAn6bMTMmjS8E461bXquEJYQ9M5mv/5Ufrk50plpyBjzKAUyuETbljvJIrjTdsEjXxobP2nhgp3eWnDzmoCqSrcdU0azbz9UopvY9aX1G7QhFXz0ntq2UHazmpCIECfmnpDOt1/fTq1j3fHwKhjteT978tpGf+gvwXCUFZDXrm/J6UkBrevBUUYZtaj+SUBycJXnchf+JExHrrk/6UWaGBOnmGWLdlQRp/8VBlwOwBpb0zLDGqmBUXYvDVHAi7DjI7xtGhqL7q8a+j1IxC990gdzXjvIB3j/c4OWJ7PTexq91hZ7nhtfLS5IiBZV2Um0vIn+oSNLIwUZhP6HMx922E177Mrf6ywe6wsd0TYz3/V0MJ1pbaNTxh6CeXnZV047WwrhuAB7M63uW/IYIcFa0tp6/4au8cBy40Jg1I6a8Uh270Cgr4wqZvx6RdQSsOHOHkhgx1pUHtmLf+XMBZTGBP2TkG5rVKKpTA7iP0Bpx4Mcv8fypwCstgtz5OnGn3WiCmMNn1sphMW7BPNHWzw2D+alU5TQVB/xOzdZCUogT0TW+YOcNKc7x24jKa8tl88CGBGrZ3Z18j2NJphi78+LpIF1QGnYTBkOWZE8SL2tEUP9hT9Z6cbz9Jidg6YQJuwv0rrad32E2Lbd16bFtbTUBQiQCFOT8goYd32k7Sf3U+60CYsnxVDyUSEBj99tEe3vxarN50VZ8hqRRMPagn76nRxcQvCmzhNCtn5JwHmTqg0eKk/p2XYLh5gs0wCHJveer0TU4uwr36vEj2lEAK2YaQAskr7LLzA6/+o0hqGVhCkYJc8u8ZekeqaIQ1pgzkNdUaLExeeklVsc1qxgb0fdwyT9zn/usoZBgO7iP1QEnIGJEvFrboMbiUJRf+cslXGjQjbeaiW6hsuVh7h/Luarf9IA3xwkN0KKMsI+6lw8ZuWNxA3lDCqf0qLmj+STDplMJtG9JNnGbwdKigJO1Amu0qyMxNUbbfa50OzZG9GcdkZpcxKwko4Ii0BplCkwi4Mh+i7CspTEraYBE+K+4SNnbeXai2u5kTeb9Y/308SwXEZgi0S7MbqX1dJWHOeg7WDdJtOrfVM/gZZVuPb5H3duohMSVDFBfCOcklK+Q+IG6YlBRdMkAQOVxmUVymXxW5y+MulJOycEGKMiQk+XBUuctzuR0mYncFaWaNne7ktsBvtIcokOxLUq0aDMLmRco5GRyoQTZcgTQ5rPSVhcMBJKKuOYMJsPrbdWP3HryQskzP/JByz+UpS3dZWhjwNCchyVEFJWC+PrLMUlcgGuarD1vB8e7FsAmWmt1WKpySsfzfZBNq0x0vwZEQakMyyea/srrIbq/8YlYRd0T1R9HnBQ7mNXSKRBmT+SOlSyJtFsrEKSsJg3SPsL6GAnW6RBqRJScjO6iBGlqx1lYThhdHspZSwnjOiJV+ZVLc1lEFW5JRJGD1IdvlY62oRdsvgVNH3BQXwgx/Mo8dWIcL1N3LJpAQ8ZGLfyO52HWgRhuTaHHYYSljK4XaE3Vs7TvDHXfqd/HGRtq6bQKxFGMhAHrxksGIDXbJRP67XUsS+xXFVyRuBMeXx2HShTVjfjPY0boicQrT6x0rad1Q/eqwrnFv1/jxST2ts8m/Hc7bRZQYXIrQJg/C4NID1bgX0sRnvHRD3B2vdcP+NPWvG0gOiztg2PoYe5zGZwCh7Bw0v+rKUlvLmKQHqBxLpTDOjm9uC89CqCuPzIJ7oBFBS8/KL6Tcbq+TBHA89eWsXo6aNJXko12ObiQzB5n56xEgA/8ogBgqk/88pWWh3Lufg2pGVytnUuC1iCmPCkLY9/94ehLs9Etb+eoLmrDpM+LotBfQ9Z+VhWst3nCTgwsNLU3pon4z+bRgThpev7ZtET4/LkGTxlYE0LAVJ57F9yaUH6HMa921HFrp55rYMGnaZsys1jghDp7gANTFALgKWwn2c+RfO0xOnIbINf7fZsyD3nZx2fvcI51dpjDd9/4mge7HhruFpvhwyXJgKBaCUQhfExYZAHpQhbC++mdeCFxsweN2rM8hnmMqb7H3XuXd1BrYhzB1o8JJS6v9xQNarD7Tw1ZlmgfBVX/zsKK3ZenEakXVGIcSFNKlczqLBVRbTC1PY0H9ht1Lhbi/B+NfZJ7EMZ7WWy1n+hHy4qYIWsp6GNEgd4K72qP7JlM36WxcOriKajgBxc8wTkSkEWxA/KD3ZQEUldbRpT7Xoz5L6w2n49PgMumek8z3L2m5Qe5i1Mfz9E98SwcUHLFWngMpyjgOimryL3UDPgvpzDZ/obsJ1wiAcyHq3oIxW8IVTty/FqwYPc2fyiHR6ODdCrjD7DwjLCHnwX3K6ejCzRUUSnkOPHs/Ogcdu7szLWw7c6LSjqhOSGWbtFDn+SO0u5P3HbQsAzoAc9mflcVo5PCqhRlgIax4E0teRkb2R3cRQbJ26t3GjN5uT4nIHphC8wbrOPzfIDCth/gJjpu34t9b3r2SQ5YjEvfP/SqbJp1Mh3wVGOP6dDCLSCCgjRopQ2KAeicbqiBtkoY0WI8ytAYS7Hce2ZLgFbS39RQkz/BJRwqKEGTJgWD06w6KEGTJgWD06w6KEGTJgWP0/nqir/+GPk3oAAAAASUVORK5CYII=');
-    }
-
-    .callout-container {
-      display: flex;
-      box-sizing: border-box;
-      height: auto;
-      min-height: 48px;
-      padding: 6px 24px;
-      border-radius: 8px;
-      align-items: center;
-      gap: 10px;
-      color: #3c4043;
-      font-size: 14px;
-    }
-
-    .device-information {
-      padding-top: 0.2in;
-      padding-left: 0.2in;
-      background-color: #F8F9FA;
-      width: 250px;
-      height: 100.4%;
-    }
-
-    /* Define the summary related css elements*/
-    .summary-content {
-      position: relative;
-      width: var(--page-width);
-      height: var(--summary-height);
-      margin-top: 19px;
-      margin-bottom: 19px;
-      background-color: #E8EAED;
-      padding-bottom: 20px;
-    }
-
-    .summary-item-label {
-      position: relative;
-    }
-
-    .summary-item-value {
-      position: relative;
-      font-size: 20px;
-      font-weight: 400;
-      color: #202124;
-    }
-
-    .summary-item-space {
-      position: relative;
-      padding-bottom: 15px;
-      margin: 0;
-    }
-
-    .summary-device-modules {
-      position: absolute;
-      left: 3.2in;
-      top: .3in;
-    }
-
-    .summary-device-module-label {
-      font-size: 16px;
-      font-weight: 500;
-      color: #202124;
-      width: fit-content;
-      margin-bottom: 0.1in;
-    }
-
-    .summary-vertical-line {
-      width: 1px;
-      height: var(--vertical-line-height);
-      background-color: #80868B;
-      position: absolute;
-      top: .3in;
-      bottom: .1in;
-      left: 3in;
-    }
-
-    /* CSS for the color box */
-    .summary-color-box {
-      position: absolute;
-      right: 0in;
-      top: 0in;
-      width: 2.6in;
-      height: 100%;
-    }
-
-    .summary-box-compliant {
-      background-color: rgb(24, 128, 56);
-    }
-
-    .summary-box-non-compliant {
-      background-color: #b31412;
-    }
-
-    .summary-box-label {
-      font-size: 14px;
-      margin-top: 5px;
-      color: #DADCE0;
-      position: relative;
-      top: 10px;
-      left: 20px;
-      font-weight: 500;
-    }
-
-    .summary-box-value {
-      font-size: 18px;
-      margin: 0 0 10px 0;
-      color: #ffffff;
-      position: relative;
-      top: 10px;
-      left: 20px;
-    }
-
-    .result-list-title {
-      font-size: 24px;
-    }
-
-    .result-list {
-      position: relative;
-      margin-top: .2in;
-      font-size: 18px;
-    }
-
-    .result-line {
-      border: 1px solid #D3D3D3;
-      /* Light Gray border*/
-      height: .4in;
-      width: 8.5in;
-    }
-
-    .result-line-result {
-      border-top: 0px;
-    }
-
-    .result-list-header-label {
-      font-weight: 500;
-      position: absolute;
-      font-size: 12px;
-      font-weight: bold;
-      height: 40px;
-      display: flex;
-      align-items: center;
-    }
-
-    .result-test-label {
-      position: absolute;
-      font-size: 12px;
-      margin-top: 12px;
-      max-width: 300px;
-      font-weight: normal;
-      align-items: center;
-      text-overflow: ellipsis;
-      white-space: nowrap;
-      overflow: hidden;
-    }
-
-    .result-test-description {
-      max-width: 380px;
-    }
-
-    .result-test-result-error {
-      background-color: #FCE8E6;
-      color: #C5221F;
-      left: 7.3in;
-    }
-
-    .result-test-result-feature-not-detected {
-      background-color: #dadce0;
-      color: #8d5c00;
-      left: 6.92in;
-    }
-
-    .result-test-result-non-compliant {
-      background-color: #FCE8E6;
-      color: #C5221F;
-      left: 7.04in;
-    }
-
-    .result-test-result {
-      position: absolute;
-      font-size: 12px;
-      width: fit-content;
-      height: 12px;
-      margin-top: 8px;
-      padding: 4px 4px 7px 5px;
-      border-radius: 2px;
-    }
-
-    .result-test-result-compliant {
-      background-color: #E6F4EA;
-      color: #137333;
-      left: 7.16in;
-    }
-
-    .result-test-result-skipped {
-      background-color: #e3e3e3;
-      color: #393939;
-      left: 7.22in;
-    }
-
-    /* CSS for the footer */
-    .footer {
-      position: absolute;
-      height: 30px;
-      width: 8.5in;
-      bottom: 0in;
-      border-top: 1px solid #D3D3D3;
-    }
-
-    .footer-label {
-      color: #3C4043;
-      position: absolute;
-      top: 5px;
-      font-size: 12px;
-    }
-
-    /*CSS for the markdown tables */
-    .markdown-table {
-      border-collapse: collapse;
-      margin-left: 20px;
-      background-color: #F8F9FA;
-    }
-
-    .markdown-table th, .markdown-table td {
-      border: none;
-      text-align: left;
-      padding: 8px;
-    }
-
-    .markdown-header-h1 {
-      margin-top:20px;
-      margin-bottom:20px;
-      margin-right:0px;
-      font-size: 2em;
-    }
-
-    .markdown-header-h2 {
-      margin-top:20px;
-      margin-bottom:20px;
-      margin-right:0px;
-      font-size: 1.5em;
-    }
-
-    .module-page-content {
-      /*Page height minus header(93px), footer(30px), 
-      and a 20px bottom padding.*/
-      height: calc(11in - 93px - 30px - 20px);
-      
-      /* In case we mess something up in our calculations
-        we'll cut off the content of the page so 
-        the header, footer and line break work
-        as expected
-      */
-      overflow: hidden;
-    }
-
-    .module-page-content h1 {
-      font-size: 32px;
-    }
-
-    @media print {
-      @page {
-        size: Letter;
-        width: 8.5in;
-        height: 11in;
-      }
-    }'''
+# Copyright 2023 Google LLC
+#
+# Licensed under the Apache License, Version 2.0 (the "License");
+# you may not use this file except in compliance with the License.
+# You may obtain a copy of the License at
+#
+#    https://www.apache.org/licenses/LICENSE-2.0
+#
+# Unless required by applicable law or agreed to in writing, software
+# distributed under the License is distributed on an "AS IS" BASIS,
+# WITHOUT WARRANTIES OR CONDITIONS OF ANY KIND, either express or implied.
+# See the License for the specific language governing permissions and
+# limitations under the License.
+"""Store previous Testrun information."""
+
+from datetime import datetime
+from weasyprint import HTML
+from io import BytesIO
+from common import util
+import base64
+import os
+from test_orc.test_case import TestCase
+
+DATE_TIME_FORMAT = '%Y-%m-%d %H:%M:%S'
+RESOURCES_DIR = 'resources/report'
+TESTS_FIRST_PAGE = 11
+TESTS_PER_PAGE = 20
+
+# Locate parent directory
+current_dir = os.path.dirname(os.path.realpath(__file__))
+
+# Locate the test-run root directory, 4 levels, src->python->framework->test-run
+root_dir = os.path.dirname(
+    os.path.dirname(os.path.dirname(os.path.dirname(current_dir))))
+
+# Obtain the report resources directory
+report_resource_dir = os.path.join(root_dir, RESOURCES_DIR)
+
+test_run_img_file = os.path.join(report_resource_dir, 'testrun.png')
+
+
+class TestReport():
+  """Represents a previous Testrun report."""
+
+  def __init__(self,
+               status='Non-Compliant',
+               started=None,
+               finished=None,
+               total_tests=0):
+    self._device = {}
+    self._mac_addr = None
+    self._status: str = status
+    self._started = started
+    self._finished = finished
+    self._total_tests = total_tests
+    self._results = []
+    self._module_reports = []
+    self._report_url = ''
+    self._cur_page = 0
+
+  def add_module_reports(self, module_reports):
+    self._module_reports = module_reports
+
+  def get_status(self):
+    return self._status
+
+  def get_started(self):
+    return self._started
+
+  def get_finished(self):
+    return self._finished
+
+  def get_duration_seconds(self):
+    diff = self._finished - self._started
+    return diff.total_seconds()
+
+  def get_duration(self):
+    return str(datetime.timedelta(seconds=self.get_duration_seconds()))
+
+  def add_test(self, test):
+    self._results.append(test)
+
+  def set_report_url(self, url):
+    self._report_url = url
+
+  def get_report_url(self):
+    return self._report_url
+
+  def set_mac_addr(self, mac_addr):
+    self._mac_addr = mac_addr
+
+  def to_json(self):
+    report_json = {}
+
+    report_json['testrun'] = {
+      'version': self._version
+    }
+
+    report_json['mac_addr'] = self._mac_addr
+    report_json['device'] = self._device
+    report_json['status'] = self._status
+    report_json['started'] = self._started.strftime(DATE_TIME_FORMAT)
+    report_json['finished'] = self._finished.strftime(DATE_TIME_FORMAT)
+
+    test_results = []
+    for test in self._results:
+      test_dict = {
+        'name': test.name,
+        'description': test.description,
+        'expected_behavior': test.expected_behavior,
+        'required_result': test.required_result,
+        'result': test.result
+      }
+
+      if test.recommendations is not None and len(test.recommendations) > 0:
+        test_dict['recommendations'] = test.recommendations
+
+      test_results.append(test_dict)
+
+    report_json['tests'] = {'total': self._total_tests,
+                            'results': test_results}
+    report_json['report'] = self._report_url
+    return report_json
+
+  def from_json(self, json_file):
+
+    # Version added in v1.3-alpha
+    if 'testrun' in json_file and 'version' in json_file['testrun']:
+      self._version = json_file['testrun']['version']
+    else:
+      self._version = 'Unknown'
+
+    self._device['mac_addr'] = json_file['device']['mac_addr']
+    self._device['manufacturer'] = json_file['device']['manufacturer']
+    self._device['model'] = json_file['device']['model']
+
+    # Firmware is not specified for non-UI devices
+    if 'firmware' in json_file['device']:
+      self._device['firmware'] = json_file['device']['firmware']
+
+    if 'test_modules' in json_file['device']:
+      self._device['test_modules'] = json_file['device']['test_modules']
+
+    self._status = json_file['status']
+    self._started = datetime.strptime(json_file['started'], DATE_TIME_FORMAT)
+    self._finished = datetime.strptime(json_file['finished'], DATE_TIME_FORMAT)
+
+    if 'report' in json_file:
+      self._report_url = json_file['report']
+    self._total_tests = json_file['tests']['total']
+
+    # Loop through test results
+    for test_result in json_file['tests']['results']:
+      test_case = TestCase(
+        name=test_result['name'],
+        description=test_result['description'],
+        expected_behavior=test_result['expected_behavior'],
+        required_result=test_result['required_result'],
+        result=test_result['result'])
+      if 'recommendations' in test_result:
+        test_case.recommendations = test_result['recommendations']
+      self.add_test(test_case)
+
+  # Create a pdf file in memory and return the bytes
+  def to_pdf(self):
+    # Resolve the data as html first
+    report_html = self.to_html()
+
+    # Convert HTML to PDF in memory using weasyprint
+    pdf_bytes = BytesIO()
+    HTML(string=report_html).write_pdf(pdf_bytes)
+    return pdf_bytes
+
+  def to_html(self):
+    json_data = self.to_json()
+    return f'''
+    <!DOCTYPE html>
+    <html lang="en">
+    {self.generate_head()}
+    <body>
+      {self.generate_body(json_data)}
+    </body>
+    </html>
+    '''
+
+  def generate_test_sections(self, json_data):
+    results = json_data['tests']['results']
+    sections = ''
+    for result in results:
+      sections += self.generate_test_section(result)
+    return sections
+
+  def generate_test_section(self, result):
+    section_content = '<section class="test-section">\n'
+    for key, value in result.items():
+      if value is not None:  # Check if the value is not None
+        # Replace underscores and capitalize
+        formatted_key = key.replace('_', ' ').title()
+        section_content += f'<p><strong>{formatted_key}:</strong> {value}</p>\n'
+    section_content += '</section>\n<div style="margin-bottom: 40px;"></div>\n'
+    return section_content
+
+  def generate_pages(self, json_data):
+
+    # Calculate pages
+    test_count = len(json_data['tests']['results'])
+
+    # Multiple pages required
+    if test_count > TESTS_FIRST_PAGE:
+      # First page
+      full_page = 1
+
+      # Remaining tests
+      test_count -= TESTS_FIRST_PAGE
+      full_page += (int)(test_count / TESTS_PER_PAGE)
+      partial_page = 1 if test_count % TESTS_PER_PAGE > 0 else 0
+
+    # 1 page required
+    elif test_count == TESTS_FIRST_PAGE:
+      full_page = 1
+      partial_page = 0
+    # Less than 1 page required
+    else:
+      full_page = 0
+      partial_page = 1
+
+    num_pages = full_page + partial_page
+
+    pages = ''
+    for _ in range(num_pages):
+      self._cur_page += 1
+      pages += self.generate_results_page(json_data=json_data,
+                                          page_num=self._cur_page)
+    return pages
+
+  def generate_results_page(self, json_data, page_num):
+    page = '<div class="page">'
+    page += self.generate_header(json_data, (page_num == 1))
+    if page_num == 1:
+      page += self.generate_summary(json_data)
+    page += self.generate_results(json_data, page_num)
+    page += self.generate_footer(page_num)
+    page += '</div>'
+    page += '<div style="break-after:page"></div>'
+    return page
+
+  def generate_module_page(self, json_data, module_report):
+    self._cur_page += 1
+    page = '<div class="page">'
+    page += self.generate_header(json_data, False)
+    page += f'''
+    <div class=module-page-content>
+      {module_report}
+    </div>'''
+    page += self.generate_footer(self._cur_page)
+    page += '</div>'  # Page end
+    page += '<div style="break-after:page"></div>'
+    return page
+
+  def generate_steps_to_resolve(self, json_data):
+
+    steps_so_far = 0
+    tests_with_recommendations = []
+    index = 1
+
+    # Collect all tests with recommendations
+    for test in json_data['tests']['results']:
+      if 'recommendations' in test:
+        tests_with_recommendations.append(test)
+
+    # Check if test has recommendations
+    if len(tests_with_recommendations) == 0:
+      return ''
+
+    # Start new page
+    self._cur_page += 1
+    page = '<div class="page">'
+    page += self.generate_header(json_data, False)
+
+    # Add title
+    page += '<h1>Steps to Resolve</h1>'
+
+    for test in tests_with_recommendations:
+
+      # Generate new page
+      if steps_so_far == 4 and (
+        len(tests_with_recommendations) - (index-1) > 0):
+
+        # Reset steps counter
+        steps_so_far = 0
+
+        # Render footer
+        page += self.generate_footer(self._cur_page)
+        page += '</div>'  # Page end
+        page += '<div style="break-after:page"></div>'
+
+        # Render new header
+        self._cur_page += 1
+        page += '<div class="page">'
+        page += self.generate_header(json_data, False)
+
+      # Render test recommendations
+      page += f'''
+        <div class="steps-to-resolve">
+          <div class="steps-to-resolve-row">
+            <span class="steps-to-resolve-index">{index}. </span>
+            <div class="steps-to-resolve-test-name">
+              <span class="steps-to-resolve subtitle">Name</span><br>{test["name"]}
+            </div>
+            <div class="steps-to-resolve-description">
+              <span class="steps-to-resolve subtitle">Description</span><br>{test["description"]}
+            </div>
+          </div>
+          <div class="steps-to-resolve-row" style="margin-left: 70px;">
+            <span class="steps-to-resolve subtitle">Steps to resolve</span>
+        '''
+
+      step_number = 1
+      for recommendation in test['recommendations']:
+        page += f'''
+        <br><span style="font-size: 14px">{
+              step_number}. {recommendation}</span>'''
+        step_number += 1
+
+      page += '</div></div>'
+
+      index += 1
+      steps_so_far += 1
+
+    # Render final footer
+    page += self.generate_footer(self._cur_page)
+    page += '</div>'  # Page end
+    page += '<div style="break-after:page"></div>'
+
+    return page
+
+  def generate_module_pages(self, json_data):
+    pages = ''
+    content_max_size = 913
+
+    for module_reports in self._module_reports:
+      # ToDo: Figure out how to make this dynamic
+      # Padding values  from CSS
+      # Element sizes from inspection of rendered report
+      h1_padding = 8
+      module_summary_padding = 50 # 25 top and 25 bottom
+
+      # Reset values for each module report
+      data_table_active = False
+      data_rows_active = False
+      page_content = ''
+      content_size = 0
+      content = module_reports.split('\n')
+
+      for line in content:
+        if '<h1' in line:
+          content_size += 40 + h1_padding
+        elif 'module-summary' in line:
+          content_size += 85.333 + module_summary_padding
+
+        # Track module-data table state
+        elif '<table class="module-data"' in line:
+          data_table_active=True
+        elif '</table>' in line and data_table_active:
+          data_table_active=False
+
+        # Add module-data header size, ignore rows, should
+        # only be one so only care about a header existence
+        elif '<thead>' in line and data_table_active:
+          content_size += 41.333
+
+        # Track module-data table state
+        elif '<tbody>' in line and data_table_active:
+          data_rows_active = True
+        elif '</tbody>' in line and data_rows_active:
+          data_rows_active = False
+
+        # Add appropriate content size for each data row
+        # update if CSS changes for this element
+        elif '<tr>' in line and data_rows_active:
+          content_size += 42
+
+        # If the current line is within the content size limit
+        # we'll add it to this page, otherweise, we'll put it on the next
+        # page. Also make sure that if there is less than 40 pixels
+        # left after a data row, start a new page or the row will get cut off.
+        # Current row size is 42 # adjust if we update the
+        # "module-data tbody tr" element.
+        if content_size >= content_max_size or (
+          data_rows_active and content_max_size - content_size < 42):
+          # If in the middle of a table, close the table
+          if data_rows_active:
+            page_content += '</tbody></table>'
+          page = self.generate_module_page(json_data, page_content)
+          pages += page + '\n'
+          content_size = 0
+          # If in the middle of a data table, restart
+          # it for the rest of the rows
+          page_content = ('<table class=module-data></tbody>\n'
+                          if data_rows_active else '')
+        page_content += line + '\n'
+      if len(page_content) > 0:
+        page = self.generate_module_page(json_data, page_content)
+        pages += page + '\n'
+    return pages
+
+  def generate_body(self, json_data):
+    self._num_pages = 0
+    self._cur_page = 0
+    body = f'''
+    <body>
+      {self.generate_pages(json_data)}
+      {self.generate_steps_to_resolve(json_data)}
+      {self.generate_module_pages(json_data)}
+    </body>
+    '''
+    # Set the max pages after all pages have been generated
+    return body.replace('MAX_PAGE', str(self._cur_page))
+
+  def generate_footer(self, page_num):
+    footer = f'''
+    <div class="footer">
+      <div class="footer-label">Testrun {self._version}</div>
+      <div class="footer-label" style="right: 0px">Page {page_num}/MAX_PAGE</div>
+    </div>
+    '''
+    return footer
+
+  def generate_results(self, json_data, page_num):
+
+    successful_tests = 0
+    for test in json_data['tests']['results']:
+      if test['result'] != 'Error':
+        successful_tests += 1
+
+    result_list = f'''
+      <div class="result-list">
+        <h3>Results List <small>({successful_tests}/{self._total_tests})</small></h3>
+        <div class="result-line" style="margin-top: 10px;border-top-left-radius:4px;border-top-right-radius:4px;">
+          <div class="result-list-header-label" style="left: .1in">Name</div>
+          <div class="result-list-header-label" style="left: 2.8in">Description</div>
+          <div class="result-list-header-label" style="left: 7.3in">Result</div>
+        </div>'''
+    if page_num == 1:
+      start = 0
+    elif page_num == 2:
+      start = TESTS_FIRST_PAGE
+    else:
+      start = (page_num - 2) * TESTS_PER_PAGE + TESTS_FIRST_PAGE
+    results_on_page = TESTS_FIRST_PAGE if page_num == 1 else TESTS_PER_PAGE
+    result_end = min(start + results_on_page,
+                     len(json_data['tests']['results']))
+    for ix in range(result_end - start):
+      result = json_data['tests']['results'][ix + start]
+      result_list += self.generate_result(result)
+    result_list += '</div>'
+    return result_list
+
+  def generate_result(self, result):
+    if result['result'] == 'Non-Compliant':
+      result_class = 'result-test-result-non-compliant'
+    elif result['result'] == 'Compliant':
+      result_class = 'result-test-result-compliant'
+    elif result['result'] == 'Error':
+      result_class = 'result-test-result-error'
+    elif result['result'] == 'Feature Not Detected':
+      result_class = 'result-test-result-feature-not-detected'
+    else:
+      result_class = 'result-test-result-skipped'
+
+    result_html = f'''
+      <div class="result-line result-line-result">
+          <div class="result-test-label" style="left: .1in;">{result['name']}</div>
+          <div class="result-test-label result-test-description" style="left: 2.8in;">{result['description']}</div>
+          <div class="result-test-label result-test-result {result_class}">{result['result']}</div>
+      </div>
+      '''
+    return result_html
+
+  def generate_header(self, json_data, first_page):
+    with open(test_run_img_file, 'rb') as f:
+      tr_img_b64 = base64.b64encode(f.read()).decode('utf-8')
+    header = ''
+
+    if first_page:
+      header += f'''
+        <div class="header">
+          <h1>Testrun report</h1>
+          <h2 style="top: 50%;max-width:700px">
+            {json_data["device"]["manufacturer"]}
+            {json_data["device"]["model"]}
+          </h2>'''
+    else:
+      header += f'''
+        <div class="header" style="margin-bottom:1px solid #DADCE0">
+          <h1>Testrun report</h1>
+          <h3 style="margin-top:0;max-width:700px">
+            {json_data["device"]["manufacturer"]}
+            {json_data["device"]["model"]}
+          </h3>'''
+    header += f'''<img src="data:image/png;base64,
+      {tr_img_b64}" alt="Testrun" width="90" style="position: absolute;top: 40%; right: 0px;"></img>
+    </div>
+    '''
+    return header
+
+  def generate_summary(self, json_data):
+    # Generate the basic content section layout
+    summary = '''
+     <div class="summary-content">
+     '''
+    # Add the device information
+    manufacturer = (json_data['device']['manufacturer']
+                    if 'manufacturer' in json_data['device'] else 'Undefined')
+    model = (json_data['device']['model']
+             if 'model' in json_data['device'] else 'Undefined')
+    fw = (json_data['device']['firmware']
+          if 'firmware' in json_data['device'] else 'Undefined')
+    mac = (json_data['device']['mac_addr']
+           if 'mac_addr' in json_data['device'] else 'Undefined')
+
+    summary += '''<div class="device-information">
+      <div style="padding-right:0.1in;">'''
+
+    summary += self.generate_device_summary_label('Manufacturer', manufacturer)
+    summary += self.generate_device_summary_label('Model', model)
+    summary += self.generate_device_summary_label('Firmware', fw)
+    summary += self.generate_device_summary_label('MAC Address',
+                                                  mac,
+                                                  trailing_space=False)
+
+    summary += '</div></div>'
+
+    # Add device configuration
+    summary += '''
+    <div class="summary-device-modules">
+      <div class="summary-item-label" style="margin-bottom:10px;">
+        <h4>Device Configuration</h4>
+      </div>
+    '''
+
+    if 'test_modules' in json_data['device']:
+
+      sorted_modules = {}
+
+      for test_module in json_data['device']['test_modules']:
+        if 'enabled' in json_data['device']['test_modules'][test_module]:
+          sorted_modules[test_module] = json_data['device']['test_modules'][
+            test_module]['enabled']
+
+      # Sort the modules by enabled first
+      sorted_modules = sorted(sorted_modules.items(),
+                              key=lambda x:x[1],
+                              reverse=True)
+
+      for module in sorted_modules:
+        summary += self.generate_device_module_label(
+          module[0],
+          module[1]
+        )
+
+    summary += '</div>'
+
+    # Add device configuration
+    summary += '''
+    <div class="summary-device-modules">
+      <div class="summary-item-label" style="margin-bottom:10px;">
+        <h4>Device Configuration</h4>
+      </div>
+    '''
+
+    if 'test_modules' in json_data['device']:
+
+      sorted_modules = {}
+
+      for test_module in json_data['device']['test_modules']:
+        if 'enabled' in json_data['device']['test_modules'][test_module]:
+          sorted_modules[test_module] = json_data['device']['test_modules'][
+            test_module]['enabled']
+
+      # Sort the modules by enabled first
+      sorted_modules = sorted(sorted_modules.items(),
+                              key=lambda x:x[1],
+                              reverse=True)
+
+      for module in sorted_modules:
+        summary += self.generate_device_module_label(
+          module[0],
+          module[1]
+        )
+
+    summary += '</div>'
+
+    # Add the result summary
+    summary += self.generate_result_summary(json_data)
+
+    summary += '\n</div>'
+    return summary
+
+  def generate_device_module_label(self, module, enabled):
+
+    # Do not render deleted modules
+    if module == 'nmap':
+      return ''
+
+    label = '<div class="summary-device-module-label">'
+    if enabled:
+      label += '<span style="color:#34a853">✔ </span>'
+    else:
+      label += '<span style="color:#ea4335">✖ </span>'
+    label += util.get_module_display_name(module)
+    label += '</div>'
+    return label
+
+  def generate_result_summary(self, json_data):
+    if json_data['status'] == 'Compliant':
+      result_summary = '''<div class ="summary-color-box
+      summary-box-compliant">'''
+    else:
+      result_summary = '''<div class ="summary-color-box
+      summary-box-non-compliant">'''
+    result_summary += self.generate_result_summary_item('Test status',
+                                                        'Complete')
+    result_summary += self.generate_result_summary_item(
+        'Test result',
+        json_data['status'],
+        style='color: white; font-size:24px; font-weight: 700;')
+    result_summary += self.generate_result_summary_item('Started',
+                                                        json_data['started'])
+
+    # Convert the timestamp strings to datetime objects
+    start_time = datetime.strptime(json_data['started'], '%Y-%m-%d %H:%M:%S')
+    end_time = datetime.strptime(json_data['finished'], '%Y-%m-%d %H:%M:%S')
+    # Calculate the duration
+    duration = end_time - start_time
+    result_summary += self.generate_result_summary_item('Duration',
+                                                        str(duration))
+
+    result_summary += '\n</div>'
+    return result_summary
+
+  def generate_result_summary_item(self, key, value, style=None):
+    summary_item = f'''<div class="summary-box-label">{key}</div>'''
+    if style is not None:
+      summary_item += f'''<div style="{style}"
+      class="summary-box-value">{value}</div>'''
+    else:
+      summary_item += f'''<div class="summary-box-value">{value}</div>'''
+    return summary_item
+
+  def generate_device_summary_label(self, key, value, trailing_space=True):
+    label = f'''
+    <div class="summary-item-label"><h4>{key}</h4></div>
+    <div class="summary-item-value">{value}</div>
+    '''
+    if trailing_space:
+      label += '''<div class="summary-item-space"></div>'''
+    return label
+
+  def generate_head(self):
+    return f'''
+    <head>
+      <meta charset="UTF-8">
+      <meta name="viewport" content="width=device-width, initial-scale=1.0">
+      <title>Testrun Report</title>
+      <style>
+        {self.generate_css()}
+      </style>
+    </head>
+    '''
+
+  def generate_css(self):
+    return '''
+    /* Set some global variables */
+    :root {
+      --header-height: .75in;
+      --header-width: 8.5in;
+      --header-pos-x: 0in;
+      --header-pos-y: 0in;
+      --page-width: 8.5in;
+      --summary-height: 2.8in;
+      --vertical-line-height: calc(var(--summary-height)-.2in);
+      --vertical-line-pos-x: 25%;
+    }
+
+    @font-face {
+      font-family: 'Google Sans';
+      font-style: normal;
+      src: url(https://fonts.gstatic.com/s/googlesans/v58/4Ua_rENHsxJlGDuGo1OIlJfC6l_24rlCK1Yo_Iqcsih3SAyH6cAwhX9RFD48TE63OOYKtrwEIJllpyk.woff2) format('woff2');
+      unicode-range: U+0000-00FF, U+0131, U+0152-0153, U+02BB-02BC, U+02C6, U+02DA, U+02DC, U+0304, U+0308, U+0329, U+2000-206F, U+2074, U+20AC, U+2122, U+2191, U+2193, U+2212, U+2215, U+FEFF, U+FFFD;
+    }
+
+    @font-face {
+      font-family: 'Roboto Mono';
+      font-style: normal;
+      src: url(https://fonts.googleapis.com/css2?family=Roboto+Mono:ital,wght@0,100..700;1,100..700&display=swap) format('woff2');
+      unicode-range: U+0000-00FF, U+0131, U+0152-0153, U+02BB-02BC, U+02C6, U+02DA, U+02DC, U+0304, U+0308, U+0329, U+2000-206F, U+2074, U+20AC, U+2122, U+2191, U+2193, U+2212, U+2215, U+FEFF, U+FFFD;
+    }
+
+    /* Define some common body formatting*/
+    body {
+      font-family: 'Google Sans', sans-serif;
+      margin: 0px;
+      padding: 0px;
+    }
+
+    /* Use this for various section breaks*/
+    .gradient-line {
+      position: relative;
+      background-image: linear-gradient(to right, red, blue, green, yellow, orange);
+      height: 1px;
+      /* Adjust the height as needed */
+      width: 100%;
+      /* To span the entire width */
+      display: block;
+      /* Ensures it's a block-level element */
+    }
+
+    /* Sets proper page size during print to pdf for weasyprint */
+    @page {
+      size: Letter;
+      width: 8.5in;
+      height: 11in;
+    }
+
+    .page {
+      position: relative;
+      margin: 0 20px;
+      width: 8.5in;
+      height: 11in;
+    }
+
+    /* Define the  header related css elements*/
+    .header {
+      position: relative;
+    }
+
+    h1 {
+      margin: 0 0 8px 0;
+      font-size: 20px;
+      font-weight: 400;
+    }
+
+    h2 {
+      margin: 0px;
+      font-size: 48px;
+      font-weight: 700;
+    }
+
+    h3 {
+      font-size: 24px;
+    }
+
+    h4 {
+      font-size: 12px;
+      font-weight: 500;
+      color: #5F6368;
+      margin-bottom: 0;
+      margin-top: 0;
+    }
+
+    .module-summary {
+      background-color: #F8F9FA;
+      width: 100%;
+      margin-bottom: 25px;
+      margin-top: 25px;
+    }
+
+    .module-summary thead tr th {
+      text-align: left;
+      padding-top: 15px;
+      padding-left: 15px;
+      font-weight: 500;
+      color: #5F6368;
+      font-size: 14px;
+    }
+
+    .module-summary tbody tr td {
+      padding-bottom: 15px;
+      padding-left: 15px;
+      font-size: 24px;
+    }
+
+    .module-data {
+      border: 1px solid #DADCE0;
+      border-radius: 3px;
+      border-spacing: 0;
+    }
+
+    .module-data thead tr th {
+      text-align: left;
+      padding: 12px 25px;
+      color: #3C4043;
+      font-size: 14px;
+      font-weight: 700;
+    }
+
+    .module-data tbody tr td {
+      text-align: left;
+      padding: 12px 25px;
+      color: #3C4043;
+      font-size: 14px;
+      font-weight: 400;
+      border-top: 1px solid #DADCE0;
+      font-family: 'Roboto Mono', monospace;
+    }
+
+    div.steps-to-resolve {
+      background-color: #F8F9FA;
+      margin-bottom: 30px;
+      width: 756px;
+      padding: 20px 30px;
+      vertical-align: top;
+    }
+
+    .steps-to-resolve-row {
+      vertical-align: top;
+    }
+
+    .steps-to-resolve-test-name {
+      display: inline-block;
+      margin-left: 70px;
+      margin-bottom: 20px;
+      width: 250px;
+      vertical-align: top;
+    }
+
+    .steps-to-resolve-description {
+      display: inline-block;
+    }
+
+    .steps-to-resolve.subtitle {
+      text-align: left;
+      padding-top: 15px;
+      font-weight: 500;
+      color: #5F6368;
+      font-size: 14px;
+    }
+  
+    .steps-to-resolve-index {
+      font-size: 40px;
+      position: absolute;
+    }
+
+    .callout-container.info {
+      background-color: #e8f0fe;
+    }
+
+    .callout-container.info .icon {
+      width: 22px;
+      height: 22px;
+      margin-right: 5px;
+      background-size: contain;
+      background-image: url('data:image/png;base64,iVBORw0KGgoAAAANSUhEUgAAAEwAAABOCAYAAACKX/AgAAAABHNCSVQICAgIfAhkiAAACYVJREFUeF7tXGtsVEUUPi0t0NIHli5Uni1I5KVYiCgPtQV8BcSIBkVUjFI0GiNGhR9KiIEfIqIkRlSqRlBQAVEREx9AqwIqClV5imILCBT6gHZLW2gLnm+xZHM5d2fm7t1tN9kv2R+dO3fmzHfncV7TmNKTZ89RFNoMxGrXjFb0MRAlzHAiRAmLEmbIgGH16AyLEmbIgGH16AyLEmbIgGH1OMP6rlVvZH1518E62nO4jkrKz9CBstNU4W2kU6fP8q/J10+Hdm34F0udkuOol6cdZXnaUr+uCTSwZwLFxca4JotJQzHh1PS9dU307Y4q2rjTS0XFp6j2zFkTWS/UTWwbS9m9O9CYgck09spUSm7fxlE7Tl4KC2F/H6un/PVlVLC7mhoa3bXE4uNiKHdACk0f66E+Xdo74cDonZASdryqgV7/5jit23aCQm2xtuElOn5IR3rsps7UOTXeiASTyiEhDEvv3cJyWrG5nM40uDujVINrFxdLk0d1oody0ik5wf2l6jphW/+uoZnLD1FV7fmNWzVA6Xnzfh7MrOzYIY7mT+lOw/okSV04LnOVsI+3VNDLX5QSTkAdJPEJOLJfCg3JSvAtI08y/1LjKC3p/OFdWdNIZVX88zYQlve24lrastdLNXyS6gAn6bMTMmjS8E461bXquEJYQ9M5mv/5Ufrk50plpyBjzKAUyuETbljvJIrjTdsEjXxobP2nhgp3eWnDzmoCqSrcdU0azbz9UopvY9aX1G7QhFXz0ntq2UHazmpCIECfmnpDOt1/fTq1j3fHwKhjteT978tpGf+gvwXCUFZDXrm/J6UkBrevBUUYZtaj+SUBycJXnchf+JExHrrk/6UWaGBOnmGWLdlQRp/8VBlwOwBpb0zLDGqmBUXYvDVHAi7DjI7xtGhqL7q8a+j1IxC990gdzXjvIB3j/c4OWJ7PTexq91hZ7nhtfLS5IiBZV2Um0vIn+oSNLIwUZhP6HMx922E177Mrf6ywe6wsd0TYz3/V0MJ1pbaNTxh6CeXnZV047WwrhuAB7M63uW/IYIcFa0tp6/4au8cBy40Jg1I6a8Uh270Cgr4wqZvx6RdQSsOHOHkhgx1pUHtmLf+XMBZTGBP2TkG5rVKKpTA7iP0Bpx4Mcv8fypwCstgtz5OnGn3WiCmMNn1sphMW7BPNHWzw2D+alU5TQVB/xOzdZCUogT0TW+YOcNKc7x24jKa8tl88CGBGrZ3Z18j2NJphi78+LpIF1QGnYTBkOWZE8SL2tEUP9hT9Z6cbz9Jidg6YQJuwv0rrad32E2Lbd16bFtbTUBQiQCFOT8goYd32k7Sf3U+60CYsnxVDyUSEBj99tEe3vxarN50VZ8hqRRMPagn76nRxcQvCmzhNCtn5JwHmTqg0eKk/p2XYLh5gs0wCHJveer0TU4uwr36vEj2lEAK2YaQAskr7LLzA6/+o0hqGVhCkYJc8u8ZekeqaIQ1pgzkNdUaLExeeklVsc1qxgb0fdwyT9zn/usoZBgO7iP1QEnIGJEvFrboMbiUJRf+cslXGjQjbeaiW6hsuVh7h/Luarf9IA3xwkN0KKMsI+6lw8ZuWNxA3lDCqf0qLmj+STDplMJtG9JNnGbwdKigJO1Amu0qyMxNUbbfa50OzZG9GcdkZpcxKwko4Ii0BplCkwi4Mh+i7CspTEraYBE+K+4SNnbeXai2u5kTeb9Y/308SwXEZgi0S7MbqX1dJWHOeg7WDdJtOrfVM/gZZVuPb5H3duohMSVDFBfCOcklK+Q+IG6YlBRdMkAQOVxmUVymXxW5y+MulJOycEGKMiQk+XBUuctzuR0mYncFaWaNne7ktsBvtIcokOxLUq0aDMLmRco5GRyoQTZcgTQ5rPSVhcMBJKKuOYMJsPrbdWP3HryQskzP/JByz+UpS3dZWhjwNCchyVEFJWC+PrLMUlcgGuarD1vB8e7FsAmWmt1WKpySsfzfZBNq0x0vwZEQakMyyea/srrIbq/8YlYRd0T1R9HnBQ7mNXSKRBmT+SOlSyJtFsrEKSsJg3SPsL6GAnW6RBqRJScjO6iBGlqx1lYThhdHspZSwnjOiJV+ZVLc1lEFW5JRJGD1IdvlY62oRdsvgVNH3BQXwgx/Mo8dWIcL1N3LJpAQ8ZGLfyO52HWgRhuTaHHYYSljK4XaE3Vs7TvDHXfqd/HGRtq6bQKxFGMhAHrxksGIDXbJRP67XUsS+xXFVyRuBMeXx2HShTVjfjPY0boicQrT6x0rad1Q/eqwrnFv1/jxST2ts8m/Hc7bRZQYXIrQJg/C4NID1bgX0sRnvHRD3B2vdcP+NPWvG0gOiztg2PoYe5zGZwCh7Bw0v+rKUlvLmKQHqBxLpTDOjm9uC89CqCuPzIJ7oBFBS8/KL6Tcbq+TBHA89eWsXo6aNJXko12ObiQzB5n56xEgA/8ogBgqk/88pWWh3Lufg2pGVytnUuC1iCmPCkLY9/94ehLs9Etb+eoLmrDpM+LotBfQ9Z+VhWst3nCTgwsNLU3pon4z+bRgThpev7ZtET4/LkGTxlYE0LAVJ57F9yaUH6HMa921HFrp55rYMGnaZsys1jghDp7gANTFALgKWwn2c+RfO0xOnIbINf7fZsyD3nZx2fvcI51dpjDd9/4mge7HhruFpvhwyXJgKBaCUQhfExYZAHpQhbC++mdeCFxsweN2rM8hnmMqb7H3XuXd1BrYhzB1o8JJS6v9xQNarD7Tw1ZlmgfBVX/zsKK3ZenEakXVGIcSFNKlczqLBVRbTC1PY0H9ht1Lhbi/B+NfZJ7EMZ7WWy1n+hHy4qYIWsp6GNEgd4K72qP7JlM36WxcOriKajgBxc8wTkSkEWxA/KD3ZQEUldbRpT7Xoz5L6w2n49PgMumek8z3L2m5Qe5i1Mfz9E98SwcUHLFWngMpyjgOimryL3UDPgvpzDZ/obsJ1wiAcyHq3oIxW8IVTty/FqwYPc2fyiHR6ODdCrjD7DwjLCHnwX3K6ejCzRUUSnkOPHs/Ogcdu7szLWw7c6LSjqhOSGWbtFDn+SO0u5P3HbQsAzoAc9mflcVo5PCqhRlgIax4E0teRkb2R3cRQbJ26t3GjN5uT4nIHphC8wbrOPzfIDCth/gJjpu34t9b3r2SQ5YjEvfP/SqbJp1Mh3wVGOP6dDCLSCCgjRopQ2KAeicbqiBtkoY0WI8ytAYS7Hce2ZLgFbS39RQkz/BJRwqKEGTJgWD06w6KEGTJgWD06w6KEGTJgWP0/nqir/+GPk3oAAAAASUVORK5CYII=');
+    }
+
+    .callout-container {
+      display: flex;
+      box-sizing: border-box;
+      height: auto;
+      min-height: 48px;
+      padding: 6px 24px;
+      border-radius: 8px;
+      align-items: center;
+      gap: 10px;
+      color: #3c4043;
+      font-size: 14px;
+    }
+
+    .device-information {
+      padding-top: 0.2in;
+      padding-left: 0.2in;
+      background-color: #F8F9FA;
+      width: 250px;
+      height: 100.4%;
+    }
+
+    /* Define the summary related css elements*/
+    .summary-content {
+      position: relative;
+      width: var(--page-width);
+      height: var(--summary-height);
+      margin-top: 19px;
+      margin-bottom: 19px;
+      background-color: #E8EAED;
+      padding-bottom: 20px;
+    }
+
+    .summary-item-label {
+      position: relative;
+    }
+
+    .summary-item-value {
+      position: relative;
+      font-size: 20px;
+      font-weight: 400;
+      color: #202124;
+    }
+
+    .summary-item-space {
+      position: relative;
+      padding-bottom: 15px;
+      margin: 0;
+    }
+
+    .summary-device-modules {
+      position: absolute;
+      left: 3.2in;
+      top: .3in;
+    }
+
+    .summary-device-module-label {
+      font-size: 16px;
+      font-weight: 500;
+      color: #202124;
+      width: fit-content;
+      margin-bottom: 0.1in;
+    }
+
+    .summary-vertical-line {
+      width: 1px;
+      height: var(--vertical-line-height);
+      background-color: #80868B;
+      position: absolute;
+      top: .3in;
+      bottom: .1in;
+      left: 3in;
+    }
+
+    /* CSS for the color box */
+    .summary-color-box {
+      position: absolute;
+      right: 0in;
+      top: 0in;
+      width: 2.6in;
+      height: 100%;
+    }
+
+    .summary-box-compliant {
+      background-color: rgb(24, 128, 56);
+    }
+
+    .summary-box-non-compliant {
+      background-color: #b31412;
+    }
+
+    .summary-box-label {
+      font-size: 14px;
+      margin-top: 5px;
+      color: #DADCE0;
+      position: relative;
+      top: 10px;
+      left: 20px;
+      font-weight: 500;
+    }
+
+    .summary-box-value {
+      font-size: 18px;
+      margin: 0 0 10px 0;
+      color: #ffffff;
+      position: relative;
+      top: 10px;
+      left: 20px;
+    }
+
+    .result-list-title {
+      font-size: 24px;
+    }
+
+    .result-list {
+      position: relative;
+      margin-top: .2in;
+      font-size: 18px;
+    }
+
+    .result-line {
+      border: 1px solid #D3D3D3;
+      /* Light Gray border*/
+      height: .4in;
+      width: 8.5in;
+    }
+
+    .result-line-result {
+      border-top: 0px;
+    }
+
+    .result-list-header-label {
+      font-weight: 500;
+      position: absolute;
+      font-size: 12px;
+      font-weight: bold;
+      height: 40px;
+      display: flex;
+      align-items: center;
+    }
+
+    .result-test-label {
+      position: absolute;
+      font-size: 12px;
+      margin-top: 12px;
+      max-width: 300px;
+      font-weight: normal;
+      align-items: center;
+      text-overflow: ellipsis;
+      white-space: nowrap;
+      overflow: hidden;
+    }
+
+    .result-test-description {
+      max-width: 380px;
+    }
+
+    .result-test-result-error {
+      background-color: #FCE8E6;
+      color: #C5221F;
+      left: 7.3in;
+    }
+
+    .result-test-result-feature-not-detected {
+      background-color: #dadce0;
+      color: #8d5c00;
+      left: 6.92in;
+    }
+
+    .result-test-result-non-compliant {
+      background-color: #FCE8E6;
+      color: #C5221F;
+      left: 7.04in;
+    }
+
+    .result-test-result {
+      position: absolute;
+      font-size: 12px;
+      width: fit-content;
+      height: 12px;
+      margin-top: 8px;
+      padding: 4px 4px 7px 5px;
+      border-radius: 2px;
+    }
+
+    .result-test-result-compliant {
+      background-color: #E6F4EA;
+      color: #137333;
+      left: 7.16in;
+    }
+
+    .result-test-result-skipped {
+      background-color: #e3e3e3;
+      color: #393939;
+      left: 7.22in;
+    }
+
+    /* CSS for the footer */
+    .footer {
+      position: absolute;
+      height: 30px;
+      width: 8.5in;
+      bottom: 0in;
+      border-top: 1px solid #D3D3D3;
+    }
+
+    .footer-label {
+      color: #3C4043;
+      position: absolute;
+      top: 5px;
+      font-size: 12px;
+    }
+
+    /*CSS for the markdown tables */
+    .markdown-table {
+      border-collapse: collapse;
+      margin-left: 20px;
+      background-color: #F8F9FA;
+    }
+
+    .markdown-table th, .markdown-table td {
+      border: none;
+      text-align: left;
+      padding: 8px;
+    }
+
+    .markdown-header-h1 {
+      margin-top:20px;
+      margin-bottom:20px;
+      margin-right:0px;
+      font-size: 2em;
+    }
+
+    .markdown-header-h2 {
+      margin-top:20px;
+      margin-bottom:20px;
+      margin-right:0px;
+      font-size: 1.5em;
+    }
+
+    .module-page-content {
+      /*Page height minus header(93px), footer(30px), 
+      and a 20px bottom padding.*/
+      height: calc(11in - 93px - 30px - 20px);
+      
+      /* In case we mess something up in our calculations
+        we'll cut off the content of the page so 
+        the header, footer and line break work
+        as expected
+      */
+      overflow: hidden;
+    }
+
+    .module-page-content h1 {
+      font-size: 32px;
+    }
+
+    @media print {
+      @page {
+        size: Letter;
+        width: 8.5in;
+        height: 11in;
+      }
+    }'''