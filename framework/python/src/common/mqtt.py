--- conflicted
+++ resolved
@@ -32,15 +32,9 @@
   """ MQTT client class"""
   def __init__(self) -> None:
     self._client = mqtt_client.Client(mqtt_client.CallbackAPIVersion.VERSION2)
-<<<<<<< HEAD
 
     # Resolve Testrun host IP
     self._host = socket.gethostbyname(socket.gethostname())
-
-    self._client.enable_logger(LOGGER)
-    LOGGER.setLevel(logger.logging.INFO)
-=======
->>>>>>> e8a8593e
 
   def _connect(self):
     """Establish connection to MQTT broker"""
