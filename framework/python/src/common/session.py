--- conflicted
+++ resolved
@@ -47,11 +47,7 @@
 class TestrunSession():
   """Represents the current session of Test Run."""
 
-<<<<<<< HEAD
-  def __init__(self, root_dir, config_file, version):
-=======
-  def __init__(self, root_dir, version):
->>>>>>> 5bfa0427
+  def __init__(self, root_dir):
     self._root_dir = root_dir
 
     self._status = 'Idle'
@@ -86,11 +82,7 @@
     self._profile_format_json = None
 
     # System configuration
-<<<<<<< HEAD
-    self._config_file = config_file
-=======
     self._config_file = os.path.join(root_dir, CONFIG_FILE_PATH)
->>>>>>> 5bfa0427
     self._config = self._get_default_config()
 
     # Loading methods
