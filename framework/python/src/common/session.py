# Copyright 2023 Google LLC
#
# Licensed under the Apache License, Version 2.0 (the "License");
# you may not use this file except in compliance with the License.
# You may obtain a copy of the License at
#
#    https://www.apache.org/licenses/LICENSE-2.0
#
# Unless required by applicable law or agreed to in writing, software
# distributed under the License is distributed on an "AS IS" BASIS,
# WITHOUT WARRANTIES OR CONDITIONS OF ANY KIND, either express or implied.
# See the License for the specific language governing permissions and
# limitations under the License.

"""Track testing status."""

import datetime
import json
import os

NETWORK_KEY = 'network'
DEVICE_INTF_KEY = 'device_intf'
INTERNET_INTF_KEY = 'internet_intf'
RUNTIME_KEY = 'runtime'
MONITOR_PERIOD_KEY = 'monitor_period'
STARTUP_TIMEOUT_KEY = 'startup_timeout'
LOG_LEVEL_KEY = 'log_level'
API_PORT_KEY = 'api_port'
MAX_DEVICE_REPORTS_KEY = 'max_device_reports'

class TestRunSession():
  """Represents the current session of Test Run."""

  def __init__(self, config_file):
    self._status = 'Idle'
    self._device = None
    self._started = None
    self._finished = None
    self._results = []
    self._runtime_params = []
    self._device_repository = []
    self._total_tests = 0
    self._config_file = config_file
    self._config = self._get_default_config()
    self._load_config()

  def start(self):
    self._status = 'Waiting for device'
    self._started = datetime.datetime.now()

  def get_started(self):
    return self._started

  def get_finished(self):
    return self._finished

  def stop(self):
    self._finished = datetime.datetime.now()

  def _get_default_config(self):
    return {
      'network': {
        'device_intf': '',
        'internet_intf': ''
      },
      'log_level': 'INFO',
      'startup_timeout': 60,
      'monitor_period': 30,
      'runtime': 120,
      'max_device_reports': 5,
      'api_port': 8000
    }

  def get_config(self):
    return self._config

  def _load_config(self):

    if not os.path.isfile(self._config_file):
      return

    with open(self._config_file, 'r', encoding='utf-8') as f:
      config_file_json = json.load(f)

      # Network interfaces
      if (NETWORK_KEY in config_file_json 
          and DEVICE_INTF_KEY in config_file_json.get(NETWORK_KEY)
          and INTERNET_INTF_KEY in config_file_json.get(NETWORK_KEY)):
        self._config[NETWORK_KEY][DEVICE_INTF_KEY] = config_file_json.get(NETWORK_KEY, {}).get(DEVICE_INTF_KEY)
        self._config[NETWORK_KEY][INTERNET_INTF_KEY] = config_file_json.get(NETWORK_KEY, {}).get(INTERNET_INTF_KEY)

      if RUNTIME_KEY in config_file_json:
        self._config[RUNTIME_KEY] = config_file_json.get(RUNTIME_KEY)

      if STARTUP_TIMEOUT_KEY in config_file_json:
        self._config[STARTUP_TIMEOUT_KEY] = config_file_json.get(STARTUP_TIMEOUT_KEY)

      if MONITOR_PERIOD_KEY in config_file_json:
        self._config[MONITOR_PERIOD_KEY] = config_file_json.get(MONITOR_PERIOD_KEY)

      if LOG_LEVEL_KEY in config_file_json:
        self._config[LOG_LEVEL_KEY] = config_file_json.get(LOG_LEVEL_KEY)

      if API_PORT_KEY in config_file_json:
        self._config[API_PORT_KEY] = config_file_json.get(API_PORT_KEY)

      if MAX_DEVICE_REPORTS_KEY in config_file_json:
        self._config[MAX_DEVICE_REPORTS_KEY] = config_file_json.get(MAX_DEVICE_REPORTS_KEY)

  def _save_config(self):
    with open(self._config_file, 'w', encoding='utf-8') as f:
      f.write(json.dumps(self._config, indent=2))

  def get_runtime(self):
    return self._config.get(RUNTIME_KEY)

  def get_log_level(self):
    return self._config.get(LOG_LEVEL_KEY)

  def get_runtime_params(self):
    return self._runtime_params

  def add_runtime_param(self, param):
    self._runtime_params.append(param)

  def get_device_interface(self):
    return self._config.get(NETWORK_KEY, {}).get(DEVICE_INTF_KEY)

  def get_internet_interface(self):
    return self._config.get(NETWORK_KEY, {}).get(INTERNET_INTF_KEY)

  def get_monitor_period(self):
    return self._config.get(MONITOR_PERIOD_KEY)

  def get_startup_timeout(self):
    return self._config.get(STARTUP_TIMEOUT_KEY)

<<<<<<< HEAD
=======
  def get_api_port(self):
    return self._config.get(API_PORT_KEY)

>>>>>>> 290ba501
  def get_max_device_reports(self):
    return self._config.get(MAX_DEVICE_REPORTS_KEY)

  def set_config(self, config_json):
    self._config = config_json
    self._save_config()

  def set_target_device(self, device):
    self._device = device

  def get_target_device(self):
    return self._device

  def get_device_repository(self):
    return self._device_repository

  def add_device(self, device):
    self._device_repository.append(device)

  def clear_device_repository(self):
    self._device_repository = []

  def get_device(self, mac_addr):
    for device in self._device_repository:
      if device.mac_addr == mac_addr:
        return device
    return None

  def get_status(self):
    return self._status

  def set_status(self, status):
    self._status = status

  def get_test_results(self):
    return self._results

  def get_report_tests(self):
    return {
      'total': self.get_total_tests(),
      'results': self.get_test_results()
    }

  def add_test_result(self, test_result):
    self._results.append(test_result)

  def get_all_reports(self):

    reports = []

    for device in self.get_device_repository():
      device_reports = device.get_reports()
      for device_report in device_reports:
        reports.append(device_report.to_json())

    return reports

  def add_total_tests(self, no_tests):
    self._total_tests += no_tests

  def get_total_tests(self):
    return self._total_tests

  def reset(self):
    self.set_status('Idle')
    self.set_target_device(None)
    self._tests = {
      'total': 0,
      'results': []
    }
    self._started = None
    self._finished = None

  def to_json(self):

    # TODO: Add report URL

    results = {
      'total': self.get_total_tests(),
      'results': self.get_test_results()
    }

    session_json = {
      'status': self.get_status(),
      'device': self.get_target_device(),
      'started': self.get_started(),
      'finished': self.get_finished(),
      'tests': results
    }

    return session_json<|MERGE_RESOLUTION|>--- conflicted
+++ resolved
@@ -135,12 +135,9 @@
   def get_startup_timeout(self):
     return self._config.get(STARTUP_TIMEOUT_KEY)
 
-<<<<<<< HEAD
-=======
   def get_api_port(self):
     return self._config.get(API_PORT_KEY)
 
->>>>>>> 290ba501
   def get_max_device_reports(self):
     return self._config.get(MAX_DEVICE_REPORTS_KEY)
 
