# Copyright 2023 Google LLC
#
# Licensed under the Apache License, Version 2.0 (the "License");
# you may not use this file except in compliance with the License.
# You may obtain a copy of the License at
#
#    https://www.apache.org/licenses/LICENSE-2.0
#
# Unless required by applicable law or agreed to in writing, software
# distributed under the License is distributed on an "AS IS" BASIS,
# WITHOUT WARRANTIES OR CONDITIONS OF ANY KIND, either express or implied.
# See the License for the specific language governing permissions and
# limitations under the License.

"""Track testing status."""
import copy
import datetime
import json
import os
from common import util, logger

NETWORK_KEY = 'network'
DEVICE_INTF_KEY = 'device_intf'
INTERNET_INTF_KEY = 'internet_intf'
MONITOR_PERIOD_KEY = 'monitor_period'
STARTUP_TIMEOUT_KEY = 'startup_timeout'
LOG_LEVEL_KEY = 'log_level'
API_URL_KEY = 'api_url'
API_PORT_KEY = 'api_port'
MAX_DEVICE_REPORTS_KEY = 'max_device_reports'

PROFILE_FORMAT_PATH = 'resources/risk_assessment.json'
PROFILES_DIR = 'local/profiles'

LOGGER = logger.get_logger('session')

class TestrunSession():
  """Represents the current session of Test Run."""

<<<<<<< HEAD
  def __init__(self, config_file):
=======
  def __init__(self, root_dir, config_file, version):
    self._root_dir = root_dir

>>>>>>> 42a66b91
    self._status = 'Idle'
    self._device = None
    self._started = None
    self._finished = None
    self._results = []
    self._module_reports = []
    self._runtime_params = []
    self._device_repository = []
    self._total_tests = 0
    self._report_url = None

<<<<<<< HEAD
    self._load_version()
=======
    # Profiles
    self._profiles = []
    self._profile_format_json = None
>>>>>>> 42a66b91

    # System configuration
    self._config_file = config_file
    self._config = self._get_default_config()

    # Loading methods
    self._load_version(default_version=version)
    self._load_config()
    self._load_profiles()

    tz = util.run_command('cat /etc/timezone')
    # TODO: Check if timezone is fetched successfully
    self._timezone = tz[0]
    LOGGER.debug(f'System timezone is {self._timezone}')

  def start(self):
    self.reset()
    self._status = 'Waiting for Device'
    self._started = datetime.datetime.now()

  def get_started(self):
    return self._started

  def get_finished(self):
    return self._finished

  def stop(self):
    self.set_status('Stopping')
    self.finish()

  def finish(self):
    # Set any in progress test results to Error
    for test_result in self._results:
      if test_result.result == 'In Progress':
        test_result.result = 'Error'

    self._finished = datetime.datetime.now()

  def _get_default_config(self):
    return {
      'network': {
        'device_intf': '',
        'internet_intf': ''
      },
      'log_level': 'INFO',
      'startup_timeout': 60,
      'monitor_period': 30,
      'max_device_reports': 0,
      'api_url': 'http://localhost',
      'api_port': 8000
    }

  def get_config(self):
    return self._config

  def _load_config(self):

    LOGGER.debug(f'Loading configuration file at {self._config_file}')
    if not os.path.isfile(self._config_file):
      LOGGER.error(f'No configuration file present at {self._config_file}. ' +
                   'Default configuration will be used.')
      return

    with open(self._config_file, 'r', encoding='utf-8') as f:
      config_file_json = json.load(f)

      # Network interfaces
      if (NETWORK_KEY in config_file_json
          and DEVICE_INTF_KEY in config_file_json.get(NETWORK_KEY)
          and INTERNET_INTF_KEY in config_file_json.get(NETWORK_KEY)):
        self._config[NETWORK_KEY][DEVICE_INTF_KEY] = config_file_json.get(
          NETWORK_KEY, {}).get(DEVICE_INTF_KEY)
        self._config[NETWORK_KEY][INTERNET_INTF_KEY] = config_file_json.get(
          NETWORK_KEY, {}).get(INTERNET_INTF_KEY)

      if STARTUP_TIMEOUT_KEY in config_file_json:
        self._config[STARTUP_TIMEOUT_KEY] = config_file_json.get(
          STARTUP_TIMEOUT_KEY)

      if MONITOR_PERIOD_KEY in config_file_json:
        self._config[MONITOR_PERIOD_KEY] = config_file_json.get(
          MONITOR_PERIOD_KEY)

      if LOG_LEVEL_KEY in config_file_json:
        self._config[LOG_LEVEL_KEY] = config_file_json.get(LOG_LEVEL_KEY)

      if API_URL_KEY in config_file_json:
        self._config[API_URL_KEY] = config_file_json.get(API_URL_KEY)

      if API_PORT_KEY in config_file_json:
        self._config[API_PORT_KEY] = config_file_json.get(API_PORT_KEY)

      if MAX_DEVICE_REPORTS_KEY in config_file_json:
        self._config[MAX_DEVICE_REPORTS_KEY] = config_file_json.get(
          MAX_DEVICE_REPORTS_KEY)

      LOGGER.debug(self._config)

  def _load_version(self):
    version_cmd = util.run_command(
      'dpkg-query --showformat=\'${Version}\' --show testrun')
    # index 1 of response is the stderr byte stream so if
    # it has any data in it, there was an error and we
    # did not resolve the version and we'll use the fallback
    if len(version_cmd[1]) == 0:
      version = version_cmd[0]
      self._version = version
      LOGGER.info(f'Running Testrun version {self._version}')
    else:
      self._version = '?'
      LOGGER.error('An error occurred when resolving the version of Testrun')

  def get_version(self):
    return self._version

  def _save_config(self):
    with open(self._config_file, 'w', encoding='utf-8') as f:
      f.write(json.dumps(self._config, indent=2))
    util.set_file_owner(owner=util.get_host_user(), path=self._config_file)

  def get_log_level(self):
    return self._config.get(LOG_LEVEL_KEY)

  def get_runtime_params(self):
    return self._runtime_params

  def add_runtime_param(self, param):
    self._runtime_params.append(param)

  def get_device_interface(self):
    return self._config.get(NETWORK_KEY, {}).get(DEVICE_INTF_KEY)

  def get_internet_interface(self):
    return self._config.get(NETWORK_KEY, {}).get(INTERNET_INTF_KEY)

  def get_monitor_period(self):
    return self._config.get(MONITOR_PERIOD_KEY)

  def get_startup_timeout(self):
    return self._config.get(STARTUP_TIMEOUT_KEY)

  def get_api_url(self):
    return self._config.get(API_URL_KEY)

  def get_api_port(self):
    return self._config.get(API_PORT_KEY)

  def get_max_device_reports(self):
    return self._config.get(MAX_DEVICE_REPORTS_KEY)

  def set_config(self, config_json):
    self._config.update(config_json)
    self._save_config()

    # Update log level
    LOGGER.debug(f'Setting log level to {config_json["log_level"]}')
    logger.set_log_level(config_json['log_level'])

  def set_target_device(self, device):
    self._device = device

  def get_target_device(self):
    return self._device

  def get_device_repository(self):
    return self._device_repository

  def add_device(self, device):
    self._device_repository.append(device)

  def clear_device_repository(self):
    self._device_repository = []

  def get_device(self, mac_addr):
    for device in self._device_repository:
      if device.mac_addr.lower() == mac_addr.lower():
        return device
    return None

  def remove_device(self, device):
    self._device_repository.remove(device)

  def get_status(self):
    return self._status

  def set_status(self, status):
    self._status = status

  def get_test_results(self):
    return self._results

  def get_module_reports(self):
    return self._module_reports

  def get_report_tests(self):
    """Returns the current test results in JSON-friendly format
    (in Python dictionary)"""
    test_results = []
    for test_result in self._results:
      test_results.append(test_result.to_dict())

    return {
      'total': self.get_total_tests(),
      'results': test_results
    }

  def add_test_result(self, result):

    updated = False

    # Check if test has already been added
    for test_result in self._results:

      # result type is TestCase object
      if test_result.name == result.name:

        # Just update the result and description
        test_result.result = result.result
        test_result.description = result.description
        test_result.recommendations = result.recommendations
        updated = True

    if not updated:
      result.result = 'In Progress'
      self._results.append(result)

  def add_module_report(self, module_report):
    self._module_reports.append(module_report)

  def get_all_reports(self):

    reports = []

    for device in self.get_device_repository():
      device_reports = device.get_reports()
      for device_report in device_reports:
        reports.append(device_report.to_json())
    return sorted(reports, key=lambda report: report['started'], reverse=True)

  def add_total_tests(self, no_tests):
    self._total_tests += no_tests

  def get_total_tests(self):
    return self._total_tests

  def get_report_url(self):
    return self._report_url

  def set_report_url(self, url):
    self._report_url = url

  def _load_profiles(self):

    # Load format of questionnaire
    LOGGER.debug('Loading risk assessment format')

    try:
      with open(os.path.join(
        self._root_dir, PROFILE_FORMAT_PATH
      ), encoding='utf-8') as profile_format_file:
        self._profile_format_json = json.load(profile_format_file)
    except (IOError, ValueError) as e:
      LOGGER.error(
        'An error occurred whilst loading the risk assessment format')
      LOGGER.debug(e)

  def get_profiles_format(self):
    return self._profile_format_json

  def reset(self):
    self.set_status('Idle')
    self.set_target_device(None)
    self._report_url = None
    self._total_tests = 0
    self._module_reports = []
    self._results = []
    self._started = None
    self._finished = None

  def to_json(self):

    results = {
      'total': self.get_total_tests(),
      'results': self.get_test_results()
    }

    # Remove reports from device for session status
    device = copy.deepcopy(self.get_target_device())
    if device is not None:
      device.reports = None

    session_json = {
      'status': self.get_status(),
      'device': device,
      'started': self.get_started(),
      'finished': self.get_finished(),
      'tests': results
    }

    if self._report_url is not None:
      session_json['report'] = self.get_report_url()

    return session_json

  def get_timezone(self):
    return self._timezone<|MERGE_RESOLUTION|>--- conflicted
+++ resolved
@@ -37,13 +37,9 @@
 class TestrunSession():
   """Represents the current session of Test Run."""
 
-<<<<<<< HEAD
-  def __init__(self, config_file):
-=======
-  def __init__(self, root_dir, config_file, version):
+  def __init__(self, root_dir, config_file):
     self._root_dir = root_dir
 
->>>>>>> 42a66b91
     self._status = 'Idle'
     self._device = None
     self._started = None
@@ -55,13 +51,12 @@
     self._total_tests = 0
     self._report_url = None
 
-<<<<<<< HEAD
+    # Version
     self._load_version()
-=======
+
     # Profiles
     self._profiles = []
     self._profile_format_json = None
->>>>>>> 42a66b91
 
     # System configuration
     self._config_file = config_file
