# Copyright 2023 Google LLC
#
# Licensed under the Apache License, Version 2.0 (the "License");
# you may not use this file except in compliance with the License.
# You may obtain a copy of the License at
#
#    https://www.apache.org/licenses/LICENSE-2.0
#
# Unless required by applicable law or agreed to in writing, software
# distributed under the License is distributed on an "AS IS" BASIS,
# WITHOUT WARRANTIES OR CONDITIONS OF ANY KIND, either express or implied.
# See the License for the specific language governing permissions and
# limitations under the License.

"""Track testing status."""
import copy
import datetime
import json
import os
from common import util, logger

# Certificate dependencies
from cryptography import x509
from cryptography.x509.oid import NameOID
from cryptography.hazmat.backends import default_backend

NETWORK_KEY = 'network'
DEVICE_INTF_KEY = 'device_intf'
INTERNET_INTF_KEY = 'internet_intf'
MONITOR_PERIOD_KEY = 'monitor_period'
STARTUP_TIMEOUT_KEY = 'startup_timeout'
LOG_LEVEL_KEY = 'log_level'
API_URL_KEY = 'api_url'
API_PORT_KEY = 'api_port'
MAX_DEVICE_REPORTS_KEY = 'max_device_reports'
CERTS_PATH = 'local/root_certs'
CONFIG_FILE_PATH = 'local/system.json'

LOGGER = logger.get_logger('session')

class TestrunSession():
  """Represents the current session of Test Run."""

<<<<<<< HEAD
  def __init__(self, root_dir):
    self._root_dir = root_dir

    # Current status of Testrun
=======
  def __init__(self, config_file, version):
>>>>>>> e8fd570f
    self._status = 'Idle'

    # Target test device
    self._device = None

    # Start time of testing
    self._started = None
    self._finished = None

    # Current testing results
    self._results = []

    # All historical reports
    self._module_reports = []

    # Parameters specified when starting Testrun
    self._runtime_params = []

    # All device configurations
    self._device_repository = []

    # Number of tests to be run this session
    self._total_tests = 0

    # Direct url for PDF report
    self._report_url = None

<<<<<<< HEAD
    # Version of Testrun installed
    self._version = None
    self._load_version()
=======
    self._load_version(default_version=version)
>>>>>>> e8fd570f

    self._config_file = os.path.join(root_dir, CONFIG_FILE_PATH)
    self._config = self._get_default_config()
    self._load_config()

    self._certs = []
    self.load_certs()

    # Fetch the timezone of the host system
    tz = util.run_command('cat /etc/timezone')
    # TODO: Check if timezone is fetched successfully
    self._timezone = tz[0]
    LOGGER.debug(f'System timezone is {self._timezone}')

  def start(self):
    self.reset()
    self._status = 'Waiting for Device'
    self._started = datetime.datetime.now()

  def get_started(self):
    return self._started

  def get_finished(self):
    return self._finished

  def stop(self):
    self.set_status('Stopping')
    self.finish()

  def finish(self):
    # Set any in progress test results to Error
    for test_result in self._results:
      if test_result.result == 'In Progress':
        test_result.result = 'Error'

    self._finished = datetime.datetime.now()

  def _get_default_config(self):
    return {
      'network': {
        'device_intf': '',
        'internet_intf': ''
      },
      'log_level': 'INFO',
      'startup_timeout': 60,
      'monitor_period': 30,
      'max_device_reports': 0,
      'api_url': 'http://localhost',
      'api_port': 8000
    }

  def get_config(self):
    return self._config

  def _load_config(self):

    LOGGER.debug(f'Loading configuration file at {self._config_file}')
    if not os.path.isfile(self._config_file):
      LOGGER.error(f'No configuration file present at {self._config_file}. ' +
                   'Default configuration will be used.')
      return

    with open(self._config_file, 'r', encoding='utf-8') as f:
      config_file_json = json.load(f)

      # Network interfaces
      if (NETWORK_KEY in config_file_json
          and DEVICE_INTF_KEY in config_file_json.get(NETWORK_KEY)
          and INTERNET_INTF_KEY in config_file_json.get(NETWORK_KEY)):
        self._config[NETWORK_KEY][DEVICE_INTF_KEY] = config_file_json.get(
          NETWORK_KEY, {}).get(DEVICE_INTF_KEY)
        self._config[NETWORK_KEY][INTERNET_INTF_KEY] = config_file_json.get(
          NETWORK_KEY, {}).get(INTERNET_INTF_KEY)

      if STARTUP_TIMEOUT_KEY in config_file_json:
        self._config[STARTUP_TIMEOUT_KEY] = config_file_json.get(
          STARTUP_TIMEOUT_KEY)

      if MONITOR_PERIOD_KEY in config_file_json:
        self._config[MONITOR_PERIOD_KEY] = config_file_json.get(
          MONITOR_PERIOD_KEY)

      if LOG_LEVEL_KEY in config_file_json:
        self._config[LOG_LEVEL_KEY] = config_file_json.get(LOG_LEVEL_KEY)

      if API_URL_KEY in config_file_json:
        self._config[API_URL_KEY] = config_file_json.get(API_URL_KEY)

      if API_PORT_KEY in config_file_json:
        self._config[API_PORT_KEY] = config_file_json.get(API_PORT_KEY)

      if MAX_DEVICE_REPORTS_KEY in config_file_json:
        self._config[MAX_DEVICE_REPORTS_KEY] = config_file_json.get(
          MAX_DEVICE_REPORTS_KEY)

      LOGGER.debug(self._config)

  def _load_version(self, default_version):
    version_cmd = util.run_command(
      'dpkg-query --showformat=\'${Version}\' --show testrun')
    # index 1 of response is the stderr byte stream so if
    # it has any data in it, there was an error and we
    # did not resolve the version and we'll use the fallback
    if len(version_cmd[1]) == 0:
      version = version_cmd[0]
      self._version = version
    else:
      self._version = default_version
    LOGGER.info(f'Running Testrun version {self._version}')

  def get_version(self):
    return self._version

  def _save_config(self):
    with open(self._config_file, 'w', encoding='utf-8') as f:
      f.write(json.dumps(self._config, indent=2))
    util.set_file_owner(owner=util.get_host_user(), path=self._config_file)

  def get_log_level(self):
    return self._config.get(LOG_LEVEL_KEY)

  def get_runtime_params(self):
    return self._runtime_params

  def add_runtime_param(self, param):
    self._runtime_params.append(param)

  def get_device_interface(self):
    return self._config.get(NETWORK_KEY, {}).get(DEVICE_INTF_KEY)

  def get_internet_interface(self):
    return self._config.get(NETWORK_KEY, {}).get(INTERNET_INTF_KEY)

  def get_monitor_period(self):
    return self._config.get(MONITOR_PERIOD_KEY)

  def get_startup_timeout(self):
    return self._config.get(STARTUP_TIMEOUT_KEY)

  def get_api_url(self):
    return self._config.get(API_URL_KEY)

  def get_api_port(self):
    return self._config.get(API_PORT_KEY)

  def get_max_device_reports(self):
    return self._config.get(MAX_DEVICE_REPORTS_KEY)

  def set_config(self, config_json):
    self._config.update(config_json)
    self._save_config()

    # Update log level
    LOGGER.debug(f'Setting log level to {config_json["log_level"]}')
    logger.set_log_level(config_json['log_level'])

  def set_target_device(self, device):
    self._device = device

  def get_target_device(self):
    return self._device

  def get_device_repository(self):
    return self._device_repository

  def add_device(self, device):
    self._device_repository.append(device)

  def clear_device_repository(self):
    self._device_repository = []

  def get_device(self, mac_addr):
    for device in self._device_repository:
      if device.mac_addr.lower() == mac_addr.lower():
        return device
    return None

  def remove_device(self, device):
    self._device_repository.remove(device)

  def get_status(self):
    return self._status

  def set_status(self, status):
    self._status = status

  def get_test_results(self):
    return self._results

  def get_module_reports(self):
    return self._module_reports

  def get_report_tests(self):
    """Returns the current test results in JSON-friendly format
    (in Python dictionary)"""
    test_results = []
    for test_result in self._results:
      test_results.append(test_result.to_dict())

    return {
      'total': self.get_total_tests(),
      'results': test_results
    }

  def add_test_result(self, result):

    updated = False

    # Check if test has already been added
    for test_result in self._results:

      # result type is TestCase object
      if test_result.name == result.name:

        # Just update the result and description
        test_result.result = result.result
        test_result.description = result.description
        test_result.recommendations = result.recommendations
        updated = True

    if not updated:
      result.result = 'In Progress'
      self._results.append(result)

  def add_module_report(self, module_report):
    self._module_reports.append(module_report)

  def get_all_reports(self):

    reports = []

    for device in self.get_device_repository():
      device_reports = device.get_reports()
      for device_report in device_reports:
        reports.append(device_report.to_json())
    return sorted(reports, key=lambda report: report['started'], reverse=True)

  def add_total_tests(self, no_tests):
    self._total_tests += no_tests

  def get_total_tests(self):
    return self._total_tests

  def get_report_url(self):
    return self._report_url

  def set_report_url(self, url):
    self._report_url = url

  def reset(self):
    self.set_status('Idle')
    self.set_target_device(None)
    self._report_url = None
    self._total_tests = 0
    self._module_reports = []
    self._results = []
    self._started = None
    self._finished = None

  def to_json(self):

    results = {
      'total': self.get_total_tests(),
      'results': self.get_test_results()
    }

    # Remove reports from device for session status
    device = copy.deepcopy(self.get_target_device())
    if device is not None:
      device.reports = None

    session_json = {
      'status': self.get_status(),
      'device': device,
      'started': self.get_started(),
      'finished': self.get_finished(),
      'tests': results
    }

    if self._report_url is not None:
      session_json['report'] = self.get_report_url()

    return session_json

  def get_timezone(self):
    return self._timezone

  def upload_cert(self, filename, content):

    try:
      # Parse bytes into x509 object
      cert = x509.load_pem_x509_certificate(content, default_backend())

      # Extract required properties
      common_name = cert.subject.get_attributes_for_oid(
        NameOID.COMMON_NAME)[0].value
      issuer = cert.issuer.get_attributes_for_oid(
        NameOID.ORGANIZATION_NAME)[0].value

      # Craft python dictionary with values
      cert_obj = {
        'name': common_name,
        'organisation': issuer,
        'expires': cert.not_valid_after_utc,
        'filename': filename
      }

      with open(os.path.join(CERTS_PATH, filename), 'wb') as f:
        f.write(content)

      util.run_command(f'chown -R {util.get_host_user()} {CERTS_PATH}')

      return cert_obj

    except Exception as e:
      LOGGER.error('An error occured whilst parsing a certificate')
      LOGGER.debug(e)
      return None

  def check_cert_file_name(self, name):

    if os.path.exists(os.path.join(CERTS_PATH, name)):
      return False

    return True

  def load_certs(self):

    LOGGER.debug(f'Loading certificates from {CERTS_PATH}')

    self._certs = []

    for cert_file in os.listdir(CERTS_PATH):
      LOGGER.debug(f'Loading certificate {cert_file}')
      try:

        # Open certificate file
        with open(
          os.path.join(
            CERTS_PATH, cert_file), 'rb',) as f:

          # Parse bytes into x509 object
          cert = x509.load_pem_x509_certificate(f.read(), default_backend())

          # Extract required properties
          common_name = cert.subject.get_attributes_for_oid(
            NameOID.COMMON_NAME)[0].value
          issuer = cert.issuer.get_attributes_for_oid(
            NameOID.ORGANIZATION_NAME)[0].value

          # Craft python dictionary with values
          cert_obj = {
            'name': common_name,
            'organisation': issuer,
            'expires': cert.not_valid_after_utc,
            'filename': cert_file
          }

          # Add certificate to list
          self._certs.append(cert_obj)

          LOGGER.debug(f'Successfully loaded {cert_file}')
      except Exception as e:
        LOGGER.error(f'An error occurred whilst loading {cert_file}')
        LOGGER.debug(e)

  def delete_cert(self, filename):

    LOGGER.debug(f'Deleting certificate {filename}')

    try:
      cert_file = os.path.join(CERTS_PATH, filename)
      os.remove(cert_file)
      return True
    except Exception as e:
      LOGGER.error('An error occurred whilst deleting the certificate')
      LOGGER.debug(e)
      return False

  def get_certs(self):
    return self._certs<|MERGE_RESOLUTION|>--- conflicted
+++ resolved
@@ -41,14 +41,9 @@
 class TestrunSession():
   """Represents the current session of Test Run."""
 
-<<<<<<< HEAD
-  def __init__(self, root_dir):
-    self._root_dir = root_dir
-
-    # Current status of Testrun
-=======
-  def __init__(self, config_file, version):
->>>>>>> e8fd570f
+  def __init__(self, root_dir, version):
+   
+   # Current status of Testrun
     self._status = 'Idle'
 
     # Target test device
@@ -76,13 +71,7 @@
     # Direct url for PDF report
     self._report_url = None
 
-<<<<<<< HEAD
-    # Version of Testrun installed
-    self._version = None
-    self._load_version()
-=======
     self._load_version(default_version=version)
->>>>>>> e8fd570f
 
     self._config_file = os.path.join(root_dir, CONFIG_FILE_PATH)
     self._config = self._get_default_config()
