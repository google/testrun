--- conflicted
+++ resolved
@@ -52,12 +52,8 @@
     LOGGER.debug(f'System timezone is {self._timezone}')
 
   def start(self):
-<<<<<<< HEAD
     self.reset()
     self._status = 'Starting'
-=======
-    self._status = 'Waiting for Device'
->>>>>>> 9fa6f03b
     self._started = datetime.datetime.now()
 
   def get_started(self):
