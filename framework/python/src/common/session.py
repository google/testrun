--- conflicted
+++ resolved
@@ -44,11 +44,7 @@
 class TestrunSession():
   """Represents the current session of Test Run."""
 
-<<<<<<< HEAD
-  def __init__(self, root_dir, config_file):
-=======
-  def __init__(self, root_dir, version):
->>>>>>> 5bfa0427
+  def __init__(self, root_dir):
     self._root_dir = root_dir
 
     self._status = 'Idle'
