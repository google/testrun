--- conflicted
+++ resolved
@@ -378,14 +378,8 @@
           self._root_dir, PROFILES_DIR, risk_profile_file
         ), encoding='utf-8') as f:
           json_data = json.load(f)
-<<<<<<< HEAD
           risk_profile = RiskProfile.load(json_data)
           self._profiles.append(risk_profile)
-=======
-          risk_profile = RiskProfile(json_data)
-          risk_profile.status = self.check_profile_status(risk_profile)
-          self._profiles.append(risk_profile)    
->>>>>>> fc06d86f
 
     except Exception as e:
       LOGGER.error('An error occurred whilst loading risk profiles')
@@ -403,36 +397,6 @@
         return profile
     return None
 
-<<<<<<< HEAD
-=======
-  def validate_profile(self, profile_json):
-
-    # Check name field is present
-    if 'name' not in profile_json:
-      return False
-
-    # Check questions field is present
-    if 'questions' not in profile_json:
-      return False
-
-    # Check all questions are present
-    for format_q in self.get_profiles_format():
-      if self._get_profile_question(
-        profile_json, format_q.get('question')) is None:
-        LOGGER.error('Missing question: ' + format_q.get('question'))
-        return False
-
-    return True
-
-  def _get_profile_question(self, profile_json, question):
-
-    for q in profile_json.get('questions'):
-      if question.lower() == q.get('question').lower():
-        return q
-
-    return None
-
->>>>>>> fc06d86f
   def update_profile(self, profile_json):
 
     profile_name = profile_json['name']
