name: Testrun test suite

on:
  pull_request:
  schedule:
    - cron: '0 13 * * *'

jobs:
  testrun_baseline:
    permissions: {}
    name:  Baseline
    runs-on: ubuntu-20.04
    timeout-minutes: 20
    steps:
      - name: Checkout source
<<<<<<< HEAD
        uses: actions/checkout@b4ffde65f46336ab88eb53be808477a3936bae11 # v4.1.1
=======
        uses: actions/checkout@v4.1.1
>>>>>>> 57ecc56a
      - name: Install dependencies
        shell: bash {0}
        run: cmd/prepare
      - name: Package Testrun
        shell: bash {0}
        run: cmd/package
      - name: Install Testrun
        shell: bash {0}
        timeout-minutes: 10
        run: sudo dpkg -i testrun*.deb
      - name: Run baseline tests
        shell: bash {0}
        run: testing/baseline/test_baseline
    
  testrun_tests:
    permissions: {}
    name:  Tests
    runs-on: ubuntu-20.04
    needs: testrun_baseline
    timeout-minutes: 45
    steps:
      - name: Checkout source
<<<<<<< HEAD
        uses: actions/checkout@b4ffde65f46336ab88eb53be808477a3936bae11 # v4.1.1
=======
        uses: actions/checkout@v4.1.1
>>>>>>> 57ecc56a
      - name: Install dependencies
        shell: bash {0}
        run: cmd/prepare
      - name: Package Testrun  
        shell: bash {0}
        run: cmd/package
      - name: Install Testrun
        shell: bash {0}
        run: sudo dpkg -i testrun*.deb
      - name: Run tests
        shell: bash {0}
        run: testing/tests/test_tests
      - name: Archive runtime results
        if: ${{ always() }}
        run: sudo tar --exclude-vcs -czf runtime.tgz /usr/local/testrun/runtime/
      - name: Upload runtime results
<<<<<<< HEAD
        uses: actions/upload-artifact@694cdabd8bdb0f10b2cea11669e1bf5453eed0a6 # v4.2.0
=======
        uses: actions/upload-artifact@v4
>>>>>>> 57ecc56a
        if: ${{ always() }}
        with:
          if-no-files-found: error
          name: runtime_tests_${{ github.run_id }}
          path: runtime.tgz

  testrun_api:
    permissions: {}
    name:  API
    runs-on: ubuntu-20.04
    timeout-minutes: 40
    steps:
      - name: Checkout source
<<<<<<< HEAD
        uses: actions/checkout@b4ffde65f46336ab88eb53be808477a3936bae11 # v4.1.1
=======
        uses: actions/checkout@v4.1.1
>>>>>>> 57ecc56a
      - name: Install dependencies
        shell: bash {0}
        run: cmd/prepare
      - name: Package Testrun  
        shell: bash {0}
        run: cmd/package
      - name: Install Testrun
        shell: bash {0}
        run: sudo dpkg -i testrun*.deb
        timeout-minutes: 30
      - name: Run tests
        shell: bash {0}
        run: testing/api/test_api
      - name: Archive runtime results
        if: ${{ always() }}
        run: sudo tar --exclude-vcs -czf runtime.tgz /usr/local/testrun/runtime/ /usr/local/testrun/local/
      - name: Upload runtime results
<<<<<<< HEAD
        uses: actions/upload-artifact@694cdabd8bdb0f10b2cea11669e1bf5453eed0a6 # v4.2.0
=======
        uses: actions/upload-artifact@v4
>>>>>>> 57ecc56a
        if: ${{ always() }}
        with:
          if-no-files-found: error
          name: runtime_api_${{ github.run_id }}
          path: runtime.tgz

  pylint:
    permissions: {}
    name:  Pylint
    runs-on: ubuntu-22.04
    timeout-minutes: 5
    steps:
      - name: Checkout source
<<<<<<< HEAD
        uses: actions/checkout@b4ffde65f46336ab88eb53be808477a3936bae11 # v4.1.1
=======
        uses: actions/checkout@v4.1.1
>>>>>>> 57ecc56a
      - name: Run pylint
        shell: bash {0}
        run: testing/pylint/test_pylint

  testrun_package:
    permissions: {}
    name: Package
    runs-on: ubuntu-22.04
    timeout-minutes: 5
    steps:
      - name: Checkout source
<<<<<<< HEAD
        uses: actions/checkout@b4ffde65f46336ab88eb53be808477a3936bae11 # v4.1.1
=======
        uses: actions/checkout@v4.1.1
>>>>>>> 57ecc56a
      - name: Package Testrun
        shell: bash {0}
        run: cmd/package
      - name: Archive package
<<<<<<< HEAD
        uses: actions/upload-artifact@694cdabd8bdb0f10b2cea11669e1bf5453eed0a6 # v4.2.0
=======
        uses: actions/upload-artifact@v4
>>>>>>> 57ecc56a
        with:
          name: testrun_installer
          path: testrun*.deb

  testrun_ui:
    permissions: {}
    name: UI
    runs-on: ubuntu-latest
    steps:
<<<<<<< HEAD
    - uses: actions/checkout@b4ffde65f46336ab88eb53be808477a3936bae11 # v4.1.1
    - name: Install Node
      uses: actions/setup-node@b39b52d1213e96004bfcb1c61a8a6fa8ab84f3e8 # v4.0.1
      with:
        node-version: 18.10.0
=======
    - uses: actions/checkout@v4.1.1
    - name: Install Node
      uses: actions/setup-node@v4
      with:
        node-version: 18.13.0
>>>>>>> 57ecc56a
    - name: Install Chromium Browser
      run: sudo apt install chromium-browser
    - name: Install dependencies
      run: npm install && npm ci
      working-directory: ./modules/ui
    - name: Run tests
      run: |
        export CHROME_BIN=/usr/bin/chromium-browser
        CI=true npm run test-headless
      env:
        CI: true
<<<<<<< HEAD
=======
      working-directory: ./modules/ui

  linters_ui:
    permissions: {}
    name: ESLint
    runs-on: ubuntu-latest
    steps:
    - uses: actions/checkout@v4.1.1
    - name: Install Node
      uses: actions/setup-node@v4
      with:
        node-version: 18.13.0
    - name: Install dependencies
      run: npm install && npm ci
      working-directory: ./modules/ui
    - name: Run ESLint
      run: npm run lint
      working-directory: ./modules/ui
    - name: Run format check
      run: npm run format
>>>>>>> 57ecc56a
      working-directory: ./modules/ui<|MERGE_RESOLUTION|>--- conflicted
+++ resolved
@@ -13,11 +13,7 @@
     timeout-minutes: 20
     steps:
       - name: Checkout source
-<<<<<<< HEAD
         uses: actions/checkout@b4ffde65f46336ab88eb53be808477a3936bae11 # v4.1.1
-=======
-        uses: actions/checkout@v4.1.1
->>>>>>> 57ecc56a
       - name: Install dependencies
         shell: bash {0}
         run: cmd/prepare
@@ -40,11 +36,7 @@
     timeout-minutes: 45
     steps:
       - name: Checkout source
-<<<<<<< HEAD
         uses: actions/checkout@b4ffde65f46336ab88eb53be808477a3936bae11 # v4.1.1
-=======
-        uses: actions/checkout@v4.1.1
->>>>>>> 57ecc56a
       - name: Install dependencies
         shell: bash {0}
         run: cmd/prepare
@@ -61,11 +53,7 @@
         if: ${{ always() }}
         run: sudo tar --exclude-vcs -czf runtime.tgz /usr/local/testrun/runtime/
       - name: Upload runtime results
-<<<<<<< HEAD
         uses: actions/upload-artifact@694cdabd8bdb0f10b2cea11669e1bf5453eed0a6 # v4.2.0
-=======
-        uses: actions/upload-artifact@v4
->>>>>>> 57ecc56a
         if: ${{ always() }}
         with:
           if-no-files-found: error
@@ -79,11 +67,7 @@
     timeout-minutes: 40
     steps:
       - name: Checkout source
-<<<<<<< HEAD
         uses: actions/checkout@b4ffde65f46336ab88eb53be808477a3936bae11 # v4.1.1
-=======
-        uses: actions/checkout@v4.1.1
->>>>>>> 57ecc56a
       - name: Install dependencies
         shell: bash {0}
         run: cmd/prepare
@@ -101,11 +85,7 @@
         if: ${{ always() }}
         run: sudo tar --exclude-vcs -czf runtime.tgz /usr/local/testrun/runtime/ /usr/local/testrun/local/
       - name: Upload runtime results
-<<<<<<< HEAD
         uses: actions/upload-artifact@694cdabd8bdb0f10b2cea11669e1bf5453eed0a6 # v4.2.0
-=======
-        uses: actions/upload-artifact@v4
->>>>>>> 57ecc56a
         if: ${{ always() }}
         with:
           if-no-files-found: error
@@ -119,11 +99,7 @@
     timeout-minutes: 5
     steps:
       - name: Checkout source
-<<<<<<< HEAD
         uses: actions/checkout@b4ffde65f46336ab88eb53be808477a3936bae11 # v4.1.1
-=======
-        uses: actions/checkout@v4.1.1
->>>>>>> 57ecc56a
       - name: Run pylint
         shell: bash {0}
         run: testing/pylint/test_pylint
@@ -135,20 +111,12 @@
     timeout-minutes: 5
     steps:
       - name: Checkout source
-<<<<<<< HEAD
         uses: actions/checkout@b4ffde65f46336ab88eb53be808477a3936bae11 # v4.1.1
-=======
-        uses: actions/checkout@v4.1.1
->>>>>>> 57ecc56a
       - name: Package Testrun
         shell: bash {0}
         run: cmd/package
       - name: Archive package
-<<<<<<< HEAD
         uses: actions/upload-artifact@694cdabd8bdb0f10b2cea11669e1bf5453eed0a6 # v4.2.0
-=======
-        uses: actions/upload-artifact@v4
->>>>>>> 57ecc56a
         with:
           name: testrun_installer
           path: testrun*.deb
@@ -158,19 +126,11 @@
     name: UI
     runs-on: ubuntu-latest
     steps:
-<<<<<<< HEAD
     - uses: actions/checkout@b4ffde65f46336ab88eb53be808477a3936bae11 # v4.1.1
     - name: Install Node
       uses: actions/setup-node@b39b52d1213e96004bfcb1c61a8a6fa8ab84f3e8 # v4.0.1
       with:
-        node-version: 18.10.0
-=======
-    - uses: actions/checkout@v4.1.1
-    - name: Install Node
-      uses: actions/setup-node@v4
-      with:
         node-version: 18.13.0
->>>>>>> 57ecc56a
     - name: Install Chromium Browser
       run: sudo apt install chromium-browser
     - name: Install dependencies
@@ -182,8 +142,6 @@
         CI=true npm run test-headless
       env:
         CI: true
-<<<<<<< HEAD
-=======
       working-directory: ./modules/ui
 
   linters_ui:
@@ -191,9 +149,9 @@
     name: ESLint
     runs-on: ubuntu-latest
     steps:
-    - uses: actions/checkout@v4.1.1
+    - uses: actions/checkout@b4ffde65f46336ab88eb53be808477a3936bae11 # v4.1.1
     - name: Install Node
-      uses: actions/setup-node@v4
+      uses: actions/setup-node@b39b52d1213e96004bfcb1c61a8a6fa8ab84f3e8 # v4.0.1
       with:
         node-version: 18.13.0
     - name: Install dependencies
@@ -204,5 +162,4 @@
       working-directory: ./modules/ui
     - name: Run format check
       run: npm run format
->>>>>>> 57ecc56a
       working-directory: ./modules/ui