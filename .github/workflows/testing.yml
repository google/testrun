--- conflicted
+++ resolved
@@ -21,10 +21,7 @@
         run: cmd/package
       - name: Install Testrun
         shell: bash {0}
-<<<<<<< HEAD
         timeout-minutes: 10
-=======
->>>>>>> b652479f
         run: sudo dpkg -i testrun*.deb
       - name: Run baseline tests
         shell: bash {0}
@@ -47,20 +44,12 @@
       - name: Install Testrun
         shell: bash {0}
         run: sudo dpkg -i testrun*.deb
-<<<<<<< HEAD
-        timeout-minutes: 10
-=======
->>>>>>> b652479f
       - name: Run tests
         shell: bash {0}
         run: testing/tests/test_tests
       - name: Archive runtime results
         if: ${{ always() }}
-<<<<<<< HEAD
-        run: sudo tar --exclude-vcs -czf runtime.tgz /usr/local/testrun/runtime/ /usr/local/testrun/local/
-=======
         run: sudo tar --exclude-vcs -czf runtime.tgz /usr/local/testrun/runtime/
->>>>>>> b652479f
       - name: Upload runtime results
         uses: actions/upload-artifact@v3
         if: ${{ always() }}
@@ -79,19 +68,26 @@
       - name: Install dependencies
         shell: bash {0}
         run: cmd/prepare
-      - name: Package Testrun
+      - name: Package Testrun  
         shell: bash {0}
         run: cmd/package
       - name: Install Testrun
         shell: bash {0}
         run: sudo dpkg -i testrun*.deb
-<<<<<<< HEAD
         timeout-minutes: 10
-=======
->>>>>>> b652479f
       - name: Run tests
         shell: bash {0}
-        run: testing/api/test_api
+        run: testing/tests/test_tests
+      - name: Archive runtime results
+        if: ${{ always() }}
+        run: sudo tar --exclude-vcs -czf runtime.tgz /usr/local/testrun/runtime/ /usr/local/testrun/local/
+      - name: Upload runtime results
+        uses: actions/upload-artifact@v3
+        if: ${{ always() }}
+        with:
+          if-no-files-found: error
+          name: runtime_${{ github.workflow }}_${{ github.run_id }}
+          path: runtime.tgz
 
   pylint:
     name:  Pylint
