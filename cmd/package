--- conflicted
+++ resolved
@@ -53,8 +53,4 @@
 dpkg-deb --build --root-owner-group make
 
 # Rename the .deb file
-<<<<<<< HEAD
-mv make.deb testrun_1-1-1_amd64.deb
-=======
-mv make.deb testrun_1-2-alpha_amd64.deb
->>>>>>> ead1f08e
+mv make.deb testrun_1-2-alpha_amd64.deb