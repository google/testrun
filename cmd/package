--- conflicted
+++ resolved
@@ -17,14 +17,10 @@
 # Creates a package for Testrun
 
 MAKE_SRC_DIR=make
-<<<<<<< HEAD
-TESTRUN_VER="1-2-1-alpha"
-=======
 TESTRUN_VER="1-2-2-alpha"
 
 # Delete existing make files
 rm -rf $MAKE_SRC_DIR/usr
->>>>>>> b7a30e53
 
 # Delete existing make files
 rm -rf $MAKE_SRC_DIR/usr
