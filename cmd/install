--- conflicted
+++ resolved
@@ -23,15 +23,11 @@
 
 pip3 install -r framework/requirements.txt
 
-<<<<<<< HEAD
-deactivate
-
 # Copy the default configuration
 cp -u local/system.json.example local/system.json
-=======
+
 # Dependency for printing reports to pdf
 # required by python package weasyprint
 sudo apt-get install libpangocairo-1.0-0
 
-deactivate
->>>>>>> 13ec5b82
+deactivate